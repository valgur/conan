build: false

environment:
  matrix:
    - PYTHON: "C:\\Python27"
    - PYTHON: "C:\\Python33"
    - PYTHON: "C:\\Python34"
    - PYTHON: "C:\\Python35"

init:
  - "ECHO %PYTHON%"

install:
  - "SET PATH=%PYTHON%;%PYTHON%\\Scripts;%PATH%"
  - "set PYTHONPATH=%PYTHONPATH%;%CD%"
  - "set CONAN_LOGGING_LEVEL=10"
  - "set CONAN_COMPILER=Visual Studio"
  - "set CONAN_COMPILER_VERSION=12"
  - "%PYTHON%/Scripts/pip.exe install -r conans/requirements.txt"
  - "%PYTHON%/Scripts/pip.exe install -r conans/requirements_dev.txt"
  - "%PYTHON%/Scripts/pip.exe install -r conans/requirements_server.txt"

test_script:
<<<<<<< HEAD
  - "nosetests --with-coverage"
  
after_test:
  - "codecov"
=======
  - "%PYTHON%/Scripts/nosetests --with-coverage"
  
after_test:
  - "%PYTHON%/Scripts/codecov"
>>>>>>> 1370c288
<|MERGE_RESOLUTION|>--- conflicted
+++ resolved
@@ -21,14 +21,8 @@
   - "%PYTHON%/Scripts/pip.exe install -r conans/requirements_server.txt"
 
 test_script:
-<<<<<<< HEAD
   - "nosetests --with-coverage"
   
 after_test:
   - "codecov"
-=======
-  - "%PYTHON%/Scripts/nosetests --with-coverage"
-  
-after_test:
-  - "%PYTHON%/Scripts/codecov"
->>>>>>> 1370c288
+ 