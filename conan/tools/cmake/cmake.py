--- conflicted
+++ resolved
@@ -1,15 +1,9 @@
 import os
-import platform
 
-<<<<<<< HEAD
 from conan.tools.build import build_jobs, args_to_string
-=======
-from conan.tools.build import build_jobs
 from conan.tools.cmake.presets import load_cmake_presets
->>>>>>> 2cb332e9
 from conan.tools.cmake.utils import is_multi_configuration
 from conan.tools.files import chdir, mkdir
-from conan.tools.files.files import load_toolchain_args
 from conan.tools.microsoft.msbuild import msbuild_verbosity_cmd_line_arg
 from conans.errors import ConanException
 
@@ -49,17 +43,10 @@
         self._conanfile = conanfile
         self._namespace = namespace
 
-<<<<<<< HEAD
-        toolchain_file_content = load_toolchain_args(self._conanfile.generators_folder,
-                                                     namespace=self._namespace)
-        self._generator = toolchain_file_content.get("cmake_generator")
-        self._toolchain_file = toolchain_file_content.get("cmake_toolchain_file")
-=======
         cmake_presets = load_cmake_presets(conanfile.generators_folder)
         self._generator = cmake_presets["configurePresets"][0]["generator"]
         self._toolchain_file = cmake_presets["configurePresets"][0]["toolchainFile"]
         self._cache_variables = cmake_presets["configurePresets"][0]["cacheVariables"]
->>>>>>> 2cb332e9
 
         self._cmake_program = "cmake"  # Path to CMake should be handled by environment
 
