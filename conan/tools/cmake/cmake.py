import os

from conan.tools.build import build_jobs, cmd_args_to_string
from conan.tools.cmake.presets import load_cmake_presets
from conan.tools.cmake.utils import is_multi_configuration
from conan.tools.files import chdir, mkdir
from conan.tools.microsoft.msbuild import msbuild_verbosity_cmd_line_arg
from conan.errors import ConanException


def _cmake_cmd_line_args(conanfile, generator):
    args = []
    if not generator:
        return args

    # Arguments related to parallel
    njobs = build_jobs(conanfile)
    if njobs and ("Makefiles" in generator or "Ninja" in generator) and "NMake" not in generator:
        args.append("-j{}".format(njobs))

    maxcpucount = conanfile.conf.get("tools.microsoft.msbuild:max_cpu_count", check_type=int)
    if maxcpucount and "Visual Studio" in generator:
        args.append("/m:{}".format(njobs))

    # Arguments for verbosity
    if "Visual Studio" in generator:
        verbosity = msbuild_verbosity_cmd_line_arg(conanfile)
        if verbosity:
            args.append(verbosity)

    return args


class CMake(object):
    """ CMake helper to use together with the CMakeToolchain feature """

    def __init__(self, conanfile):
        """
        :param conanfile: The current recipe object. Always use ``self``.
        """
        # Store a reference to useful data
        self._conanfile = conanfile

        cmake_presets = load_cmake_presets(conanfile.generators_folder)
        # Conan generated presets will have exactly 1 configurePresets, no more
        configure_preset = cmake_presets["configurePresets"][0]

        self._generator = configure_preset["generator"]
        self._toolchain_file = configure_preset.get("toolchainFile")
        self._cache_variables = configure_preset["cacheVariables"]

        self._cmake_program = conanfile.conf.get("tools.cmake:cmake_program", default="cmake")

    def configure(self, variables=None, build_script_folder=None, cli_args=None):
        """

        Reads the ``CMakePresets.json`` file generated by the
        :param cli_args: Extra CLI arguments to pass to cmake invocation
        :ref:`CMakeToolchain<conan-cmake-toolchain>` to get:

           - The generator, to append ``-G="xxx"``.
           - The path to the toolchain and append ``-DCMAKE_TOOLCHAIN_FILE=/path/conan_toolchain.cmake``
           - The declared ``cache variables`` and append ``-Dxxx``.

        and call ``cmake``.

        :param variables: Should be a dictionary of CMake variables and values, that will be mapped
                          to command line ``-DVAR=VALUE`` arguments.
                          Recall that in the general case information to CMake should be passed in
                          ``CMakeToolchain`` to be provided in the ``conan_toolchain.cmake`` file.
                          This ``variables`` argument is intended for exceptional cases that wouldn't
                          work in the toolchain approach.
        :param build_script_folder: Path to the CMakeLists.txt in case it is not in the declared
                                    ``self.folders.source`` at the ``layout()`` method.
        :param cli_args: List of extra arguments provided when calling to CMake.
        """
        self._conanfile.output.info("Running CMake.configure()")
        cmakelist_folder = self._conanfile.source_folder
        if build_script_folder:
            cmakelist_folder = os.path.join(self._conanfile.source_folder, build_script_folder)

        build_folder = self._conanfile.build_folder
        generator_folder = self._conanfile.generators_folder

        mkdir(self._conanfile, build_folder)

        arg_list = [self._cmake_program]
        if self._generator:
            arg_list.append('-G "{}"'.format(self._generator))
        if self._toolchain_file:
            if os.path.isabs(self._toolchain_file):
                toolpath = self._toolchain_file
            else:
                toolpath = os.path.join(generator_folder, self._toolchain_file)
            arg_list.append('-DCMAKE_TOOLCHAIN_FILE="{}"'.format(toolpath.replace("\\", "/")))
        if self._conanfile.package_folder:
            pkg_folder = self._conanfile.package_folder.replace("\\", "/")
            arg_list.append('-DCMAKE_INSTALL_PREFIX="{}"'.format(pkg_folder))

        if not variables:
            variables = {}
        self._cache_variables.update(variables)

        arg_list.extend(['-D{}="{}"'.format(k, v) for k, v in self._cache_variables.items()])
        arg_list.append('"{}"'.format(cmakelist_folder))

        if not cli_args or ("--log-level" not in cli_args and "--loglevel" not in cli_args):
            arg_list.extend(self._cmake_log_levels_args)

        if cli_args:
            arg_list.extend(cli_args)

        command = " ".join(arg_list)
        with chdir(self, build_folder):
            self._conanfile.run(command)

    def _build(self, build_type=None, target=None, cli_args=None, build_tool_args=None, env=""):
        bf = self._conanfile.build_folder
        is_multi = is_multi_configuration(self._generator)
        if build_type and not is_multi:
            self._conanfile.output.error("Don't specify 'build_type' at build time for "
                                         "single-config build systems")

        bt = build_type or self._conanfile.settings.get_safe("build_type")
        if not bt:
            raise ConanException("build_type setting should be defined.")
        build_config = "--config {}".format(bt) if bt and is_multi else ""

        args = []
        if target is not None:
            args = ["--target", target]
        if cli_args:
            args.extend(cli_args)

        cmd_line_args = _cmake_cmd_line_args(self._conanfile, self._generator)
        if build_tool_args:
            cmd_line_args.extend(build_tool_args)

        args.extend(self._compilation_verbosity_arg)

        if cmd_line_args:
            args += ['--'] + cmd_line_args

        arg_list = ['"{}"'.format(bf), build_config, cmd_args_to_string(args)]
        arg_list = " ".join(filter(None, arg_list))
        command = "%s --build %s" % (self._cmake_program, arg_list)
        self._conanfile.run(command, env=env)

    def build(self, build_type=None, target=None, cli_args=None, build_tool_args=None):
        """

        :param build_type: Use it only to override the value defined in the ``settings.build_type``
                           for a multi-configuration generator (e.g. Visual Studio, XCode).
                           This value will be ignored for single-configuration generators, they will
                           use the one defined in the toolchain file during the install step.
        :param target: Name of the build target to run
        :param cli_args: A list of arguments ``[arg1, arg2, ...]`` that will be passed to the
                        ``cmake --build ... arg1 arg2`` command directly.
        :param build_tool_args: A list of arguments ``[barg1, barg2, ...]`` for the underlying
                                build system that will be passed to the command
                                line after the ``--`` indicator: ``cmake --build ... -- barg1 barg2``
        """
        self._conanfile.output.info("Running CMake.build()")
        self._build(build_type, target, cli_args, build_tool_args)

    def install(self, build_type=None, component=None):
        """
        Equivalent to run ``cmake --build . --target=install``

        :param component: The specific component to install, if any
        :param build_type: Use it only to override the value defined in the settings.build_type.
                           It can fail if the build is single configuration (e.g. Unix Makefiles),
                           as in that case the build type must be specified at configure time,
                           not build type.
        """
        self._conanfile.output.info("Running CMake.install()")
        mkdir(self._conanfile, self._conanfile.package_folder)

        bt = build_type or self._conanfile.settings.get_safe("build_type")
        if not bt:
            raise ConanException("build_type setting should be defined.")
        is_multi = is_multi_configuration(self._generator)
        build_config = "--config {}".format(bt) if bt and is_multi else ""

        pkg_folder = '"{}"'.format(self._conanfile.package_folder.replace("\\", "/"))
        build_folder = '"{}"'.format(self._conanfile.build_folder)
        arg_list = ["--install", build_folder, build_config, "--prefix", pkg_folder]
        if component:
            arg_list.extend(["--component", component])
<<<<<<< HEAD
        arg_list.extend(self._compilation_verbosity_arg)
=======

        do_strip = self._conanfile.conf.get("tools.cmake:install_strip", check_type=bool)
        if do_strip:
            arg_list.append("--strip")
>>>>>>> 4fc5da82
        arg_list = " ".join(filter(None, arg_list))
        command = "%s %s" % (self._cmake_program, arg_list)
        self._conanfile.run(command)

    def test(self, build_type=None, target=None, cli_args=None, build_tool_args=None, env=""):
        """
        Equivalent to running cmake --build . --target=RUN_TESTS.

        :param build_type: Use it only to override the value defined in the ``settings.build_type``.
                           It can fail if the build is single configuration (e.g. Unix Makefiles), as
                           in that case the build type must be specified at configure time, not build
                           time.
        :param target: Name of the build target to run, by default ``RUN_TESTS`` or ``test``
        :param cli_args: Same as above ``build()``
        :param build_tool_args: Same as above ``build()``
        """
        if self._conanfile.conf.get("tools.build:skip_test", check_type=bool):
            return
        if not target:
            is_multi = is_multi_configuration(self._generator)
            is_ninja = "Ninja" in self._generator
            target = "RUN_TESTS" if is_multi and not is_ninja else "test"

        # CTest behavior controlled by CTEST_ env-vars should be directly defined in [buildenv]
        # The default for ``test()`` is both the buildenv and the runenv
        env = ["conanbuild", "conanrun"] if env == "" else env
        self._build(build_type=build_type, target=target, cli_args=cli_args,
                    build_tool_args=build_tool_args, env=env)

    @property
    def _compilation_verbosity_arg(self):
        """
        Controls build tool verbosity, that is, those controlled by -DCMAKE_VERBOSE_MAKEFILE
        See https://cmake.org/cmake/help/latest/manual/cmake.1.html#cmdoption-cmake-build-v
        """
        verbosity = self._conanfile.conf.get("tools.compilation:verbosity",
                                             choices=("quiet", "verbose"))
        return ["--verbose"] if verbosity == "verbose" else []

    @property
    def _cmake_log_levels_args(self):
        """
        Controls CMake's own verbosity levels.
        See https://cmake.org/cmake/help/latest/manual/cmake.1.html#cmdoption-cmake-log-level
        :return:
        """
        log_level = self._conanfile.conf.get("tools.build:verbosity", choices=("quiet", "verbose"))
        return ["--loglevel=" + log_level.upper()] if log_level is not None else []<|MERGE_RESOLUTION|>--- conflicted
+++ resolved
@@ -187,14 +187,12 @@
         arg_list = ["--install", build_folder, build_config, "--prefix", pkg_folder]
         if component:
             arg_list.extend(["--component", component])
-<<<<<<< HEAD
         arg_list.extend(self._compilation_verbosity_arg)
-=======
 
         do_strip = self._conanfile.conf.get("tools.cmake:install_strip", check_type=bool)
         if do_strip:
             arg_list.append("--strip")
->>>>>>> 4fc5da82
+
         arg_list = " ".join(filter(None, arg_list))
         command = "%s %s" % (self._cmake_program, arg_list)
         self._conanfile.run(command)
