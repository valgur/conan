--- conflicted
+++ resolved
@@ -5,13 +5,9 @@
 
 from jinja2 import Template
 
-<<<<<<< HEAD
-from conan.tools.apple.apple import is_apple_os, to_apple_arch, get_apple_sdk_fullname
-=======
-from conan.tools._compilers import architecture_flag, libcxx_flags
+from conan.tools.apple.apple import get_apple_sdk_fullname
 from conan.tools.android.utils import android_abi
 from conan.tools.apple.apple import is_apple_os, to_apple_arch
->>>>>>> 1487eaba
 from conan.tools.build import build_jobs
 from conan.tools.build.flags import architecture_flag, libcxx_flags
 from conan.tools.build.cross_building import cross_building
@@ -346,7 +342,6 @@
         """)
 
     def context(self):
-        os_ = self._conanfile.settings.get_safe("os")
         if not is_apple_os(self._conanfile):
             return None
 
@@ -460,7 +455,6 @@
         if prefer_config is False:
             find_package_prefer_config = "OFF"
 
-        os_ = self._conanfile.settings.get_safe("os")
         is_apple_ = is_apple_os(self._conanfile)
 
         # Read information from host context
