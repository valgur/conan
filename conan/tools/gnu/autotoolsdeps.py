from conan.tools.env import Environment
from conan.tools.gnu.gnudeps_flags import GnuDepsFlags
from conans.model.build_info import CppInfo


class AutotoolsDeps:
    def __init__(self, conanfile):
        self._conanfile = conanfile
        self._environment = None

    def _get_cpp_info(self):
<<<<<<< HEAD
        # FIXME: The order in resulting CppInfo is not well defined, need to sort first, link order!
        ret = CppInfo()
        for dep in self._conanfile.dependencies.host.values():
=======
        ret = NewCppInfo()

        deps = self._conanfile.dependencies.host.topological_sort
        for dep in reversed(deps.values()):
>>>>>>> cf5bb2ea
            dep_cppinfo = dep.cpp_info.aggregated_components()
            # In case we have components, aggregate them, we do not support isolated
            # "targets" with autotools
            ret.merge(dep_cppinfo)
        return ret

    @property
    def environment(self):
        # TODO: Seems we want to make this uniform, equal to other generators
        if self._environment is None:
            flags = GnuDepsFlags(self._conanfile, self._get_cpp_info())

            # cpp_flags
            cpp_flags = []
            cpp_flags.extend(flags.include_paths)
            cpp_flags.extend(flags.defines)

            # Ldflags
            ldflags = flags.sharedlinkflags
            ldflags.extend(flags.exelinkflags)
            ldflags.extend(flags.frameworks)
            ldflags.extend(flags.framework_paths)
            ldflags.extend(flags.lib_paths)

            # libs
            libs = flags.libs
            libs.extend(flags.system_libs)

            # cflags
            cflags = flags.cflags
            cxxflags = flags.cxxflags

            srf = flags.sysroot
            if srf:
                cflags.append(srf)
                cxxflags.append(srf)
                ldflags.append(srf)

            env = Environment()
            env.append("CPPFLAGS", cpp_flags)
            env.append("LIBS", libs)
            env.append("LDFLAGS", ldflags)
            env.append("CXXFLAGS", cxxflags)
            env.append("CFLAGS", cflags)
            self._environment = env
        return self._environment

    def vars(self, scope="build"):
        return self.environment.vars(self._conanfile, scope=scope)

    def generate(self,  scope="build"):
        self.vars(scope).save_script("conanautotoolsdeps")<|MERGE_RESOLUTION|>--- conflicted
+++ resolved
@@ -9,16 +9,10 @@
         self._environment = None
 
     def _get_cpp_info(self):
-<<<<<<< HEAD
-        # FIXME: The order in resulting CppInfo is not well defined, need to sort first, link order!
         ret = CppInfo()
-        for dep in self._conanfile.dependencies.host.values():
-=======
-        ret = NewCppInfo()
-
         deps = self._conanfile.dependencies.host.topological_sort
         for dep in reversed(deps.values()):
->>>>>>> cf5bb2ea
+
             dep_cppinfo = dep.cpp_info.aggregated_components()
             # In case we have components, aggregate them, we do not support isolated
             # "targets" with autotools
