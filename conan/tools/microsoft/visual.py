--- conflicted
+++ resolved
@@ -4,11 +4,8 @@
 from conan.internal import check_duplicated_generator
 from conans.client.conf.detect_vs import vs_installation_path
 from conans.errors import ConanException, ConanInvalidConfiguration
-<<<<<<< HEAD
 from conan.tools.scm import Version
-=======
 from conan.tools.intel.intel_cc import IntelCC
->>>>>>> 6709318d
 
 CONAN_VCVARS_FILE = "conanvcvars.bat"
 
@@ -329,23 +326,5 @@
         if subs_toolset:
             return subs_toolset
         return msvc_version_to_toolset_version(compiler_version)
-    if compiler == "intel" and compiler_version:
-        compiler_version = compiler_version if "." in compiler_version else \
-            f"{compiler_version}.0"
-        return "Intel C++ Compiler " + compiler_version
     if compiler == "intel-cc":
-        return IntelCC(conanfile).ms_toolset
-    if compiler == "Visual Studio":
-        toolset = settings.get_safe("compiler.toolset")
-        if not toolset:
-            toolsets = {"17": "v143",
-                        "16": "v142",
-                        "15": "v141",
-                        "14": "v140",
-                        "12": "v120",
-                        "11": "v110",
-                        "10": "v100",
-                        "9": "v90",
-                        "8": "v80"}
-            toolset = toolsets.get(str(compiler_version))
-        return toolset+        return IntelCC(conanfile).ms_toolset