import os

from conans.errors import ConanException
from conans.util.runners import check_output_runner


def is_apple_os(conanfile):
    """returns True if OS is Apple one (Macos, iOS, watchOS or tvOS"""
    os_ = conanfile.settings.get_safe("os")
    return str(os_) in ['Macos', 'iOS', 'watchOS', 'tvOS']


def _to_apple_arch(arch, default=None):
    """converts conan-style architecture into Apple-style arch"""
    return {'x86': 'i386',
            'x86_64': 'x86_64',
            'armv7': 'armv7',
            'armv8': 'arm64',
            'armv8_32': 'arm64_32',
            'armv8.3': 'arm64e',
            'armv7s': 'armv7s',
            'armv7k': 'armv7k'}.get(str(arch), default)


def to_apple_arch(conanfile, default=None):
    """converts conan-style architecture into Apple-style arch"""
    arch_ = conanfile.settings.get_safe("arch")
    return _to_apple_arch(arch_, default)


def get_apple_sdk_fullname(conanfile):
    """
    Returns the 'os.sdk' + 'os.sdk_version ' value. Every user should specify it because
    there could be several ones depending on the OS architecture.

    Note: In case of MacOS it'll be the same for all the architectures.
    """
    os_ = conanfile.settings.get_safe('os')
    os_sdk = conanfile.settings.get_safe('os.sdk')
    os_sdk_version = conanfile.settings.get_safe('os.sdk_version') or ""

    if os_sdk:
        return "{}{}".format(os_sdk, os_sdk_version)
    elif os_ == "Macos":  # it has only a single value for all the architectures
        return "{}{}".format("macosx", os_sdk_version)
    elif is_apple_os(conanfile):
        raise ConanException("Please, specify a suitable value for os.sdk.")


def apple_min_version_flag(os_version, os_sdk, subsystem):
    """compiler flag name which controls deployment target"""
    if not os_version or not os_sdk:
        return ''

    # FIXME: This guess seems wrong, nothing has to be guessed, but explicit
    flag = ''
    if 'macosx' in os_sdk:
        flag = '-mmacosx-version-min'
    elif 'iphoneos' in os_sdk:
        flag = '-mios-version-min'
    elif 'iphonesimulator' in os_sdk:
        flag = '-mios-simulator-version-min'
    elif 'watchos' in os_sdk:
        flag = '-mwatchos-version-min'
    elif 'watchsimulator' in os_sdk:
        flag = '-mwatchos-simulator-version-min'
    elif 'appletvos' in os_sdk:
        flag = '-mtvos-version-min'
    elif 'appletvsimulator' in os_sdk:
        flag = '-mtvos-simulator-version-min'

    if subsystem == 'catalyst':
        # especial case, despite Catalyst is macOS, it requires an iOS version argument
        flag = '-mios-version-min'
<<<<<<< HEAD

    return f"{flag}={os_version}" if flag else ''
=======
    if not flag:
        return ''
    return "%s=%s" % (flag, os_version)


def apple_sdk_path(conanfile):
    sdk_path = conanfile.conf.get("tools.apple:sdk_path")
    if not sdk_path:
        sdk_path = XCRun(conanfile).sdk_path
    return sdk_path


class XCRun(object):

    def __init__(self, conanfile, sdk=None):
        """sdk=False will skip the flag
           sdk=None will try to adjust it automatically"""
        if sdk is None and conanfile.settings:
            sdk = apple_sdk_name(conanfile.settings)
        self.sdk = sdk

    def _invoke(self, args):
        def cmd_output(cmd):
            return check_output_runner(cmd).strip()

        command = ['xcrun']
        if self.sdk:
            command.extend(['-sdk', self.sdk])
        command.extend(args)
        return cmd_output(command)

    def find(self, tool):
        """find SDK tools (e.g. clang, ar, ranlib, lipo, codesign, etc.)"""
        return self._invoke(['--find', tool])

    @property
    def sdk_path(self):
        """obtain sdk path (aka apple sysroot or -isysroot"""
        return self._invoke(['--show-sdk-path'])

    @property
    def sdk_version(self):
        """obtain sdk version"""
        return self._invoke(['--show-sdk-version'])

    @property
    def sdk_platform_path(self):
        """obtain sdk platform path"""
        return self._invoke(['--show-sdk-platform-path'])

    @property
    def sdk_platform_version(self):
        """obtain sdk platform version"""
        return self._invoke(['--show-sdk-platform-version'])

    @property
    def cc(self):
        """path to C compiler (CC)"""
        return self.find('clang')

    @property
    def cxx(self):
        """path to C++ compiler (CXX)"""
        return self.find('clang++')

    @property
    def ar(self):
        """path to archiver (AR)"""
        return self.find('ar')

    @property
    def ranlib(self):
        """path to archive indexer (RANLIB)"""
        return self.find('ranlib')

    @property
    def strip(self):
        """path to symbol removal utility (STRIP)"""
        return self.find('strip')

    @property
    def libtool(self):
        """path to libtool"""
        return self.find('libtool')
>>>>>>> 3b796ce0


def fix_apple_shared_install_name(conanfile):
    """
    Search for all the *dylib* files in the conanfile's *package_folder* and fix
    both the ``LC_ID_DYLIB`` and ``LC_LOAD_DYLIB`` fields on those files using the
    *install_name_tool* utility available in macOS to set ``@rpath``.
    """

    def _get_install_name(path_to_dylib):
        command = "otool -D {}".format(path_to_dylib)
        installname = check_output_runner(command).strip().split(":")[1].strip()
        return installname

    def _osx_collect_dylibs(lib_folder):
        return [os.path.join(full_folder, f) for f in os.listdir(lib_folder) if f.endswith(".dylib")
                and not os.path.islink(os.path.join(lib_folder, f))]

    def _fix_install_name(dylib_path, new_name):
        command = f"install_name_tool {dylib_path} -id {new_name}"
        conanfile.run(command)

    def _fix_dep_name(dylib_path, old_name, new_name):
        command = f"install_name_tool {dylib_path} -change {old_name} {new_name}"
        conanfile.run(command)

    substitutions = {}

    if is_apple_os(conanfile) and conanfile.options.get_safe("shared", False):
        libdirs = getattr(conanfile.cpp.package, "libdirs")
        for libdir in libdirs:
            full_folder = os.path.join(conanfile.package_folder, libdir)
            shared_libs = _osx_collect_dylibs(full_folder)
            # fix LC_ID_DYLIB in first pass
            for shared_lib in shared_libs:
                install_name = _get_install_name(shared_lib)
                rpath_name = f"@rpath/{os.path.basename(install_name)}"
                _fix_install_name(shared_lib, rpath_name)
                substitutions[install_name] = rpath_name

            # fix dependencies in second pass
            for shared_lib in shared_libs:
                for old, new in substitutions.items():
                    _fix_dep_name(shared_lib, old, new)<|MERGE_RESOLUTION|>--- conflicted
+++ resolved
@@ -2,6 +2,7 @@
 
 from conans.errors import ConanException
 from conans.util.runners import check_output_runner
+from conan.tools.build import cmd_args_to_string
 
 
 def is_apple_os(conanfile):
@@ -72,34 +73,30 @@
     if subsystem == 'catalyst':
         # especial case, despite Catalyst is macOS, it requires an iOS version argument
         flag = '-mios-version-min'
-<<<<<<< HEAD
 
     return f"{flag}={os_version}" if flag else ''
-=======
-    if not flag:
-        return ''
-    return "%s=%s" % (flag, os_version)
-
-
-def apple_sdk_path(conanfile):
-    sdk_path = conanfile.conf.get("tools.apple:sdk_path")
-    if not sdk_path:
-        sdk_path = XCRun(conanfile).sdk_path
-    return sdk_path
 
 
 class XCRun(object):
+    """
+    XCRun is a wrapper for the Apple **xcrun** tool used to get information for building.
+    """
 
     def __init__(self, conanfile, sdk=None):
-        """sdk=False will skip the flag
-           sdk=None will try to adjust it automatically"""
+        """
+        :param conanfile: Conanfile instance.
+        :param sdk: Will skip the flag when ``False`` is passed and will try to adjust the sdk it
+        automatically if ``None`` is passed.
+        """
         if sdk is None and conanfile.settings:
-            sdk = apple_sdk_name(conanfile.settings)
+            sdk = conanfile.settings.get_safe('os.sdk')
         self.sdk = sdk
 
     def _invoke(self, args):
         def cmd_output(cmd):
-            return check_output_runner(cmd).strip()
+            from conans.util.runners import check_output_runner
+            cmd_str = cmd_args_to_string(cmd)
+            return check_output_runner(cmd_str).strip()
 
         command = ['xcrun']
         if self.sdk:
@@ -160,7 +157,6 @@
     def libtool(self):
         """path to libtool"""
         return self.find('libtool')
->>>>>>> 3b796ce0
 
 
 def fix_apple_shared_install_name(conanfile):
