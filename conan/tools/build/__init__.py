import subprocess
import sys

from conan.tools.build.cpu import build_jobs
<<<<<<< HEAD
from conan.tools.build.cross_building import cross_building
from conan.tools.build.cppstd import check_min_cppstd, valid_min_cppstd, default_cppstd, \
    supported_cppstd


def use_win_mingw(conanfile):
    os_build = conanfile.settings_build.get_safe('os')
    if os_build == "Windows":
        compiler = conanfile.settings.get_safe("compiler")
        sub = conanfile.settings.get_safe("os.subsystem")
        if sub in ("cygwin", "msys2", "msys") or compiler == "qcc":
            return False
        else:
            return True
    return False


def args_to_string(args):
    if not args:
        return ""
    # FIXME: This is ugly, hardcoding condition how to parse args
    if sys.platform == 'win32':
        return subprocess.list2cmdline(args)
    else:
        return " ".join("'" + arg.replace("'", r"'\''") + "'" for arg in args)
=======
from conan.tools.build.cross_building import cross_building, can_run
>>>>>>> 2cd2560a
<|MERGE_RESOLUTION|>--- conflicted
+++ resolved
@@ -2,8 +2,7 @@
 import sys
 
 from conan.tools.build.cpu import build_jobs
-<<<<<<< HEAD
-from conan.tools.build.cross_building import cross_building
+from conan.tools.build.cross_building import cross_building, can_run
 from conan.tools.build.cppstd import check_min_cppstd, valid_min_cppstd, default_cppstd, \
     supported_cppstd
 
@@ -27,7 +26,4 @@
     if sys.platform == 'win32':
         return subprocess.list2cmdline(args)
     else:
-        return " ".join("'" + arg.replace("'", r"'\''") + "'" for arg in args)
-=======
-from conan.tools.build.cross_building import cross_building, can_run
->>>>>>> 2cd2560a
+        return " ".join("'" + arg.replace("'", r"'\''") + "'" for arg in args)