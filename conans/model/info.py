from conans.errors import ConanException
from conans.model.env_info import EnvValues
from conans.model.options import OptionsValues
from conans.model.ref import PackageReference
from conans.model.scope import Scopes
from conans.model.values import Values
from conans.util.config_parser import ConfigParser
from conans.util.files import load
from conans.util.sha import sha1


class RequirementInfo(object):
    def __init__(self, value_str, indirect=False):
        """ parse the input into fields name, version...
        """
        ref = PackageReference.loads(value_str)
        self.package = ref
        self.full_name = ref.conan.name
        self.full_version = ref.conan.version
        self.full_user = ref.conan.user
        self.full_channel = ref.conan.channel
        self.full_package_id = ref.package_id

        # sha values
        if indirect:
            self.unrelated_mode()
        else:
            self.semver()

    def dumps(self):
        return "/".join([n for n in [self.name, self.version, self.user, self.channel,
                                     self.package_id] if n])

    @property
    def sha(self):
        return "/".join([str(n) for n in [self.name, self.version, self.user, self.channel,
                                          self.package_id]])

    def serialize(self):
        return str(self.package)

    @staticmethod
    def deserialize(data):
        ret = RequirementInfo(data)
        return ret

    def unrelated_mode(self):
        self.name = self.version = self.user = self.channel = self.package_id = None

    def semver_mode(self):
        self.name = self.full_name
        self.version = self.full_version.stable()
        self.user = self.channel = self.package_id = None

    semver = semver_mode

    def full_version_mode(self):
        self.name = self.full_name
        self.version = self.full_version
        self.user = self.channel = self.package_id = None

    def full_recipe_mode(self):
        self.name = self.full_name
        self.version = self.full_version
        self.user = self.full_user
        self.channel = self.full_channel
        self.package_id = None

    def full_package_mode(self):
        self.name = self.full_name
        self.version = self.full_version
        self.user = self.full_user
        self.channel = self.full_channel
        self.package_id = self.full_package_id


class RequirementsInfo(object):
    def __init__(self, requires, non_devs_requirements):
        # {PackageReference: RequirementInfo}
        self._non_devs_requirements = non_devs_requirements
        self._data = {r: RequirementInfo(str(r)) for r in requires}

    def copy(self):
        return RequirementsInfo(self._data.keys(), self._non_devs_requirements.copy()
                                if self._non_devs_requirements else None)

    def clear(self):
        self._data = {}

    def remove(self, *args):
        for name in args:
            del self._data[self._get_key(name)]

    def add(self, indirect_reqs):
        """ necessary to propagate from upstream the real
        package requirements
        """
        for r in indirect_reqs:
            self._data[r] = RequirementInfo(str(r), indirect=True)

    def refs(self):
        """ used for updating downstream requirements with this
        """
        return list(self._data.keys())

    def _get_key(self, item):
        for reference in self._data:
            if reference.conan.name == item:
                return reference
        raise ConanException("No requirement matching for %s" % (item))

    def __getitem__(self, item):
        """get by package name
        Necessary to access from conaninfo
        self.requires["Boost"].version = "2.X"
        """
        return self._data[self._get_key(item)]

    @property
    def pkg_names(self):
        return [r.conan.name for r in self._data.keys()]

    @property
    def sha(self):
        result = []
        # Remove requirements without a name, i.e. indirect transitive requirements
        data = {k: v for k, v in self._data.items() if v.name}
        if self._non_devs_requirements is None:
            for key in sorted(data):
                result.append(data[key].sha)
        else:
            for key in sorted(data):
                non_dev = key.conan.name in self._non_devs_requirements
                if non_dev:
                    result.append(data[key].sha)
        return sha1('\n'.join(result).encode())

    def dumps(self):
        result = []
        for ref in sorted(self._data):
            dumped = self._data[ref].dumps()
            if dumped:
                dev = (self._non_devs_requirements is not None and
                       ref.conan.name not in self._non_devs_requirements)
                if dev:
                    dumped += " DEV"
                result.append(dumped)
        return "\n".join(result)

    def serialize(self):
        return {str(ref): requinfo.serialize() for ref, requinfo in self._data.items()}

    @staticmethod
    def deserialize(data):
        ret = RequirementsInfo({}, None)
        for ref, requinfo in data.items():
            ref = PackageReference.loads(ref)
            ret._data[ref] = RequirementInfo.deserialize(requinfo)
        return ret


class RequirementsList(list):
    @staticmethod
    def loads(text):
        return RequirementsList.deserialize(text.splitlines())

    def dumps(self):
        return "\n".join(self.serialize())

    def serialize(self):
        return [str(r) for r in sorted(self)]

    @staticmethod
    def deserialize(data):
        return RequirementsList([PackageReference.loads(line) for line in data])


class ConanInfo(object):

    def copy(self):
        """ Useful for build_id implementation
        """
        result = ConanInfo()
        result.settings = self.settings.copy()
        result.options = self.options.copy()
        result.requires = self.requires.copy()
        result._non_devs_requirements = self._non_devs_requirements
        return result

    @staticmethod
    def create(settings, options, requires, indirect_requires, non_devs_requirements):
        result = ConanInfo()
        result.full_settings = settings
        result.settings = settings.copy()
        result.full_options = options
        result.options = options.copy()
        result.options.clear_indirect()
        result.full_requires = RequirementsList(requires)
        result.requires = RequirementsInfo(requires, non_devs_requirements)
        result.scope = None
        result.requires.add(indirect_requires)
        result.full_requires.extend(indirect_requires)
        result.recipe_hash = None
        result._non_devs_requirements = non_devs_requirements  # Can be None
        result.env_values = EnvValues()
        return result

    @staticmethod
    def loads(text):
        parser = ConfigParser(text, ["settings", "full_settings", "options", "full_options",
<<<<<<< HEAD
                                     "requires", "full_requires", "scope", "recipe_hash",
                                     "env"])
=======
                                     "requires", "full_requires", "scope", "recipe_hash"],
                              raise_unexpected_field=False)
>>>>>>> 6765a095

        result = ConanInfo()
        result.settings = Values.loads(parser.settings)
        result.full_settings = Values.loads(parser.full_settings)
        result.options = OptionsValues.loads(parser.options)
        result.full_options = OptionsValues.loads(parser.full_options)
        result.full_requires = RequirementsList.loads(parser.full_requires)
        result.requires = RequirementsInfo(result.full_requires, None)
        result.recipe_hash = parser.recipe_hash or None
        # TODO: Missing handling paring of requires, but not necessary now
        result.scope = Scopes.loads(parser.scope)
        result.env_values = EnvValues.loads(parser.env)
        return result

    def dumps(self):
        def indent(text):
            if not text:
                return ""
            return '\n'.join("    " + line for line in text.splitlines())
        result = list()

        result.append("[settings]")
        result.append(indent(self.settings.dumps()))
        result.append("\n[requires]")
        result.append(indent(self.requires.dumps()))
        result.append("\n[options]")
        result.append(indent(self.options.dumps()))
        result.append("\n[full_settings]")
        result.append(indent(self.full_settings.dumps()))
        result.append("\n[full_requires]")
        result.append(indent(self.full_requires.dumps()))
        result.append("\n[full_options]")
        result.append(indent(self.full_options.dumps()))
        result.append("\n[scope]")
        if self.scope:
            result.append(indent(self.scope.dumps()))
        result.append("\n[recipe_hash]\n%s" % indent(self.recipe_hash))
        result.append("\n[env]")
        result.append(indent(self.env_values.dumps()))

        return '\n'.join(result) + "\n"

    def __eq__(self, other):
        """ currently just for testing purposes
        """
        return self.dumps() == other.dumps()

    def __ne__(self, other):
        return not self.__eq__(other)

    @staticmethod
    def load_file(conan_info_path):
        """ load from file
        """
        try:
            config_text = load(conan_info_path)
        except IOError:
            raise ConanException("Does not exist %s" % conan_info_path)
        else:
            return ConanInfo.loads(config_text)

    def package_id(self):
        """ The package_id of a conans is the sha1 of its specific requirements,
        options and settings
        """
        computed_id = getattr(self, "_package_id", None)
        if computed_id:
            return computed_id
        result = []
        result.append(self.settings.sha)
        # Only are valid requires for OPtions those Non-Dev who are still in requires

        self.options.filter_used(self.requires.pkg_names)
        result.append(self.options.sha(self._non_devs_requirements))
        result.append(self.requires.sha)
        self._package_id = sha1('\n'.join(result).encode())
        return self._package_id

    def serialize(self):
        conan_info_json = {"settings": self.settings.serialize(),
                           "full_settings": self.full_settings.serialize(),
                           "options": self.options.serialize(),
                           "full_options": self.full_options.serialize(),
                           "requires": self.requires.serialize(),
                           "full_requires": self.full_requires.serialize(),
                           "recipe_hash": self.recipe_hash}
        return conan_info_json

    def serialize_min(self):
        """
        This info will be shown in search results.
        """
        conan_info_json = {"settings": dict(self.settings.serialize()),
                           "options": dict(self.options.serialize()["options"]),
                           "full_requires": self.full_requires.serialize(),
                           "recipe_hash": self.recipe_hash}
        return conan_info_json<|MERGE_RESOLUTION|>--- conflicted
+++ resolved
@@ -208,14 +208,8 @@
     @staticmethod
     def loads(text):
         parser = ConfigParser(text, ["settings", "full_settings", "options", "full_options",
-<<<<<<< HEAD
                                      "requires", "full_requires", "scope", "recipe_hash",
                                      "env"])
-=======
-                                     "requires", "full_requires", "scope", "recipe_hash"],
-                              raise_unexpected_field=False)
->>>>>>> 6765a095
-
         result = ConanInfo()
         result.settings = Values.loads(parser.settings)
         result.full_settings = Values.loads(parser.full_settings)
