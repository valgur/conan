import copy
import os
import re
from collections import OrderedDict, defaultdict

from conans.errors import ConanException
from conans.util.log import logger


<<<<<<< HEAD
=======
def unquote(text):
    text = text.strip()
    if len(text) > 1 and (text[0] == text[-1]) and text[0] in "'\"":
        return text[1:-1]
    return text


>>>>>>> 2bcca1bc
class EnvValues(object):
    """ Object to represent the introduced env values entered by the user
    with the -e or profiles etc.
        self._data is a dictionary with: {package: {var: value}}
            "package" can be None if the var is global.
            "value" can be a list or a string. If it's a list the variable is appendable like PATH or PYTHONPATH
    """

    def __init__(self):
        self._data = defaultdict(dict)

    @staticmethod
    def load_value(the_value):
        if the_value.startswith("[") and the_value.endswith("]"):
            return [val.strip() for val in the_value[1:-1].split(",") if val]
        else:
            return the_value

    @staticmethod
    def loads(text):
        ret = EnvValues()
        if not text:
            return ret
        for env_def in text.splitlines():
            try:
                if env_def:
                    if "=" not in env_def:
                        raise ConanException("Invalid env line '%s'" % env_def)
                    tmp = env_def.split("=", 1)
                    name = tmp[0]
<<<<<<< HEAD
                    value = tmp[1].strip()
                    for quote in ['"', "'"]:  # Peel the quotes from text
                        if value.startswith(quote) and value.endswith(quote) and len(value) > 1:
                            value = value[1:-1]
=======
                    value = unquote(tmp[1])
>>>>>>> 2bcca1bc
                    package = None
                    if ":" in name:
                        tmp = name.split(":", 1)
                        package = tmp[0].strip()
                        name = tmp[1].strip()
                    else:
                        name = name.strip()
                    # Lists values=> MYVAR=[1,2,three]
                    value = EnvValues.load_value(value)
                    ret.add(name, value, package)
            except ConanException:
                raise
            except Exception as exc:
                raise ConanException("Error parsing the env values: %s" % str(exc))

        return ret

    def dumps(self):

        def append_vars(pairs, result):
            for name, value in sorted(pairs.items()):
                if isinstance(value, list):
                    value = "[%s]" % ",".join(value)
                if package:
                    result.append("%s:%s=%s" % (package, name, value.replace("\\", "/")))
                else:
                    result.append("%s=%s" % (name, value.replace("\\", "/")))

        result = []
        # First the global vars
        for package, pairs in self._sorted_data:
            if package is None:
                append_vars(pairs, result)

        # Then the package scoped ones
        for package, pairs in self._sorted_data:
            if package is not None:
                append_vars(pairs, result)

        return "\n".join(result)

    @property
    def data(self):
        return self._data

    @property
    def _sorted_data(self):
        # Python 3 can't compare None with strings, so if None we order just with the var name
        return [(key, self._data[key]) for key in sorted(self._data, key=lambda x: x if x else "a")]

    def add(self, name, value, package=None):
        # New data, not previous value
        if name not in self._data[package]:
            if isinstance(value, list):
                self._data[package][name] = value
            else:
                self._data[package][name] = value.replace("\\", "/")
        # There is data already
        else:
            # Only append at the end if we had a list
            if isinstance(self._data[package][name], list):
                if isinstance(value, list):
                    self._data[package][name].extend(value)
                else:
                    self._data[package][name].append(value)

    def update(self, env_obj):
        """accepts other EnvValues object or DepsEnvInfo
           it prioritize the values that are already at self._data
        """
        if env_obj:
            if isinstance(env_obj, EnvValues):
                for package_name, env_vars in env_obj.data.items():
                    for name, value in env_vars.items():
                        if isinstance(value, list):
                            value = copy.copy(value)  # Aware of copying by reference the list
                        self.add(name, value, package_name)
            # DepsEnvInfo. the OLD values are always kept, never overwrite,
            elif isinstance(env_obj, DepsEnvInfo):
                for (name, value) in env_obj.vars.items():
                    name = name.upper() if name.lower() == "path" else name
                    self.add(name, value)
            else:
                raise ConanException("unknown env type: %s" % env_obj)

    def env_dicts(self, package_name):
        """Returns two dicts of env variables that applies to package 'name',
         the first for simple values A=1, and the second for multiple A=1;2;3"""
        ret = {}
        ret_multi = {}
        # First process the global variables
        for package, pairs in self._sorted_data:
            for name, value in pairs.items():
                if package is None:
                    if isinstance(value, list):
                        ret_multi[name] = value
                    else:
                        ret[name] = value

        # Then the package scoped vars, that will override the globals
        for package, pairs in self._sorted_data:
            for name, value in pairs.items():
                if package == package_name:
                    if isinstance(value, list):
                        ret_multi[name] = value
                        if name in ret:  # Already exists a global variable, remove it
                            del ret[name]
                    else:
                        ret[name] = value
                        if name in ret_multi:  # Already exists a list global variable, remove it
                            del ret_multi[name]
        return ret, ret_multi

    def __repr__(self, *args, **kwargs):
        return str(dict(self._data))


class EnvInfo(object):
    """ Object that stores all the environment variables required:

    env = EnvInfo()
    env.hola = True
    env.Cosa.append("OTRO")
    env.Cosa.append("MAS")
    env.Cosa = "hello"
    env.Cosa.append("HOLA")

    """
    def __init__(self, root_folder=None):
        self._root_folder_ = root_folder
        self._values_ = {}

    def __getattr__(self, name):
        if name.startswith("_") and name.endswith("_"):
            return super(EnvInfo, self).__getattr__(name)

        attr = self._values_.get(name)
        if not attr:
            self._values_[name] = []
        elif not isinstance(attr, list):
            self._values_[name] = [attr]
        return self._values_[name]

    def __setattr__(self, name, value):
        if name.startswith("_") and name.endswith("_"):
            return super(EnvInfo, self).__setattr__(name, value)
        self._values_[name] = value

    @property
    def vars(self):
        return self._values_


class DepsEnvInfo(EnvInfo):
    """ All the env info for a conanfile dependencies
    """
    def __init__(self):
        super(DepsEnvInfo, self).__init__()
        self._dependencies_ = OrderedDict()

    def dumps(self):
        result = []

        for var, values in self.vars.items():
            result.append("[%s]" % var)
            result.extend(values)
        result.append("")

        for name, env_info in self._dependencies_.items():
            for var, values in env_info.vars.items():
                result.append("[%s:%s]" % (name, var))
                result.extend(values)
            result.append("")

        return os.linesep.join(result)

    @staticmethod
    def loads(text):
        pattern = re.compile("^\[([a-zA-Z0-9_:-]+)\]([^\[]+)", re.MULTILINE)
        result = DepsEnvInfo()

        for m in pattern.finditer(text):
            var_name = m.group(1)
            lines = [line.strip() for line in m.group(2).splitlines() if line.strip()]
            tokens = var_name.split(":")
            if len(tokens) == 2:
                library = tokens[0]
                var_name = tokens[1]
                result._dependencies_.setdefault(library, EnvInfo()).vars[var_name] = lines
            else:
                result.vars[var_name] = lines

        return result

    @property
    def dependencies(self):
        return self._dependencies_.items()

    @property
    def deps(self):
        return self._dependencies_.keys()

    def __getitem__(self, item):
        return self._dependencies_[item]

    def update(self, dep_env_info, conan_ref):
        self._dependencies_[conan_ref.name] = dep_env_info

        def merge_lists(seq1, seq2):
            return [s for s in seq1 if s not in seq2] + seq2

        # With vars if its setted the keep the setted value
        for varname, value in dep_env_info.vars.items():
            if varname not in self.vars:
                self.vars[varname] = value
            elif isinstance(self.vars[varname], list):
                if isinstance(value, list):
                    self.vars[varname] = merge_lists(self.vars[varname], value)
                else:
                    self.vars[varname] = merge_lists(self.vars[varname], [value])
            else:
                logger.warn("DISCARDED variable %s=%s from %s" % (varname, value, str(conan_ref)))<|MERGE_RESOLUTION|>--- conflicted
+++ resolved
@@ -7,8 +7,6 @@
 from conans.util.log import logger
 
 
-<<<<<<< HEAD
-=======
 def unquote(text):
     text = text.strip()
     if len(text) > 1 and (text[0] == text[-1]) and text[0] in "'\"":
@@ -16,7 +14,6 @@
     return text
 
 
->>>>>>> 2bcca1bc
 class EnvValues(object):
     """ Object to represent the introduced env values entered by the user
     with the -e or profiles etc.
@@ -47,14 +44,7 @@
                         raise ConanException("Invalid env line '%s'" % env_def)
                     tmp = env_def.split("=", 1)
                     name = tmp[0]
-<<<<<<< HEAD
-                    value = tmp[1].strip()
-                    for quote in ['"', "'"]:  # Peel the quotes from text
-                        if value.startswith(quote) and value.endswith(quote) and len(value) > 1:
-                            value = value[1:-1]
-=======
                     value = unquote(tmp[1])
->>>>>>> 2bcca1bc
                     package = None
                     if ":" in name:
                         tmp = name.split(":", 1)
