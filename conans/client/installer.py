--- conflicted
+++ resolved
@@ -290,125 +290,10 @@
         # It will only run generation
         node = install_node.nodes[0]
         conanfile = node.conanfile
-<<<<<<< HEAD
         ref = node.ref
         editable = self._cache.editable_packages.get(ref)
         conanfile_path = editable["path"]
         output_folder = editable.get("output_folder")
-=======
-        # It is necessary to complete the sources of python requires, which might be used
-        # Only the legacy python_requires allow this
-        python_requires = getattr(conanfile, "python_requires", None)
-        if python_requires and isinstance(python_requires, dict):  # Old legacy python_requires
-            for python_require in python_requires.values():
-                assert python_require.ref.revision is not None, \
-                    "Installer should receive python_require.ref always"
-                retrieve_exports_sources(self._remote_manager, self._cache,
-                                         python_require.conanfile, python_require.ref, remotes)
-
-        builder = _PackageBuilder(self._cache, output, self._hook_manager, self._remote_manager,
-                                  self._generator_manager)
-        pref = builder.build_package(node, keep_build, self._recorder, remotes)
-        if node.graph_lock_node:
-            node.graph_lock_node.prev = pref.revision
-        return pref
-
-    def _propagate_info(self, node, using_build_profile):
-        # it is necessary to recompute
-        # the node transitive information necessary to compute the package_id
-        # as it will be used by reevaluate_node() when package_revision_mode is used and
-        # PACKAGE_ID_UNKNOWN happens due to unknown revisions
-        self._binaries_analyzer.package_id_transitive_reqs(node)
-        # Get deps_cpp_info from upstream nodes
-        node_order = [n for n in node.public_closure if n.binary != BINARY_SKIP]
-        # List sort is stable, will keep the original order of the closure, but prioritize levels
-        conan_file = node.conanfile
-        # FIXME: Not the best place to assign the _conan_using_build_profile
-        conan_file._conan_using_build_profile = using_build_profile
-        transitive = [it for it in node.transitive_closure.values()]
-
-        br_host = []
-        for it in node.dependencies:
-            if it.require.build_require_context == CONTEXT_HOST:
-                br_host.extend(it.dst.transitive_closure.values())
-
-        # Initialize some members if we are using different contexts
-        if using_build_profile:
-            conan_file.user_info_build = DepsUserInfo()
-
-        for n in node_order:
-            if n not in transitive:
-                conan_file.output.info("Applying build-requirement: %s" % str(n.ref))
-
-            dep_cpp_info = n.conanfile._conan_dep_cpp_info
-
-            if not using_build_profile:  # Do not touch anything
-                conan_file.deps_user_info[n.ref.name] = n.conanfile.user_info
-                conan_file.deps_cpp_info.add(n.ref.name, dep_cpp_info)
-                conan_file.deps_env_info.update(n.conanfile.env_info, n.ref.name)
-            else:
-                if n in transitive or n in br_host:
-                    conan_file.deps_user_info[n.ref.name] = n.conanfile.user_info
-                    conan_file.deps_cpp_info.add(n.ref.name, dep_cpp_info)
-                else:
-                    conan_file.user_info_build[n.ref.name] = n.conanfile.user_info
-                    env_info = EnvInfo()
-                    env_info._values_ = n.conanfile.env_info._values_.copy()
-                    # Add cpp_info.bin_paths/lib_paths to env_info (it is needed for runtime)
-                    env_info.DYLD_LIBRARY_PATH.extend(dep_cpp_info.lib_paths)
-                    env_info.DYLD_FRAMEWORK_PATH.extend(dep_cpp_info.framework_paths)
-                    env_info.LD_LIBRARY_PATH.extend(dep_cpp_info.lib_paths)
-                    env_info.PATH.extend(dep_cpp_info.bin_paths)
-                    conan_file.deps_env_info.update(env_info, n.ref.name)
-
-        # Update the info but filtering the package values that not apply to the subtree
-        # of this current node and its dependencies.
-        subtree_libnames = [node.ref.name for node in node_order]
-        add_env_conaninfo(conan_file, subtree_libnames)
-
-    def _call_package_info(self, conanfile, package_folder, ref, is_editable):
-        conanfile.cpp_info = CppInfo(conanfile.name, package_folder)
-        conanfile.cpp_info.version = conanfile.version
-        conanfile.cpp_info.description = conanfile.description
-
-        conanfile.env_info = EnvInfo()
-        conanfile.user_info = UserInfo()
-
-        # Get deps_cpp_info from upstream nodes
-        public_deps = [name for name, req in conanfile.requires.items() if not req.private
-                       and not req.override]
-        conanfile.cpp_info.public_deps = public_deps
-        # Once the node is build, execute package info, so it has access to the
-        # package folder and artifacts
-        # Minimal pythonpath, not the whole context, make it 50% slower
-        # FIXME Conan 2.0, Remove old ways of reusing python code
-        with pythonpath(conanfile):
-            with tools.chdir(package_folder):
-                with conanfile_exception_formatter(str(conanfile), "package_info"):
-                    self._hook_manager.execute("pre_package_info", conanfile=conanfile,
-                                               reference=ref)
-                    if hasattr(conanfile, "layout"):
-                        # Old cpp info without defaults (the defaults are in the new one)
-                        conanfile.cpp_info = CppInfo(conanfile.name, package_folder,
-                                                     default_values=CppInfoDefaultValues())
-                        # Note: Remember that this is not needed for Conan 2.x
-                        # Let's avoid losing this information.
-                        conanfile.cpp_info.version = conanfile.version
-                        conanfile.cpp_info.description = conanfile.description
-                        conanfile.cpp_info.public_deps = public_deps
-
-                        if not is_editable:
-                            # IMPORTANT: Need to go first, otherwise fill_old_cppinfo() destroys
-                            # component information
-                            conanfile.layouts.package.set_relative_base_folder(conanfile.package_folder)
-                            conanfile.buildenv_info.compose_env(conanfile.layouts.package.buildenv_info)
-                            conanfile.runenv_info.compose_env(conanfile.layouts.package.runenv_info)
-                            conanfile.conf_info.compose_conf(conanfile.layouts.package.conf_info)
-                            # Copy the infos.package into the old cppinfo
-                            fill_old_cppinfo(conanfile.cpp.package, conanfile.cpp_info)
-                        else:
-                            conanfile.cpp_info.filter_empty = False
->>>>>>> f37e5ede
 
         # TODO: Check, this assumes the folder is always the conanfile one
         base_path = os.path.dirname(conanfile_path)
@@ -470,7 +355,6 @@
                 if hasattr(conanfile, "package_info"):
                     conanfile.package_info()
 
-<<<<<<< HEAD
                 # TODO: Check this package_folder usage for editable when not defined
                 conanfile.cpp.package.set_relative_base_folder(package_folder)
 
@@ -481,10 +365,12 @@
                     # convert directory entries to be relative to the declared folders.build
                     build_cppinfo = conanfile.cpp.build.copy()
                     build_cppinfo.set_relative_base_folder(conanfile.build_folder)
+                    conanfile.layouts.build.set_relative_base_folder(conanfile.build_folder)
 
                     # convert directory entries to be relative to the declared folders.source
                     source_cppinfo = conanfile.cpp.source.copy()
                     source_cppinfo.set_relative_base_folder(conanfile.source_folder)
+                    conanfile.layouts.source.set_relative_base_folder(conanfile.source_folder)
 
                     full_editable_cppinfo = CppInfo()
                     full_editable_cppinfo.merge(source_cppinfo)
@@ -495,55 +381,18 @@
 
                     # Paste the editable cpp_info but prioritizing it, only if a
                     # variable is not declared at build/source, the package will keep the value
-                    conanfile.buildenv_info.compose_env(conanfile.cpp.source.buildenv_info)
-                    conanfile.buildenv_info.compose_env(conanfile.cpp.build.buildenv_info)
-                    conanfile.runenv_info.compose_env(conanfile.cpp.source.runenv_info)
-                    conanfile.runenv_info.compose_env(conanfile.cpp.build.runenv_info)
-                    conanfile.conf_info.compose_conf(conanfile.cpp.source.conf_info)
-                    conanfile.conf_info.compose_conf(conanfile.cpp.build.conf_info)
+                    conanfile.buildenv_info.compose_env(conanfile.layouts.source.buildenv_info)
+                    conanfile.buildenv_info.compose_env(conanfile.layouts.build.buildenv_info)
+                    conanfile.runenv_info.compose_env(conanfile.layouts.source.runenv_info)
+                    conanfile.runenv_info.compose_env(conanfile.layouts.build.runenv_info)
+                    conanfile.conf_info.compose_conf(conanfile.layouts.source.conf_info)
+                    conanfile.conf_info.compose_conf(conanfile.layouts.build.conf_info)
+                else:
+                    conanfile.layouts.package.set_relative_base_folder(conanfile.package_folder)
+                    conanfile.buildenv_info.compose_env(conanfile.layouts.package.buildenv_info)
+                    conanfile.runenv_info.compose_env(conanfile.layouts.package.runenv_info)
+                    conanfile.conf_info.compose_conf(conanfile.layouts.package.conf_info)
 
                 self._hook_manager.execute("post_package_info", conanfile=conanfile)
 
-        conanfile.cpp_info.check_component_requires(conanfile)
-=======
-                    if hasattr(conanfile, "layout") and is_editable:
-                        # Adjust the folders of the layout to consolidate the rootfolder of the
-                        # cppinfos inside
-                        # convert directory entries to be relative to the declared folders.build
-                        conanfile.cpp.build.set_relative_base_folder(conanfile.build_folder)
-                        conanfile.layouts.build.set_relative_base_folder(conanfile.build_folder)
-                        # convert directory entries to be relative to the declared folders.source
-                        conanfile.cpp.source.set_relative_base_folder(conanfile.source_folder)
-                        conanfile.layouts.source.set_relative_base_folder(conanfile.source_folder)
-
-                        full_editable_cppinfo = NewCppInfo()
-                        full_editable_cppinfo.merge(conanfile.cpp.source)
-                        full_editable_cppinfo.merge(conanfile.cpp.build)
-                        # Paste the editable cpp_info but prioritizing it, only if a
-                        # variable is not declared at build/source, the package will keep the value
-                        fill_old_cppinfo(full_editable_cppinfo, conanfile.cpp_info)
-                        conanfile.buildenv_info.compose_env(conanfile.layouts.source.buildenv_info)
-                        conanfile.buildenv_info.compose_env(conanfile.layouts.build.buildenv_info)
-                        conanfile.runenv_info.compose_env(conanfile.layouts.source.runenv_info)
-                        conanfile.runenv_info.compose_env(conanfile.layouts.build.runenv_info)
-                        conanfile.conf_info.compose_conf(conanfile.layouts.source.conf_info)
-                        conanfile.conf_info.compose_conf(conanfile.layouts.build.conf_info)
-
-                    if conanfile._conan_dep_cpp_info is None:
-                        try:
-                            if not is_editable and not hasattr(conanfile, "layout"):
-                                # FIXME: The default for the cppinfo from build are not the same
-                                #        so this check fails when editable
-                                # FIXME: Remove when new cppinfo model. If using the layout method
-                                #        the cppinfo object is filled from self.cpp.package new
-                                #        model and we cannot check if the defaults have been modified
-                                #        because it doesn't exist in the new model where the defaults
-                                #        for the components are always empty
-                                conanfile.cpp_info._raise_incorrect_components_definition(
-                                    conanfile.name, conanfile.requires)
-                        except ConanException as e:
-                            raise ConanException("%s package_info(): %s" % (str(conanfile), e))
-                        conanfile._conan_dep_cpp_info = DepCppInfo(conanfile.cpp_info)
-                    self._hook_manager.execute("post_package_info", conanfile=conanfile,
-                                               reference=ref)
->>>>>>> f37e5ede
+        conanfile.cpp_info.check_component_requires(conanfile)