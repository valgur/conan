--- conflicted
+++ resolved
@@ -4500,9 +4500,6 @@
 """
 
 settings_1_60_1 = settings_1_60_0
-
-<<<<<<< HEAD
-settings_1_61_0 = settings_1_60_1
-=======
 settings_1_60_2 = settings_1_60_1
->>>>>>> 8695925f
+
+settings_1_61_0 = settings_1_60_2