--- conflicted
+++ resolved
@@ -2058,9 +2058,6 @@
 """
 
 settings_1_34_0 = settings_1_33_1
-<<<<<<< HEAD
-
-settings_1_35_0 = settings_1_34_0
-=======
 settings_1_34_1 = settings_1_34_0
->>>>>>> 210df983
+
+settings_1_35_0 = settings_1_34_1