--- conflicted
+++ resolved
@@ -1818,9 +1818,6 @@
 settings_1_31_4 = settings_1_31_3
 
 settings_1_32_0 = settings_1_31_4
-<<<<<<< HEAD
-
-settings_1_33_0 = settings_1_32_0
-=======
 settings_1_32_1 = settings_1_32_0
->>>>>>> e856ed56
+
+settings_1_33_0 = settings_1_32_1