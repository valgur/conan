settings_1_9_0 = """
# Only for cross building, 'os_build/arch_build' is the system that runs Conan
os_build: [Windows, WindowsStore, Linux, Macos, FreeBSD, SunOS]
arch_build: [x86, x86_64, ppc64le, ppc64, armv6, armv7, armv7hf, armv8, sparc, sparcv9, mips, mips64, avr, armv7s, armv7k]

# Only for building cross compilation tools, 'os_target/arch_target' is the system for
# which the tools generate code
os_target: [Windows, Linux, Macos, Android, iOS, watchOS, tvOS, FreeBSD, SunOS, Arduino]
arch_target: [x86, x86_64, ppc64le, ppc64, armv6, armv7, armv7hf, armv8, sparc, sparcv9, mips, mips64, avr, armv7s, armv7k]

# Rest of the settings are "host" settings:
# - For native building/cross building: Where the library/program will run.
# - For building cross compilation tools: Where the cross compiler will run.
os:
    Windows:
        subsystem: [None, cygwin, msys, msys2, wsl]
    WindowsStore:
        version: ["8.1", "10.0"]
    Linux:
    Macos:
        version: [None, "10.6", "10.7", "10.8", "10.9", "10.10", "10.11", "10.12", "10.13", "10.14"]
    Android:
        api_level: ANY
    iOS:
        version: ["7.0", "7.1", "8.0", "8.1", "8.2", "8.3", "9.0", "9.1", "9.2", "9.3", "10.0", "10.1", "10.2", "10.3", "11.0"]
    watchOS:
        version: ["4.0"]
    tvOS:
        version: ["11.0"]
    FreeBSD:
    SunOS:
    Arduino:
        board: ANY
arch: [x86, x86_64, ppc64le, ppc64, armv6, armv7, armv7hf, armv8, sparc, sparcv9, mips, mips64, avr, armv7s, armv7k]
compiler:
    sun-cc:
        version: ["5.10", "5.11", "5.12", "5.13", "5.14"]
        threads: [None, posix]
        libcxx: [libCstd, libstdcxx, libstlport, libstdc++]
    gcc:
        version: ["4.1", "4.4", "4.5", "4.6", "4.7", "4.8", "4.9",
                  "5", "5.1", "5.2", "5.3", "5.4", "5.5",
                  "6", "6.1", "6.2", "6.3", "6.4",
                  "7", "7.1", "7.2", "7.3",
                  "8", "8.1", "8.2"]
        libcxx: [libstdc++, libstdc++11]
        threads: [None, posix, win32] #  Windows MinGW
        exception: [None, dwarf2, sjlj, seh] # Windows MinGW
    Visual Studio:
        runtime: [MD, MT, MTd, MDd]
        version: ["8", "9", "10", "11", "12", "14", "15"]
        toolset: [None, v90, v100, v110, v110_xp, v120, v120_xp,
                  v140, v140_xp, v140_clang_c2, LLVM-vs2012, LLVM-vs2012_xp,
                  LLVM-vs2013, LLVM-vs2013_xp, LLVM-vs2014, LLVM-vs2014_xp,
                  LLVM-vs2017, LLVM-vs2017_xp, v141, v141_xp, v141_clang_c2]
    clang:
        version: ["3.3", "3.4", "3.5", "3.6", "3.7", "3.8", "3.9", "4.0",
                  "5.0", "6.0", "7.0",
                  "8"]
        libcxx: [libstdc++, libstdc++11, libc++]
    apple-clang:
        version: ["5.0", "5.1", "6.0", "6.1", "7.0", "7.3", "8.0", "8.1", "9.0", "9.1", "10.0"]
        libcxx: [libstdc++, libc++]

build_type: [None, Debug, Release, RelWithDebInfo, MinSizeRel]
cppstd: [None, 98, gnu98, 11, gnu11, 14, gnu14, 17, gnu17, 20, gnu20]
"""

settings_1_9_1 = settings_1_9_0
settings_1_9_2 = settings_1_9_1
settings_1_10_0 = settings_1_9_2
settings_1_10_1 = settings_1_10_0
settings_1_10_2 = settings_1_10_1
settings_1_11_0 = settings_1_10_2
settings_1_11_1 = settings_1_11_0
settings_1_11_2 = settings_1_11_1
settings_1_11_3 = settings_1_11_2
settings_1_12_0 = """
# Only for cross building, 'os_build/arch_build' is the system that runs Conan
os_build: [Windows, WindowsStore, Linux, Macos, FreeBSD, SunOS]
arch_build: [x86, x86_64, ppc32, ppc64le, ppc64, armv6, armv7, armv7hf, armv7s, armv7k, armv8, armv8_32, armv8.3, sparc, sparcv9, mips, mips64, avr]

# Only for building cross compilation tools, 'os_target/arch_target' is the system for
# which the tools generate code
os_target: [Windows, Linux, Macos, Android, iOS, watchOS, tvOS, FreeBSD, SunOS, Arduino]
arch_target: [x86, x86_64, ppc32, ppc64le, ppc64, armv6, armv7, armv7hf, armv7s, armv7k, armv8, armv8_32, armv8.3, sparc, sparcv9, mips, mips64, avr]

# Rest of the settings are "host" settings:
# - For native building/cross building: Where the library/program will run.
# - For building cross compilation tools: Where the cross compiler will run.
os:
    Windows:
        subsystem: [None, cygwin, msys, msys2, wsl]
    WindowsStore:
        version: ["8.1", "10.0"]
    Linux:
    Macos:
        version: [None, "10.6", "10.7", "10.8", "10.9", "10.10", "10.11", "10.12", "10.13", "10.14"]
    Android:
        api_level: ANY
    iOS:
        version: ["7.0", "7.1", "8.0", "8.1", "8.2", "8.3", "9.0", "9.1", "9.2", "9.3", "10.0", "10.1", "10.2", "10.3", "11.0", "11.1", "11.2", "11.3", "11.4", "12.0", "12.1"]
    watchOS:
        version: ["4.0", "4.1", "4.2", "4.3", "5.0", "5.1"]
    tvOS:
        version: ["11.0", "11.1", "11.2", "11.3", "11.4", "12.0", "12.1"]
    FreeBSD:
    SunOS:
    Arduino:
        board: ANY
arch: [x86, x86_64, ppc32, ppc64le, ppc64, armv6, armv7, armv7hf, armv7s, armv7k, armv8, armv8_32, armv8.3, sparc, sparcv9, mips, mips64, avr]
compiler:
    sun-cc:
        version: ["5.10", "5.11", "5.12", "5.13", "5.14"]
        threads: [None, posix]
        libcxx: [libCstd, libstdcxx, libstlport, libstdc++]
    gcc:
        version: ["4.1", "4.4", "4.5", "4.6", "4.7", "4.8", "4.9",
                  "5", "5.1", "5.2", "5.3", "5.4", "5.5",
                  "6", "6.1", "6.2", "6.3", "6.4",
                  "7", "7.1", "7.2", "7.3",
                  "8", "8.1", "8.2"]
        libcxx: [libstdc++, libstdc++11]
        threads: [None, posix, win32] #  Windows MinGW
        exception: [None, dwarf2, sjlj, seh] # Windows MinGW
    Visual Studio:
        runtime: [MD, MT, MTd, MDd]
        version: ["8", "9", "10", "11", "12", "14", "15"]
        toolset: [None, v90, v100, v110, v110_xp, v120, v120_xp,
                  v140, v140_xp, v140_clang_c2, LLVM-vs2012, LLVM-vs2012_xp,
                  LLVM-vs2013, LLVM-vs2013_xp, LLVM-vs2014, LLVM-vs2014_xp,
                  LLVM-vs2017, LLVM-vs2017_xp, v141, v141_xp, v141_clang_c2]
    clang:
        version: ["3.3", "3.4", "3.5", "3.6", "3.7", "3.8", "3.9", "4.0",
                  "5.0", "6.0", "7.0",
                  "8"]
        libcxx: [libstdc++, libstdc++11, libc++]
    apple-clang:
        version: ["5.0", "5.1", "6.0", "6.1", "7.0", "7.3", "8.0", "8.1", "9.0", "9.1", "10.0"]
        libcxx: [libstdc++, libc++]

build_type: [None, Debug, Release, RelWithDebInfo, MinSizeRel]
cppstd: [None, 98, gnu98, 11, gnu11, 14, gnu14, 17, gnu17, 20, gnu20]
"""

settings_1_12_1 = settings_1_12_0
settings_1_12_2 = settings_1_12_1
settings_1_12_3 = settings_1_12_2
settings_1_12_4 = settings_1_12_3
settings_1_13_0 = """
# Only for cross building, 'os_build/arch_build' is the system that runs Conan
os_build: [Windows, WindowsStore, Linux, Macos, FreeBSD, SunOS]
arch_build: [x86, x86_64, ppc32, ppc64le, ppc64, armv5el, armv5hf, armv6, armv7, armv7hf, armv7s, armv7k, armv8, armv8_32, armv8.3, sparc, sparcv9, mips, mips64, avr]

# Only for building cross compilation tools, 'os_target/arch_target' is the system for
# which the tools generate code
os_target: [Windows, Linux, Macos, Android, iOS, watchOS, tvOS, FreeBSD, SunOS, Arduino]
arch_target: [x86, x86_64, ppc32, ppc64le, ppc64, armv5el, armv5hf, armv6, armv7, armv7hf, armv7s, armv7k, armv8, armv8_32, armv8.3, sparc, sparcv9, mips, mips64, avr]

# Rest of the settings are "host" settings:
# - For native building/cross building: Where the library/program will run.
# - For building cross compilation tools: Where the cross compiler will run.
os:
    Windows:
        subsystem: [None, cygwin, msys, msys2, wsl]
    WindowsStore:
        version: ["8.1", "10.0"]
    Linux:
    Macos:
        version: [None, "10.6", "10.7", "10.8", "10.9", "10.10", "10.11", "10.12", "10.13", "10.14"]
    Android:
        api_level: ANY
    iOS:
        version: ["7.0", "7.1", "8.0", "8.1", "8.2", "8.3", "9.0", "9.1", "9.2", "9.3", "10.0", "10.1", "10.2", "10.3", "11.0", "11.1", "11.2", "11.3", "11.4", "12.0", "12.1"]
    watchOS:
        version: ["4.0", "4.1", "4.2", "4.3", "5.0", "5.1"]
    tvOS:
        version: ["11.0", "11.1", "11.2", "11.3", "11.4", "12.0", "12.1"]
    FreeBSD:
    SunOS:
    Arduino:
        board: ANY
arch: [x86, x86_64, ppc32, ppc64le, ppc64, armv5el, armv5hf, armv6, armv7, armv7hf, armv7s, armv7k, armv8, armv8_32, armv8.3, sparc, sparcv9, mips, mips64, avr]
compiler:
    sun-cc:
        version: ["5.10", "5.11", "5.12", "5.13", "5.14"]
        threads: [None, posix]
        libcxx: [libCstd, libstdcxx, libstlport, libstdc++]
    gcc:
        version: ["4.1", "4.4", "4.5", "4.6", "4.7", "4.8", "4.9",
                  "5", "5.1", "5.2", "5.3", "5.4", "5.5",
                  "6", "6.1", "6.2", "6.3", "6.4",
                  "7", "7.1", "7.2", "7.3",
                  "8", "8.1", "8.2"]
        libcxx: [libstdc++, libstdc++11]
        threads: [None, posix, win32] #  Windows MinGW
        exception: [None, dwarf2, sjlj, seh] # Windows MinGW
    Visual Studio:
        runtime: [MD, MT, MTd, MDd]
        version: ["8", "9", "10", "11", "12", "14", "15", "16"]
        toolset: [None, v90, v100, v110, v110_xp, v120, v120_xp,
                  v140, v140_xp, v140_clang_c2, LLVM-vs2012, LLVM-vs2012_xp,
                  LLVM-vs2013, LLVM-vs2013_xp, LLVM-vs2014, LLVM-vs2014_xp,
                  LLVM-vs2017, LLVM-vs2017_xp, v141, v141_xp, v141_clang_c2, v142]
    clang:
        version: ["3.3", "3.4", "3.5", "3.6", "3.7", "3.8", "3.9", "4.0",
                  "5.0", "6.0", "7.0",
                  "8"]
        libcxx: [libstdc++, libstdc++11, libc++]
    apple-clang:
        version: ["5.0", "5.1", "6.0", "6.1", "7.0", "7.3", "8.0", "8.1", "9.0", "9.1", "10.0"]
        libcxx: [libstdc++, libc++]

build_type: [None, Debug, Release, RelWithDebInfo, MinSizeRel]
cppstd: [None, 98, gnu98, 11, gnu11, 14, gnu14, 17, gnu17, 20, gnu20]
"""

settings_1_13_1 = settings_1_13_0
settings_1_13_2 = settings_1_13_1
settings_1_13_3 = settings_1_13_2
settings_1_13_4 = settings_1_13_3
settings_1_14_0 = """
# Only for cross building, 'os_build/arch_build' is the system that runs Conan
os_build: [Windows, WindowsStore, Linux, Macos, FreeBSD, SunOS]
arch_build: [x86, x86_64, ppc32, ppc64le, ppc64, armv5el, armv5hf, armv6, armv7, armv7hf, armv7s, armv7k, armv8, armv8_32, armv8.3, sparc, sparcv9, mips, mips64, avr, s390, s390x]

# Only for building cross compilation tools, 'os_target/arch_target' is the system for
# which the tools generate code
os_target: [Windows, Linux, Macos, Android, iOS, watchOS, tvOS, FreeBSD, SunOS, Arduino]
arch_target: [x86, x86_64, ppc32, ppc64le, ppc64, armv5el, armv5hf, armv6, armv7, armv7hf, armv7s, armv7k, armv8, armv8_32, armv8.3, sparc, sparcv9, mips, mips64, avr, s390, s390x]

# Rest of the settings are "host" settings:
# - For native building/cross building: Where the library/program will run.
# - For building cross compilation tools: Where the cross compiler will run.
os:
    Windows:
        subsystem: [None, cygwin, msys, msys2, wsl]
    WindowsStore:
        version: ["8.1", "10.0"]
    Linux:
    Macos:
        version: [None, "10.6", "10.7", "10.8", "10.9", "10.10", "10.11", "10.12", "10.13", "10.14"]
    Android:
        api_level: ANY
    iOS:
        version: ["7.0", "7.1", "8.0", "8.1", "8.2", "8.3", "9.0", "9.1", "9.2", "9.3", "10.0", "10.1", "10.2", "10.3", "11.0", "11.1", "11.2", "11.3", "11.4", "12.0", "12.1"]
    watchOS:
        version: ["4.0", "4.1", "4.2", "4.3", "5.0", "5.1"]
    tvOS:
        version: ["11.0", "11.1", "11.2", "11.3", "11.4", "12.0", "12.1"]
    FreeBSD:
    SunOS:
    Arduino:
        board: ANY
arch: [x86, x86_64, ppc32, ppc64le, ppc64, armv5el, armv5hf, armv6, armv7, armv7hf, armv7s, armv7k, armv8, armv8_32, armv8.3, sparc, sparcv9, mips, mips64, avr, s390, s390x]
compiler:
    sun-cc:
        version: ["5.10", "5.11", "5.12", "5.13", "5.14"]
        threads: [None, posix]
        libcxx: [libCstd, libstdcxx, libstlport, libstdc++]
    gcc:
        version: ["4.1", "4.4", "4.5", "4.6", "4.7", "4.8", "4.9",
                  "5", "5.1", "5.2", "5.3", "5.4", "5.5",
                  "6", "6.1", "6.2", "6.3", "6.4",
                  "7", "7.1", "7.2", "7.3",
                  "8", "8.1", "8.2"]
        libcxx: [libstdc++, libstdc++11]
        threads: [None, posix, win32] #  Windows MinGW
        exception: [None, dwarf2, sjlj, seh] # Windows MinGW
    Visual Studio:
        runtime: [MD, MT, MTd, MDd]
        version: ["8", "9", "10", "11", "12", "14", "15", "16"]
        toolset: [None, v90, v100, v110, v110_xp, v120, v120_xp,
                  v140, v140_xp, v140_clang_c2, LLVM-vs2012, LLVM-vs2012_xp,
                  LLVM-vs2013, LLVM-vs2013_xp, LLVM-vs2014, LLVM-vs2014_xp,
                  LLVM-vs2017, LLVM-vs2017_xp, v141, v141_xp, v141_clang_c2, v142]
    clang:
        version: ["3.3", "3.4", "3.5", "3.6", "3.7", "3.8", "3.9", "4.0",
                  "5.0", "6.0", "7.0",
                  "8"]
        libcxx: [libstdc++, libstdc++11, libc++]
    apple-clang:
        version: ["5.0", "5.1", "6.0", "6.1", "7.0", "7.3", "8.0", "8.1", "9.0", "9.1", "10.0"]
        libcxx: [libstdc++, libc++]

build_type: [None, Debug, Release, RelWithDebInfo, MinSizeRel]
cppstd: [None, 98, gnu98, 11, gnu11, 14, gnu14, 17, gnu17, 20, gnu20]
"""

settings_1_14_1 = settings_1_14_0
settings_1_14_2 = settings_1_14_1
settings_1_14_3 = settings_1_14_2
settings_1_14_4 = settings_1_14_3
settings_1_14_5 = settings_1_14_4
settings_1_14_6 = settings_1_14_5

settings_1_15_0 = """
# Only for cross building, 'os_build/arch_build' is the system that runs Conan
os_build: [Windows, WindowsStore, Linux, Macos, FreeBSD, SunOS]
arch_build: [x86, x86_64, ppc32, ppc64le, ppc64, armv5el, armv5hf, armv6, armv7, armv7hf, armv7s, armv7k, armv8, armv8_32, armv8.3, sparc, sparcv9, mips, mips64, avr, s390, s390x]

# Only for building cross compilation tools, 'os_target/arch_target' is the system for
# which the tools generate code
os_target: [Windows, Linux, Macos, Android, iOS, watchOS, tvOS, FreeBSD, SunOS, Arduino]
arch_target: [x86, x86_64, ppc32, ppc64le, ppc64, armv5el, armv5hf, armv6, armv7, armv7hf, armv7s, armv7k, armv8, armv8_32, armv8.3, sparc, sparcv9, mips, mips64, avr, s390, s390x, asm.js, wasm]

# Rest of the settings are "host" settings:
# - For native building/cross building: Where the library/program will run.
# - For building cross compilation tools: Where the cross compiler will run.
os:
    Windows:
        subsystem: [None, cygwin, msys, msys2, wsl]
    WindowsStore:
        version: ["8.1", "10.0"]
    WindowsCE:
        platform: ANY
        version: ["5.0", "6.0", "7.0", "8.0"]
    Linux:
    Macos:
        version: [None, "10.6", "10.7", "10.8", "10.9", "10.10", "10.11", "10.12", "10.13", "10.14"]
    Android:
        api_level: ANY
    iOS:
        version: ["7.0", "7.1", "8.0", "8.1", "8.2", "8.3", "9.0", "9.1", "9.2", "9.3", "10.0", "10.1", "10.2", "10.3", "11.0", "11.1", "11.2", "11.3", "11.4", "12.0", "12.1"]
    watchOS:
        version: ["4.0", "4.1", "4.2", "4.3", "5.0", "5.1"]
    tvOS:
        version: ["11.0", "11.1", "11.2", "11.3", "11.4", "12.0", "12.1"]
    FreeBSD:
    SunOS:
    Arduino:
        board: ANY
    Emscripten:
arch: [x86, x86_64, ppc32, ppc64le, ppc64, armv4, armv4i, armv5el, armv5hf, armv6, armv7, armv7hf, armv7s, armv7k, armv8, armv8_32, armv8.3, sparc, sparcv9, mips, mips64, avr, s390, s390x, asm.js, wasm]
compiler:
    sun-cc:
        version: ["5.10", "5.11", "5.12", "5.13", "5.14"]
        threads: [None, posix]
        libcxx: [libCstd, libstdcxx, libstlport, libstdc++]
    gcc:
        version: ["4.1", "4.4", "4.5", "4.6", "4.7", "4.8", "4.9",
                  "5", "5.1", "5.2", "5.3", "5.4", "5.5",
                  "6", "6.1", "6.2", "6.3", "6.4",
                  "7", "7.1", "7.2", "7.3",
                  "8", "8.1", "8.2",
                  "9"]
        libcxx: [libstdc++, libstdc++11]
        threads: [None, posix, win32] #  Windows MinGW
        exception: [None, dwarf2, sjlj, seh] # Windows MinGW
        cppstd: [None, 98, gnu98, 11, gnu11, 14, gnu14, 17, gnu17, 20, gnu20]
    Visual Studio:
        runtime: [MD, MT, MTd, MDd]
        version: ["8", "9", "10", "11", "12", "14", "15", "16"]
        toolset: [None, v90, v100, v110, v110_xp, v120, v120_xp,
                  v140, v140_xp, v140_clang_c2, LLVM-vs2012, LLVM-vs2012_xp,
                  LLVM-vs2013, LLVM-vs2013_xp, LLVM-vs2014, LLVM-vs2014_xp,
                  LLVM-vs2017, LLVM-vs2017_xp, v141, v141_xp, v141_clang_c2, v142]
        cppstd: [None, 14, 17, 20]
    clang:
        version: ["3.3", "3.4", "3.5", "3.6", "3.7", "3.8", "3.9", "4.0",
                  "5.0", "6.0", "7.0",
                  "8"]
        libcxx: [libstdc++, libstdc++11, libc++]
        cppstd: [None, 98, gnu98, 11, gnu11, 14, gnu14, 17, gnu17, 20, gnu20]
    apple-clang:
        version: ["5.0", "5.1", "6.0", "6.1", "7.0", "7.3", "8.0", "8.1", "9.0", "9.1", "10.0"]
        libcxx: [libstdc++, libc++]
        cppstd: [None, 98, gnu98, 11, gnu11, 14, gnu14, 17, gnu17, 20, gnu20]

build_type: [None, Debug, Release, RelWithDebInfo, MinSizeRel]
cppstd: [None, 98, gnu98, 11, gnu11, 14, gnu14, 17, gnu17, 20, gnu20]  # Deprecated, use compiler.cppstd
"""

settings_1_15_1 = settings_1_15_0
settings_1_15_2 = settings_1_15_1
settings_1_15_3 = settings_1_15_2
settings_1_15_4 = settings_1_15_3
settings_1_15_5 = settings_1_15_4

settings_1_16_0 = """
# Only for cross building, 'os_build/arch_build' is the system that runs Conan
os_build: [Windows, WindowsStore, Linux, Macos, FreeBSD, SunOS, AIX]
arch_build: [x86, x86_64, ppc32be, ppc32, ppc64le, ppc64, armv5el, armv5hf, armv6, armv7, armv7hf, armv7s, armv7k, armv8, armv8_32, armv8.3, sparc, sparcv9, mips, mips64, avr, s390, s390x, sh4le]

# Only for building cross compilation tools, 'os_target/arch_target' is the system for
# which the tools generate code
os_target: [Windows, Linux, Macos, Android, iOS, watchOS, tvOS, FreeBSD, SunOS, AIX, Arduino, Neutrino]
arch_target: [x86, x86_64, ppc32be, ppc32, ppc64le, ppc64, armv5el, armv5hf, armv6, armv7, armv7hf, armv7s, armv7k, armv8, armv8_32, armv8.3, sparc, sparcv9, mips, mips64, avr, s390, s390x, asm.js, wasm, sh4le]

# Rest of the settings are "host" settings:
# - For native building/cross building: Where the library/program will run.
# - For building cross compilation tools: Where the cross compiler will run.
os:
    Windows:
        subsystem: [None, cygwin, msys, msys2, wsl]
    WindowsStore:
        version: ["8.1", "10.0"]
    WindowsCE:
        platform: ANY
        version: ["5.0", "6.0", "7.0", "8.0"]
    Linux:
    Macos:
        version: [None, "10.6", "10.7", "10.8", "10.9", "10.10", "10.11", "10.12", "10.13", "10.14"]
    Android:
        api_level: ANY
    iOS:
        version: ["7.0", "7.1", "8.0", "8.1", "8.2", "8.3", "9.0", "9.1", "9.2", "9.3", "10.0", "10.1", "10.2", "10.3", "11.0", "11.1", "11.2", "11.3", "11.4", "12.0", "12.1"]
    watchOS:
        version: ["4.0", "4.1", "4.2", "4.3", "5.0", "5.1"]
    tvOS:
        version: ["11.0", "11.1", "11.2", "11.3", "11.4", "12.0", "12.1"]
    FreeBSD:
    SunOS:
    AIX:
    Arduino:
        board: ANY
    Emscripten:
    Neutrino:
        version: ["6.4", "6.5", "6.6", "7.0"]
arch: [x86, x86_64, ppc32be, ppc32, ppc64le, ppc64, armv4, armv4i, armv5el, armv5hf, armv6, armv7, armv7hf, armv7s, armv7k, armv8, armv8_32, armv8.3, sparc, sparcv9, mips, mips64, avr, s390, s390x, asm.js, wasm, sh4le]
compiler:
    sun-cc:
        version: ["5.10", "5.11", "5.12", "5.13", "5.14"]
        threads: [None, posix]
        libcxx: [libCstd, libstdcxx, libstlport, libstdc++]
    gcc:
        version: ["4.1", "4.4", "4.5", "4.6", "4.7", "4.8", "4.9",
                  "5", "5.1", "5.2", "5.3", "5.4", "5.5",
                  "6", "6.1", "6.2", "6.3", "6.4",
                  "7", "7.1", "7.2", "7.3",
                  "8", "8.1", "8.2", "8.3",
                  "9", "9.1"]
        libcxx: [libstdc++, libstdc++11]
        threads: [None, posix, win32] #  Windows MinGW
        exception: [None, dwarf2, sjlj, seh] # Windows MinGW
        cppstd: [None, 98, gnu98, 11, gnu11, 14, gnu14, 17, gnu17, 20, gnu20]
    Visual Studio:
        runtime: [MD, MT, MTd, MDd]
        version: ["8", "9", "10", "11", "12", "14", "15", "16"]
        toolset: [None, v90, v100, v110, v110_xp, v120, v120_xp,
                  v140, v140_xp, v140_clang_c2, LLVM-vs2012, LLVM-vs2012_xp,
                  LLVM-vs2013, LLVM-vs2013_xp, LLVM-vs2014, LLVM-vs2014_xp,
                  LLVM-vs2017, LLVM-vs2017_xp, v141, v141_xp, v141_clang_c2, v142]
        cppstd: [None, 14, 17, 20]
    clang:
        version: ["3.3", "3.4", "3.5", "3.6", "3.7", "3.8", "3.9", "4.0",
                  "5.0", "6.0", "7.0",
                  "8"]
        libcxx: [libstdc++, libstdc++11, libc++, c++_shared, c++_static]
        cppstd: [None, 98, gnu98, 11, gnu11, 14, gnu14, 17, gnu17, 20, gnu20]
    apple-clang:
        version: ["5.0", "5.1", "6.0", "6.1", "7.0", "7.3", "8.0", "8.1", "9.0", "9.1", "10.0"]
        libcxx: [libstdc++, libc++]
        cppstd: [None, 98, gnu98, 11, gnu11, 14, gnu14, 17, gnu17, 20, gnu20]
    qcc:
        version: ["4.4", "5.4"]
        libcxx: [cxx, gpp, cpp, cpp-ne, accp, acpp-ne, ecpp, ecpp-ne]

build_type: [None, Debug, Release, RelWithDebInfo, MinSizeRel]
cppstd: [None, 98, gnu98, 11, gnu11, 14, gnu14, 17, gnu17, 20, gnu20]  # Deprecated, use compiler.cppstd
"""

settings_1_16_1 = settings_1_16_0
settings_1_17_0 = """
# Only for cross building, 'os_build/arch_build' is the system that runs Conan
os_build: [Windows, WindowsStore, Linux, Macos, FreeBSD, SunOS, AIX]
arch_build: [x86, x86_64, ppc32be, ppc32, ppc64le, ppc64, armv5el, armv5hf, armv6, armv7, armv7hf, armv7s, armv7k, armv8, armv8_32, armv8.3, sparc, sparcv9, mips, mips64, avr, s390, s390x, sh4le]

# Only for building cross compilation tools, 'os_target/arch_target' is the system for
# which the tools generate code
os_target: [Windows, Linux, Macos, Android, iOS, watchOS, tvOS, FreeBSD, SunOS, AIX, Arduino, Neutrino]
arch_target: [x86, x86_64, ppc32be, ppc32, ppc64le, ppc64, armv5el, armv5hf, armv6, armv7, armv7hf, armv7s, armv7k, armv8, armv8_32, armv8.3, sparc, sparcv9, mips, mips64, avr, s390, s390x, asm.js, wasm, sh4le]

# Rest of the settings are "host" settings:
# - For native building/cross building: Where the library/program will run.
# - For building cross compilation tools: Where the cross compiler will run.
os:
    Windows:
        subsystem: [None, cygwin, msys, msys2, wsl]
    WindowsStore:
        version: ["8.1", "10.0"]
    WindowsCE:
        platform: ANY
        version: ["5.0", "6.0", "7.0", "8.0"]
    Linux:
    Macos:
        version: [None, "10.6", "10.7", "10.8", "10.9", "10.10", "10.11", "10.12", "10.13", "10.14"]
    Android:
        api_level: ANY
    iOS:
        version: ["7.0", "7.1", "8.0", "8.1", "8.2", "8.3", "9.0", "9.1", "9.2", "9.3", "10.0", "10.1", "10.2", "10.3", "11.0", "11.1", "11.2", "11.3", "11.4", "12.0", "12.1"]
    watchOS:
        version: ["4.0", "4.1", "4.2", "4.3", "5.0", "5.1"]
    tvOS:
        version: ["11.0", "11.1", "11.2", "11.3", "11.4", "12.0", "12.1"]
    FreeBSD:
    SunOS:
    AIX:
    Arduino:
        board: ANY
    Emscripten:
    Neutrino:
        version: ["6.4", "6.5", "6.6", "7.0"]
arch: [x86, x86_64, ppc32be, ppc32, ppc64le, ppc64, armv4, armv4i, armv5el, armv5hf, armv6, armv7, armv7hf, armv7s, armv7k, armv8, armv8_32, armv8.3, sparc, sparcv9, mips, mips64, avr, s390, s390x, asm.js, wasm, sh4le]
compiler:
    sun-cc:
        version: ["5.10", "5.11", "5.12", "5.13", "5.14"]
        threads: [None, posix]
        libcxx: [libCstd, libstdcxx, libstlport, libstdc++]
    gcc:
        version: ["4.1", "4.4", "4.5", "4.6", "4.7", "4.8", "4.9",
                  "5", "5.1", "5.2", "5.3", "5.4", "5.5",
                  "6", "6.1", "6.2", "6.3", "6.4",
                  "7", "7.1", "7.2", "7.3",
                  "8", "8.1", "8.2", "8.3",
                  "9", "9.1"]
        libcxx: [libstdc++, libstdc++11]
        threads: [None, posix, win32] #  Windows MinGW
        exception: [None, dwarf2, sjlj, seh] # Windows MinGW
        cppstd: [None, 98, gnu98, 11, gnu11, 14, gnu14, 17, gnu17, 20, gnu20]
    Visual Studio:
        runtime: [MD, MT, MTd, MDd]
        version: ["8", "9", "10", "11", "12", "14", "15", "16"]
        toolset: [None, v90, v100, v110, v110_xp, v120, v120_xp,
                  v140, v140_xp, v140_clang_c2, LLVM-vs2012, LLVM-vs2012_xp,
                  LLVM-vs2013, LLVM-vs2013_xp, LLVM-vs2014, LLVM-vs2014_xp,
                  LLVM-vs2017, LLVM-vs2017_xp, v141, v141_xp, v141_clang_c2, v142]
        cppstd: [None, 14, 17, 20]
    clang:
        version: ["3.3", "3.4", "3.5", "3.6", "3.7", "3.8", "3.9", "4.0",
                  "5.0", "6.0", "7.0",
                  "8"]
        libcxx: [libstdc++, libstdc++11, libc++, c++_shared, c++_static]
        cppstd: [None, 98, gnu98, 11, gnu11, 14, gnu14, 17, gnu17, 20, gnu20]
    apple-clang:
        version: ["5.0", "5.1", "6.0", "6.1", "7.0", "7.3", "8.0", "8.1", "9.0", "9.1", "10.0", "11.0"]
        libcxx: [libstdc++, libc++]
        cppstd: [None, 98, gnu98, 11, gnu11, 14, gnu14, 17, gnu17, 20, gnu20]
    qcc:
        version: ["4.4", "5.4"]
        libcxx: [cxx, gpp, cpp, cpp-ne, accp, acpp-ne, ecpp, ecpp-ne]

build_type: [None, Debug, Release, RelWithDebInfo, MinSizeRel]
cppstd: [None, 98, gnu98, 11, gnu11, 14, gnu14, 17, gnu17, 20, gnu20]  # Deprecated, use compiler.cppstd
"""

settings_1_17_1 = """
# Only for cross building, 'os_build/arch_build' is the system that runs Conan
os_build: [Windows, WindowsStore, Linux, Macos, FreeBSD, SunOS, AIX]
arch_build: [x86, x86_64, ppc32be, ppc32, ppc64le, ppc64, armv5el, armv5hf, armv6, armv7, armv7hf, armv7s, armv7k, armv8, armv8_32, armv8.3, sparc, sparcv9, mips, mips64, avr, s390, s390x, sh4le]

# Only for building cross compilation tools, 'os_target/arch_target' is the system for
# which the tools generate code
os_target: [Windows, Linux, Macos, Android, iOS, watchOS, tvOS, FreeBSD, SunOS, AIX, Arduino, Neutrino]
arch_target: [x86, x86_64, ppc32be, ppc32, ppc64le, ppc64, armv5el, armv5hf, armv6, armv7, armv7hf, armv7s, armv7k, armv8, armv8_32, armv8.3, sparc, sparcv9, mips, mips64, avr, s390, s390x, asm.js, wasm, sh4le]

# Rest of the settings are "host" settings:
# - For native building/cross building: Where the library/program will run.
# - For building cross compilation tools: Where the cross compiler will run.
os:
    Windows:
        subsystem: [None, cygwin, msys, msys2, wsl]
    WindowsStore:
        version: ["8.1", "10.0"]
    WindowsCE:
        platform: ANY
        version: ["5.0", "6.0", "7.0", "8.0"]
    Linux:
    Macos:
        version: [None, "10.6", "10.7", "10.8", "10.9", "10.10", "10.11", "10.12", "10.13", "10.14"]
    Android:
        api_level: ANY
    iOS:
        version: ["7.0", "7.1", "8.0", "8.1", "8.2", "8.3", "9.0", "9.1", "9.2", "9.3", "10.0", "10.1", "10.2", "10.3", "11.0", "11.1", "11.2", "11.3", "11.4", "12.0", "12.1"]
    watchOS:
        version: ["4.0", "4.1", "4.2", "4.3", "5.0", "5.1"]
    tvOS:
        version: ["11.0", "11.1", "11.2", "11.3", "11.4", "12.0", "12.1"]
    FreeBSD:
    SunOS:
    AIX:
    Arduino:
        board: ANY
    Emscripten:
    Neutrino:
        version: ["6.4", "6.5", "6.6", "7.0"]
arch: [x86, x86_64, ppc32be, ppc32, ppc64le, ppc64, armv4, armv4i, armv5el, armv5hf, armv6, armv7, armv7hf, armv7s, armv7k, armv8, armv8_32, armv8.3, sparc, sparcv9, mips, mips64, avr, s390, s390x, asm.js, wasm, sh4le]
compiler:
    sun-cc:
        version: ["5.10", "5.11", "5.12", "5.13", "5.14"]
        threads: [None, posix]
        libcxx: [libCstd, libstdcxx, libstlport, libstdc++]
    gcc:
        version: ["4.1", "4.4", "4.5", "4.6", "4.7", "4.8", "4.9",
                  "5", "5.1", "5.2", "5.3", "5.4", "5.5",
                  "6", "6.1", "6.2", "6.3", "6.4",
                  "7", "7.1", "7.2", "7.3",
                  "8", "8.1", "8.2", "8.3",
                  "9", "9.1"]
        libcxx: [libstdc++, libstdc++11]
        threads: [None, posix, win32] #  Windows MinGW
        exception: [None, dwarf2, sjlj, seh] # Windows MinGW
        cppstd: [None, 98, gnu98, 11, gnu11, 14, gnu14, 17, gnu17, 20, gnu20]
    Visual Studio:
        runtime: [MD, MT, MTd, MDd]
        version: ["8", "9", "10", "11", "12", "14", "15", "16"]
        toolset: [None, v90, v100, v110, v110_xp, v120, v120_xp,
                  v140, v140_xp, v140_clang_c2, LLVM-vs2012, LLVM-vs2012_xp,
                  LLVM-vs2013, LLVM-vs2013_xp, LLVM-vs2014, LLVM-vs2014_xp,
                  LLVM-vs2017, LLVM-vs2017_xp, v141, v141_xp, v141_clang_c2, v142]
        cppstd: [None, 14, 17, 20]
    clang:
        version: ["3.3", "3.4", "3.5", "3.6", "3.7", "3.8", "3.9", "4.0",
                  "5.0", "6.0", "7.0", "7.1",
                  "8"]
        libcxx: [libstdc++, libstdc++11, libc++, c++_shared, c++_static]
        cppstd: [None, 98, gnu98, 11, gnu11, 14, gnu14, 17, gnu17, 20, gnu20]
    apple-clang:
        version: ["5.0", "5.1", "6.0", "6.1", "7.0", "7.3", "8.0", "8.1", "9.0", "9.1", "10.0", "11.0"]
        libcxx: [libstdc++, libc++]
        cppstd: [None, 98, gnu98, 11, gnu11, 14, gnu14, 17, gnu17, 20, gnu20]
    qcc:
        version: ["4.4", "5.4"]
        libcxx: [cxx, gpp, cpp, cpp-ne, accp, acpp-ne, ecpp, ecpp-ne]

build_type: [None, Debug, Release, RelWithDebInfo, MinSizeRel]
cppstd: [None, 98, gnu98, 11, gnu11, 14, gnu14, 17, gnu17, 20, gnu20]  # Deprecated, use compiler.cppstd
"""

settings_1_17_2 = settings_1_17_1

settings_1_18_0 = settings_1_17_2
settings_1_18_1 = settings_1_18_0
settings_1_18_2 = settings_1_18_1
settings_1_18_3 = settings_1_18_2
settings_1_18_4 = settings_1_18_3
settings_1_18_5 = settings_1_18_4
settings_1_19_0 = """
# Only for cross building, 'os_build/arch_build' is the system that runs Conan
os_build: [Windows, WindowsStore, Linux, Macos, FreeBSD, SunOS, AIX]
arch_build: [x86, x86_64, ppc32be, ppc32, ppc64le, ppc64, armv5el, armv5hf, armv6, armv7, armv7hf, armv7s, armv7k, armv8, armv8_32, armv8.3, sparc, sparcv9, mips, mips64, avr, s390, s390x, sh4le]

# Only for building cross compilation tools, 'os_target/arch_target' is the system for
# which the tools generate code
os_target: [Windows, Linux, Macos, Android, iOS, watchOS, tvOS, FreeBSD, SunOS, AIX, Arduino, Neutrino]
arch_target: [x86, x86_64, ppc32be, ppc32, ppc64le, ppc64, armv5el, armv5hf, armv6, armv7, armv7hf, armv7s, armv7k, armv8, armv8_32, armv8.3, sparc, sparcv9, mips, mips64, avr, s390, s390x, asm.js, wasm, sh4le]

# Rest of the settings are "host" settings:
# - For native building/cross building: Where the library/program will run.
# - For building cross compilation tools: Where the cross compiler will run.
os:
    Windows:
        subsystem: [None, cygwin, msys, msys2, wsl]
    WindowsStore:
        version: ["8.1", "10.0"]
    WindowsCE:
        platform: ANY
        version: ["5.0", "6.0", "7.0", "8.0"]
    Linux:
    Macos:
        version: [None, "10.6", "10.7", "10.8", "10.9", "10.10", "10.11", "10.12", "10.13", "10.14", "10.15"]
    Android:
        api_level: ANY
    iOS:
        version: ["7.0", "7.1", "8.0", "8.1", "8.2", "8.3", "9.0", "9.1", "9.2", "9.3", "10.0", "10.1", "10.2", "10.3", "11.0", "11.1", "11.2", "11.3", "11.4", "12.0", "12.1", "12.2", "12.3", "12.4", "13.0", "13.1"]
    watchOS:
        version: ["4.0", "4.1", "4.2", "4.3", "5.0", "5.1", "5.2", "5.3", "6.0", "6.1"]
    tvOS:
        version: ["11.0", "11.1", "11.2", "11.3", "11.4", "12.0", "12.1", "12.2", "12.3", "12.4", "13.0"]
    FreeBSD:
    SunOS:
    AIX:
    Arduino:
        board: ANY
    Emscripten:
    Neutrino:
        version: ["6.4", "6.5", "6.6", "7.0"]
arch: [x86, x86_64, ppc32be, ppc32, ppc64le, ppc64, armv4, armv4i, armv5el, armv5hf, armv6, armv7, armv7hf, armv7s, armv7k, armv8, armv8_32, armv8.3, sparc, sparcv9, mips, mips64, avr, s390, s390x, asm.js, wasm, sh4le]
compiler:
    sun-cc:
        version: ["5.10", "5.11", "5.12", "5.13", "5.14"]
        threads: [None, posix]
        libcxx: [libCstd, libstdcxx, libstlport, libstdc++]
    gcc:
        version: ["4.1", "4.4", "4.5", "4.6", "4.7", "4.8", "4.9",
                  "5", "5.1", "5.2", "5.3", "5.4", "5.5",
                  "6", "6.1", "6.2", "6.3", "6.4",
                  "7", "7.1", "7.2", "7.3",
                  "8", "8.1", "8.2", "8.3",
                  "9", "9.1", "9.2"]
        libcxx: [libstdc++, libstdc++11]
        threads: [None, posix, win32] #  Windows MinGW
        exception: [None, dwarf2, sjlj, seh] # Windows MinGW
        cppstd: [None, 98, gnu98, 11, gnu11, 14, gnu14, 17, gnu17, 20, gnu20]
    Visual Studio:
        runtime: [MD, MT, MTd, MDd]
        version: ["8", "9", "10", "11", "12", "14", "15", "16"]
        toolset: [None, v90, v100, v110, v110_xp, v120, v120_xp,
                  v140, v140_xp, v140_clang_c2, LLVM-vs2012, LLVM-vs2012_xp,
                  LLVM-vs2013, LLVM-vs2013_xp, LLVM-vs2014, LLVM-vs2014_xp,
                  LLVM-vs2017, LLVM-vs2017_xp, v141, v141_xp, v141_clang_c2, v142]
        cppstd: [None, 14, 17, 20]
    clang:
        version: ["3.3", "3.4", "3.5", "3.6", "3.7", "3.8", "3.9", "4.0",
                  "5.0", "6.0", "7.0", "7.1",
                  "8", "9"]
        libcxx: [libstdc++, libstdc++11, libc++, c++_shared, c++_static]
        cppstd: [None, 98, gnu98, 11, gnu11, 14, gnu14, 17, gnu17, 20, gnu20]
    apple-clang:
        version: ["5.0", "5.1", "6.0", "6.1", "7.0", "7.3", "8.0", "8.1", "9.0", "9.1", "10.0", "11.0"]
        libcxx: [libstdc++, libc++]
        cppstd: [None, 98, gnu98, 11, gnu11, 14, gnu14, 17, gnu17, 20, gnu20]
    qcc:
        version: ["4.4", "5.4"]
        libcxx: [cxx, gpp, cpp, cpp-ne, accp, acpp-ne, ecpp, ecpp-ne]

build_type: [None, Debug, Release, RelWithDebInfo, MinSizeRel]
cppstd: [None, 98, gnu98, 11, gnu11, 14, gnu14, 17, gnu17, 20, gnu20]  # Deprecated, use compiler.cppstd
"""

settings_1_19_1 = settings_1_19_0
settings_1_19_2 = settings_1_19_1
settings_1_19_3 = settings_1_19_2
settings_1_20_0 = """
# Only for cross building, 'os_build/arch_build' is the system that runs Conan
os_build: [Windows, WindowsStore, Linux, Macos, FreeBSD, SunOS, AIX]
arch_build: [x86, x86_64, ppc32be, ppc32, ppc64le, ppc64, armv5el, armv5hf, armv6, armv7, armv7hf, armv7s, armv7k, armv8, armv8_32, armv8.3, sparc, sparcv9, mips, mips64, avr, s390, s390x, sh4le]

# Only for building cross compilation tools, 'os_target/arch_target' is the system for
# which the tools generate code
os_target: [Windows, Linux, Macos, Android, iOS, watchOS, tvOS, FreeBSD, SunOS, AIX, Arduino, Neutrino]
arch_target: [x86, x86_64, ppc32be, ppc32, ppc64le, ppc64, armv5el, armv5hf, armv6, armv7, armv7hf, armv7s, armv7k, armv8, armv8_32, armv8.3, sparc, sparcv9, mips, mips64, avr, s390, s390x, asm.js, wasm, sh4le]

# Rest of the settings are "host" settings:
# - For native building/cross building: Where the library/program will run.
# - For building cross compilation tools: Where the cross compiler will run.
os:
    Windows:
        subsystem: [None, cygwin, msys, msys2, wsl]
    WindowsStore:
        version: ["8.1", "10.0"]
    WindowsCE:
        platform: ANY
        version: ["5.0", "6.0", "7.0", "8.0"]
    Linux:
    Macos:
        version: [None, "10.6", "10.7", "10.8", "10.9", "10.10", "10.11", "10.12", "10.13", "10.14", "10.15"]
    Android:
        api_level: ANY
    iOS:
        version: ["7.0", "7.1", "8.0", "8.1", "8.2", "8.3", "9.0", "9.1", "9.2", "9.3", "10.0", "10.1", "10.2", "10.3", "11.0", "11.1", "11.2", "11.3", "11.4", "12.0", "12.1", "12.2", "12.3", "12.4", "13.0", "13.1"]
    watchOS:
        version: ["4.0", "4.1", "4.2", "4.3", "5.0", "5.1", "5.2", "5.3", "6.0", "6.1"]
    tvOS:
        version: ["11.0", "11.1", "11.2", "11.3", "11.4", "12.0", "12.1", "12.2", "12.3", "12.4", "13.0"]
    FreeBSD:
    SunOS:
    AIX:
    Arduino:
        board: ANY
    Emscripten:
    Neutrino:
        version: ["6.4", "6.5", "6.6", "7.0"]
arch: [x86, x86_64, ppc32be, ppc32, ppc64le, ppc64, armv4, armv4i, armv5el, armv5hf, armv6, armv7, armv7hf, armv7s, armv7k, armv8, armv8_32, armv8.3, sparc, sparcv9, mips, mips64, avr, s390, s390x, asm.js, wasm, sh4le]
compiler:
    sun-cc:
        version: ["5.10", "5.11", "5.12", "5.13", "5.14"]
        threads: [None, posix]
        libcxx: [libCstd, libstdcxx, libstlport, libstdc++]
    gcc:
        version: ["4.1", "4.4", "4.5", "4.6", "4.7", "4.8", "4.9",
                  "5", "5.1", "5.2", "5.3", "5.4", "5.5",
                  "6", "6.1", "6.2", "6.3", "6.4",
                  "7", "7.1", "7.2", "7.3", "7.4",
                  "8", "8.1", "8.2", "8.3",
                  "9", "9.1", "9.2"]
        libcxx: [libstdc++, libstdc++11]
        threads: [None, posix, win32] #  Windows MinGW
        exception: [None, dwarf2, sjlj, seh] # Windows MinGW
        cppstd: [None, 98, gnu98, 11, gnu11, 14, gnu14, 17, gnu17, 20, gnu20]
    Visual Studio:
        runtime: [MD, MT, MTd, MDd]
        version: ["8", "9", "10", "11", "12", "14", "15", "16"]
        toolset: [None, v90, v100, v110, v110_xp, v120, v120_xp,
                  v140, v140_xp, v140_clang_c2, LLVM-vs2012, LLVM-vs2012_xp,
                  LLVM-vs2013, LLVM-vs2013_xp, LLVM-vs2014, LLVM-vs2014_xp,
                  LLVM-vs2017, LLVM-vs2017_xp, v141, v141_xp, v141_clang_c2, v142]
        cppstd: [None, 14, 17, 20]
    clang:
        version: ["3.3", "3.4", "3.5", "3.6", "3.7", "3.8", "3.9", "4.0",
                  "5.0", "6.0", "7.0", "7.1",
                  "8", "9", "10"]
        libcxx: [libstdc++, libstdc++11, libc++, c++_shared, c++_static]
        cppstd: [None, 98, gnu98, 11, gnu11, 14, gnu14, 17, gnu17, 20, gnu20]
    apple-clang:
        version: ["5.0", "5.1", "6.0", "6.1", "7.0", "7.3", "8.0", "8.1", "9.0", "9.1", "10.0", "11.0"]
        libcxx: [libstdc++, libc++]
        cppstd: [None, 98, gnu98, 11, gnu11, 14, gnu14, 17, gnu17, 20, gnu20]
    qcc:
        version: ["4.4", "5.4"]
        libcxx: [cxx, gpp, cpp, cpp-ne, accp, acpp-ne, ecpp, ecpp-ne]

build_type: [None, Debug, Release, RelWithDebInfo, MinSizeRel]
cppstd: [None, 98, gnu98, 11, gnu11, 14, gnu14, 17, gnu17, 20, gnu20]  # Deprecated, use compiler.cppstd
"""

settings_1_20_1 = settings_1_20_0
settings_1_20_2 = settings_1_20_1
settings_1_20_3 = settings_1_20_2
settings_1_20_4 = settings_1_20_3
settings_1_20_5 = settings_1_20_4
settings_1_21_0 = """
# Only for cross building, 'os_build/arch_build' is the system that runs Conan
os_build: [Windows, WindowsStore, Linux, Macos, FreeBSD, SunOS, AIX]
arch_build: [x86, x86_64, ppc32be, ppc32, ppc64le, ppc64, armv5el, armv5hf, armv6, armv7, armv7hf, armv7s, armv7k, armv8, armv8_32, armv8.3, sparc, sparcv9, mips, mips64, avr, s390, s390x, sh4le]

# Only for building cross compilation tools, 'os_target/arch_target' is the system for
# which the tools generate code
os_target: [Windows, Linux, Macos, Android, iOS, watchOS, tvOS, FreeBSD, SunOS, AIX, Arduino, Neutrino]
arch_target: [x86, x86_64, ppc32be, ppc32, ppc64le, ppc64, armv5el, armv5hf, armv6, armv7, armv7hf, armv7s, armv7k, armv8, armv8_32, armv8.3, sparc, sparcv9, mips, mips64, avr, s390, s390x, asm.js, wasm, sh4le]

# Rest of the settings are "host" settings:
# - For native building/cross building: Where the library/program will run.
# - For building cross compilation tools: Where the cross compiler will run.
os:
    Windows:
        subsystem: [None, cygwin, msys, msys2, wsl]
    WindowsStore:
        version: ["8.1", "10.0"]
    WindowsCE:
        platform: ANY
        version: ["5.0", "6.0", "7.0", "8.0"]
    Linux:
    Macos:
        version: [None, "10.6", "10.7", "10.8", "10.9", "10.10", "10.11", "10.12", "10.13", "10.14", "10.15"]
    Android:
        api_level: ANY
    iOS:
        version: ["7.0", "7.1", "8.0", "8.1", "8.2", "8.3", "9.0", "9.1", "9.2", "9.3", "10.0", "10.1", "10.2", "10.3", "11.0", "11.1", "11.2", "11.3", "11.4", "12.0", "12.1", "12.2", "12.3", "12.4", "13.0", "13.1"]
    watchOS:
        version: ["4.0", "4.1", "4.2", "4.3", "5.0", "5.1", "5.2", "5.3", "6.0", "6.1"]
    tvOS:
        version: ["11.0", "11.1", "11.2", "11.3", "11.4", "12.0", "12.1", "12.2", "12.3", "12.4", "13.0"]
    FreeBSD:
    SunOS:
    AIX:
    Arduino:
        board: ANY
    Emscripten:
    Neutrino:
        version: ["6.4", "6.5", "6.6", "7.0"]
arch: [x86, x86_64, ppc32be, ppc32, ppc64le, ppc64, armv4, armv4i, armv5el, armv5hf, armv6, armv7, armv7hf, armv7s, armv7k, armv8, armv8_32, armv8.3, sparc, sparcv9, mips, mips64, avr, s390, s390x, asm.js, wasm, sh4le]
compiler:
    sun-cc:
        version: ["5.10", "5.11", "5.12", "5.13", "5.14"]
        threads: [None, posix]
        libcxx: [libCstd, libstdcxx, libstlport, libstdc++]
    gcc: &gcc
        version: ["4.1", "4.4", "4.5", "4.6", "4.7", "4.8", "4.9",
                  "5", "5.1", "5.2", "5.3", "5.4", "5.5",
                  "6", "6.1", "6.2", "6.3", "6.4",
                  "7", "7.1", "7.2", "7.3", "7.4",
                  "8", "8.1", "8.2", "8.3",
                  "9", "9.1", "9.2"]
        libcxx: [libstdc++, libstdc++11]
        threads: [None, posix, win32] #  Windows MinGW
        exception: [None, dwarf2, sjlj, seh] # Windows MinGW
        cppstd: [None, 98, gnu98, 11, gnu11, 14, gnu14, 17, gnu17, 20, gnu20]
    Visual Studio: &visual_studio
        runtime: [MD, MT, MTd, MDd]
        version: ["8", "9", "10", "11", "12", "14", "15", "16"]
        toolset: [None, v90, v100, v110, v110_xp, v120, v120_xp,
                  v140, v140_xp, v140_clang_c2, LLVM-vs2012, LLVM-vs2012_xp,
                  LLVM-vs2013, LLVM-vs2013_xp, LLVM-vs2014, LLVM-vs2014_xp,
                  LLVM-vs2017, LLVM-vs2017_xp, v141, v141_xp, v141_clang_c2, v142]
        cppstd: [None, 14, 17, 20]
    clang:
        version: ["3.3", "3.4", "3.5", "3.6", "3.7", "3.8", "3.9", "4.0",
                  "5.0", "6.0", "7.0", "7.1",
                  "8", "9", "10"]
        libcxx: [libstdc++, libstdc++11, libc++, c++_shared, c++_static]
        cppstd: [None, 98, gnu98, 11, gnu11, 14, gnu14, 17, gnu17, 20, gnu20]
    apple-clang:
        version: ["5.0", "5.1", "6.0", "6.1", "7.0", "7.3", "8.0", "8.1", "9.0", "9.1", "10.0", "11.0"]
        libcxx: [libstdc++, libc++]
        cppstd: [None, 98, gnu98, 11, gnu11, 14, gnu14, 17, gnu17, 20, gnu20]
    intel:
        version: ["11", "12", "13", "14", "15", "16", "17", "18", "19"]
        base:
            gcc:
                <<: *gcc
                threads: [None]
                exception: [None]
            Visual Studio:
                <<: *visual_studio
    qcc:
        version: ["4.4", "5.4"]
        libcxx: [cxx, gpp, cpp, cpp-ne, accp, acpp-ne, ecpp, ecpp-ne]

build_type: [None, Debug, Release, RelWithDebInfo, MinSizeRel]
cppstd: [None, 98, gnu98, 11, gnu11, 14, gnu14, 17, gnu17, 20, gnu20]  # Deprecated, use compiler.cppstd
"""

settings_1_21_1 = settings_1_21_0
settings_1_21_2 = settings_1_21_1
settings_1_21_3 = settings_1_21_2

settings_1_22_0 = settings_1_21_2
settings_1_22_1 = settings_1_22_0
settings_1_22_2 = settings_1_22_1
settings_1_22_3 = settings_1_22_2

settings_1_23_0 = """
# Only for cross building, 'os_build/arch_build' is the system that runs Conan
os_build: [Windows, WindowsStore, Linux, Macos, FreeBSD, SunOS, AIX]
arch_build: [x86, x86_64, ppc32be, ppc32, ppc64le, ppc64, armv5el, armv5hf, armv6, armv7, armv7hf, armv7s, armv7k, armv8, armv8_32, armv8.3, sparc, sparcv9, mips, mips64, avr, s390, s390x, sh4le]

# Only for building cross compilation tools, 'os_target/arch_target' is the system for
# which the tools generate code
os_target: [Windows, Linux, Macos, Android, iOS, watchOS, tvOS, FreeBSD, SunOS, AIX, Arduino, Neutrino]
arch_target: [x86, x86_64, ppc32be, ppc32, ppc64le, ppc64, armv5el, armv5hf, armv6, armv7, armv7hf, armv7s, armv7k, armv8, armv8_32, armv8.3, sparc, sparcv9, mips, mips64, avr, s390, s390x, asm.js, wasm, sh4le]

# Rest of the settings are "host" settings:
# - For native building/cross building: Where the library/program will run.
# - For building cross compilation tools: Where the cross compiler will run.
os:
    Windows:
        subsystem: [None, cygwin, msys, msys2, wsl]
    WindowsStore:
        version: ["8.1", "10.0"]
    WindowsCE:
        platform: ANY
        version: ["5.0", "6.0", "7.0", "8.0"]
    Linux:
    Macos:
        version: [None, "10.6", "10.7", "10.8", "10.9", "10.10", "10.11", "10.12", "10.13", "10.14", "10.15"]
    Android:
        api_level: ANY
    iOS:
        version: ["7.0", "7.1", "8.0", "8.1", "8.2", "8.3", "9.0", "9.1", "9.2", "9.3", "10.0", "10.1", "10.2", "10.3", "11.0", "11.1", "11.2", "11.3", "11.4", "12.0", "12.1", "12.2", "12.3", "12.4", "13.0", "13.1"]
    watchOS:
        version: ["4.0", "4.1", "4.2", "4.3", "5.0", "5.1", "5.2", "5.3", "6.0", "6.1"]
    tvOS:
        version: ["11.0", "11.1", "11.2", "11.3", "11.4", "12.0", "12.1", "12.2", "12.3", "12.4", "13.0"]
    FreeBSD:
    SunOS:
    AIX:
    Arduino:
        board: ANY
    Emscripten:
    Neutrino:
        version: ["6.4", "6.5", "6.6", "7.0"]
arch: [x86, x86_64, ppc32be, ppc32, ppc64le, ppc64, armv4, armv4i, armv5el, armv5hf, armv6, armv7, armv7hf, armv7s, armv7k, armv8, armv8_32, armv8.3, sparc, sparcv9, mips, mips64, avr, s390, s390x, asm.js, wasm, sh4le]
compiler:
    sun-cc:
        version: ["5.10", "5.11", "5.12", "5.13", "5.14"]
        threads: [None, posix]
        libcxx: [libCstd, libstdcxx, libstlport, libstdc++]
    gcc: &gcc
        version: ["4.1", "4.4", "4.5", "4.6", "4.7", "4.8", "4.9",
                  "5", "5.1", "5.2", "5.3", "5.4", "5.5",
                  "6", "6.1", "6.2", "6.3", "6.4",
                  "7", "7.1", "7.2", "7.3", "7.4",
                  "8", "8.1", "8.2", "8.3",
                  "9", "9.1", "9.2"]
        libcxx: [libstdc++, libstdc++11]
        threads: [None, posix, win32] #  Windows MinGW
        exception: [None, dwarf2, sjlj, seh] # Windows MinGW
        cppstd: [None, 98, gnu98, 11, gnu11, 14, gnu14, 17, gnu17, 20, gnu20]
    Visual Studio: &visual_studio
        runtime: [MD, MT, MTd, MDd]
        version: ["8", "9", "10", "11", "12", "14", "15", "16"]
        toolset: [None, v90, v100, v110, v110_xp, v120, v120_xp,
                  v140, v140_xp, v140_clang_c2, LLVM-vs2012, LLVM-vs2012_xp,
                  LLVM-vs2013, LLVM-vs2013_xp, LLVM-vs2014, LLVM-vs2014_xp,
                  LLVM-vs2017, LLVM-vs2017_xp, v141, v141_xp, v141_clang_c2, v142]
        cppstd: [None, 14, 17, 20]
    clang:
        version: ["3.3", "3.4", "3.5", "3.6", "3.7", "3.8", "3.9", "4.0",
                  "5.0", "6.0", "7.0", "7.1",
                  "8", "9", "10"]
        libcxx: [libstdc++, libstdc++11, libc++, c++_shared, c++_static]
        cppstd: [None, 98, gnu98, 11, gnu11, 14, gnu14, 17, gnu17, 20, gnu20]
    apple-clang:
        version: ["5.0", "5.1", "6.0", "6.1", "7.0", "7.3", "8.0", "8.1", "9.0", "9.1", "10.0", "11.0"]
        libcxx: [libstdc++, libc++]
        cppstd: [None, 98, gnu98, 11, gnu11, 14, gnu14, 17, gnu17, 20, gnu20]
    intel:
        version: ["11", "12", "13", "14", "15", "16", "17", "18", "19"]
        base:
            gcc:
                <<: *gcc
                threads: [None]
                exception: [None]
            Visual Studio:
                <<: *visual_studio
    qcc:
        version: ["4.4", "5.4"]
        libcxx: [cxx, gpp, cpp, cpp-ne, accp, acpp-ne, ecpp, ecpp-ne]

build_type: [None, Debug, Release, RelWithDebInfo, MinSizeRel]


cppstd: [None, 98, gnu98, 11, gnu11, 14, gnu14, 17, gnu17, 20, gnu20]  # Deprecated, use compiler.cppstd
"""

settings_1_24_0 = """
# Only for cross building, 'os_build/arch_build' is the system that runs Conan
os_build: [Windows, WindowsStore, Linux, Macos, FreeBSD, SunOS, AIX]
arch_build: [x86, x86_64, ppc32be, ppc32, ppc64le, ppc64, armv5el, armv5hf, armv6, armv7, armv7hf, armv7s, armv7k, armv8, armv8_32, armv8.3, sparc, sparcv9, mips, mips64, avr, s390, s390x, sh4le]

# Only for building cross compilation tools, 'os_target/arch_target' is the system for
# which the tools generate code
os_target: [Windows, Linux, Macos, Android, iOS, watchOS, tvOS, FreeBSD, SunOS, AIX, Arduino, Neutrino]
arch_target: [x86, x86_64, ppc32be, ppc32, ppc64le, ppc64, armv5el, armv5hf, armv6, armv7, armv7hf, armv7s, armv7k, armv8, armv8_32, armv8.3, sparc, sparcv9, mips, mips64, avr, s390, s390x, asm.js, wasm, sh4le]

# Rest of the settings are "host" settings:
# - For native building/cross building: Where the library/program will run.
# - For building cross compilation tools: Where the cross compiler will run.
os:
    Windows:
        subsystem: [None, cygwin, msys, msys2, wsl]
    WindowsStore:
        version: ["8.1", "10.0"]
    WindowsCE:
        platform: ANY
        version: ["5.0", "6.0", "7.0", "8.0"]
    Linux:
    Macos:
        version: [None, "10.6", "10.7", "10.8", "10.9", "10.10", "10.11", "10.12", "10.13", "10.14", "10.15"]
    Android:
        api_level: ANY
    iOS:
        version: ["7.0", "7.1", "8.0", "8.1", "8.2", "8.3", "9.0", "9.1", "9.2", "9.3", "10.0", "10.1", "10.2", "10.3", "11.0", "11.1", "11.2", "11.3", "11.4", "12.0", "12.1", "12.2", "12.3", "12.4", "13.0", "13.1"]
    watchOS:
        version: ["4.0", "4.1", "4.2", "4.3", "5.0", "5.1", "5.2", "5.3", "6.0", "6.1"]
    tvOS:
        version: ["11.0", "11.1", "11.2", "11.3", "11.4", "12.0", "12.1", "12.2", "12.3", "12.4", "13.0"]
    FreeBSD:
    SunOS:
    AIX:
    Arduino:
        board: ANY
    Emscripten:
    Neutrino:
        version: ["6.4", "6.5", "6.6", "7.0"]
arch: [x86, x86_64, ppc32be, ppc32, ppc64le, ppc64, armv4, armv4i, armv5el, armv5hf, armv6, armv7, armv7hf, armv7s, armv7k, armv8, armv8_32, armv8.3, sparc, sparcv9, mips, mips64, avr, s390, s390x, asm.js, wasm, sh4le]
compiler:
    sun-cc:
        version: ["5.10", "5.11", "5.12", "5.13", "5.14", "5.15"]
        threads: [None, posix]
        libcxx: [libCstd, libstdcxx, libstlport, libstdc++]
    gcc: &gcc
        version: ["4.1", "4.4", "4.5", "4.6", "4.7", "4.8", "4.9",
                  "5", "5.1", "5.2", "5.3", "5.4", "5.5",
                  "6", "6.1", "6.2", "6.3", "6.4",
                  "7", "7.1", "7.2", "7.3", "7.4",
                  "8", "8.1", "8.2", "8.3",
                  "9", "9.1", "9.2"]
        libcxx: [libstdc++, libstdc++11]
        threads: [None, posix, win32] #  Windows MinGW
        exception: [None, dwarf2, sjlj, seh] # Windows MinGW
        cppstd: [None, 98, gnu98, 11, gnu11, 14, gnu14, 17, gnu17, 20, gnu20]
    Visual Studio: &visual_studio
        runtime: [MD, MT, MTd, MDd]
        version: ["8", "9", "10", "11", "12", "14", "15", "16"]
        toolset: [None, v90, v100, v110, v110_xp, v120, v120_xp,
                  v140, v140_xp, v140_clang_c2, LLVM-vs2012, LLVM-vs2012_xp,
                  LLVM-vs2013, LLVM-vs2013_xp, LLVM-vs2014, LLVM-vs2014_xp,
                  LLVM-vs2017, LLVM-vs2017_xp, v141, v141_xp, v141_clang_c2, v142]
        cppstd: [None, 14, 17, 20]
    clang:
        version: ["3.3", "3.4", "3.5", "3.6", "3.7", "3.8", "3.9", "4.0",
                  "5.0", "6.0", "7.0", "7.1",
                  "8", "9", "10"]
        libcxx: [libstdc++, libstdc++11, libc++, c++_shared, c++_static]
        cppstd: [None, 98, gnu98, 11, gnu11, 14, gnu14, 17, gnu17, 20, gnu20]
    apple-clang: &apple_clang
        version: ["5.0", "5.1", "6.0", "6.1", "7.0", "7.3", "8.0", "8.1", "9.0", "9.1", "10.0", "11.0"]
        libcxx: [libstdc++, libc++]
        cppstd: [None, 98, gnu98, 11, gnu11, 14, gnu14, 17, gnu17, 20, gnu20]
    intel:
        version: ["11", "12", "13", "14", "15", "16", "17", "18", "19"]
        base:
            gcc:
                <<: *gcc
                threads: [None]
                exception: [None]
            Visual Studio:
                <<: *visual_studio
            apple-clang:
                <<: *apple_clang
    qcc:
        version: ["4.4", "5.4"]
        libcxx: [cxx, gpp, cpp, cpp-ne, accp, acpp-ne, ecpp, ecpp-ne]

build_type: [None, Debug, Release, RelWithDebInfo, MinSizeRel]


cppstd: [None, 98, gnu98, 11, gnu11, 14, gnu14, 17, gnu17, 20, gnu20]  # Deprecated, use compiler.cppstd
"""

settings_1_24_1 = settings_1_24_0

settings_1_25_0 = """
# Only for cross building, 'os_build/arch_build' is the system that runs Conan
os_build: [Windows, WindowsStore, Linux, Macos, FreeBSD, SunOS, AIX]
arch_build: [x86, x86_64, ppc32be, ppc32, ppc64le, ppc64, armv5el, armv5hf, armv6, armv7, armv7hf, armv7s, armv7k, armv8, armv8_32, armv8.3, sparc, sparcv9, mips, mips64, avr, s390, s390x, sh4le]

# Only for building cross compilation tools, 'os_target/arch_target' is the system for
# which the tools generate code
os_target: [Windows, Linux, Macos, Android, iOS, watchOS, tvOS, FreeBSD, SunOS, AIX, Arduino, Neutrino]
arch_target: [x86, x86_64, ppc32be, ppc32, ppc64le, ppc64, armv5el, armv5hf, armv6, armv7, armv7hf, armv7s, armv7k, armv8, armv8_32, armv8.3, sparc, sparcv9, mips, mips64, avr, s390, s390x, asm.js, wasm, sh4le]

# Rest of the settings are "host" settings:
# - For native building/cross building: Where the library/program will run.
# - For building cross compilation tools: Where the cross compiler will run.
os:
    Windows:
        subsystem: [None, cygwin, msys, msys2, wsl]
    WindowsStore:
        version: ["8.1", "10.0"]
    WindowsCE:
        platform: ANY
        version: ["5.0", "6.0", "7.0", "8.0"]
    Linux:
    Macos:
        version: [None, "10.6", "10.7", "10.8", "10.9", "10.10", "10.11", "10.12", "10.13", "10.14", "10.15"]
    Android:
        api_level: ANY
    iOS:
        version: ["7.0", "7.1", "8.0", "8.1", "8.2", "8.3", "9.0", "9.1", "9.2", "9.3", "10.0", "10.1", "10.2", "10.3", "11.0", "11.1", "11.2", "11.3", "11.4", "12.0", "12.1", "12.2", "12.3", "12.4", "13.0", "13.1"]
    watchOS:
        version: ["4.0", "4.1", "4.2", "4.3", "5.0", "5.1", "5.2", "5.3", "6.0", "6.1"]
    tvOS:
        version: ["11.0", "11.1", "11.2", "11.3", "11.4", "12.0", "12.1", "12.2", "12.3", "12.4", "13.0"]
    FreeBSD:
    SunOS:
    AIX:
    Arduino:
        board: ANY
    Emscripten:
    Neutrino:
        version: ["6.4", "6.5", "6.6", "7.0"]
arch: [x86, x86_64, ppc32be, ppc32, ppc64le, ppc64, armv4, armv4i, armv5el, armv5hf, armv6, armv7, armv7hf, armv7s, armv7k, armv8, armv8_32, armv8.3, sparc, sparcv9, mips, mips64, avr, s390, s390x, asm.js, wasm, sh4le]
compiler:
    sun-cc:
        version: ["5.10", "5.11", "5.12", "5.13", "5.14", "5.15"]
        threads: [None, posix]
        libcxx: [libCstd, libstdcxx, libstlport, libstdc++]
    gcc: &gcc
        version: ["4.1", "4.4", "4.5", "4.6", "4.7", "4.8", "4.9",
                  "5", "5.1", "5.2", "5.3", "5.4", "5.5",
                  "6", "6.1", "6.2", "6.3", "6.4",
                  "7", "7.1", "7.2", "7.3", "7.4",
                  "8", "8.1", "8.2", "8.3",
                  "9", "9.1", "9.2", "9.3",
                  "10"]
        libcxx: [libstdc++, libstdc++11]
        threads: [None, posix, win32] #  Windows MinGW
        exception: [None, dwarf2, sjlj, seh] # Windows MinGW
        cppstd: [None, 98, gnu98, 11, gnu11, 14, gnu14, 17, gnu17, 20, gnu20]
    Visual Studio: &visual_studio
        runtime: [MD, MT, MTd, MDd]
        version: ["8", "9", "10", "11", "12", "14", "15", "16"]
        toolset: [None, v90, v100, v110, v110_xp, v120, v120_xp,
                  v140, v140_xp, v140_clang_c2, LLVM-vs2012, LLVM-vs2012_xp,
                  LLVM-vs2013, LLVM-vs2013_xp, LLVM-vs2014, LLVM-vs2014_xp,
                  LLVM-vs2017, LLVM-vs2017_xp, v141, v141_xp, v141_clang_c2, v142]
        cppstd: [None, 14, 17, 20]
    clang:
        version: ["3.3", "3.4", "3.5", "3.6", "3.7", "3.8", "3.9", "4.0",
                  "5.0", "6.0", "7.0", "7.1",
                  "8", "9", "10"]
        libcxx: [libstdc++, libstdc++11, libc++, c++_shared, c++_static]
        cppstd: [None, 98, gnu98, 11, gnu11, 14, gnu14, 17, gnu17, 20, gnu20]
    apple-clang: &apple_clang
        version: ["5.0", "5.1", "6.0", "6.1", "7.0", "7.3", "8.0", "8.1", "9.0", "9.1", "10.0", "11.0"]
        libcxx: [libstdc++, libc++]
        cppstd: [None, 98, gnu98, 11, gnu11, 14, gnu14, 17, gnu17, 20, gnu20]
    intel:
        version: ["11", "12", "13", "14", "15", "16", "17", "18", "19", "19.1"]
        base:
            gcc:
                <<: *gcc
                threads: [None]
                exception: [None]
            Visual Studio:
                <<: *visual_studio
            apple-clang:
                <<: *apple_clang
    qcc:
        version: ["4.4", "5.4"]
        libcxx: [cxx, gpp, cpp, cpp-ne, accp, acpp-ne, ecpp, ecpp-ne]

build_type: [None, Debug, Release, RelWithDebInfo, MinSizeRel]


cppstd: [None, 98, gnu98, 11, gnu11, 14, gnu14, 17, gnu17, 20, gnu20]  # Deprecated, use compiler.cppstd
"""

settings_1_25_1 = """
# Only for cross building, 'os_build/arch_build' is the system that runs Conan
os_build: [Windows, WindowsStore, Linux, Macos, FreeBSD, SunOS, AIX]
arch_build: [x86, x86_64, ppc32be, ppc32, ppc64le, ppc64, armv5el, armv5hf, armv6, armv7, armv7hf, armv7s, armv7k, armv8, armv8_32, armv8.3, sparc, sparcv9, mips, mips64, avr, s390, s390x, sh4le]

# Only for building cross compilation tools, 'os_target/arch_target' is the system for
# which the tools generate code
os_target: [Windows, Linux, Macos, Android, iOS, watchOS, tvOS, FreeBSD, SunOS, AIX, Arduino, Neutrino]
arch_target: [x86, x86_64, ppc32be, ppc32, ppc64le, ppc64, armv5el, armv5hf, armv6, armv7, armv7hf, armv7s, armv7k, armv8, armv8_32, armv8.3, sparc, sparcv9, mips, mips64, avr, s390, s390x, asm.js, wasm, sh4le]

# Rest of the settings are "host" settings:
# - For native building/cross building: Where the library/program will run.
# - For building cross compilation tools: Where the cross compiler will run.
os:
    Windows:
        subsystem: [None, cygwin, msys, msys2, wsl]
    WindowsStore:
        version: ["8.1", "10.0"]
    WindowsCE:
        platform: ANY
        version: ["5.0", "6.0", "7.0", "8.0"]
    Linux:
    Macos:
        version: [None, "10.6", "10.7", "10.8", "10.9", "10.10", "10.11", "10.12", "10.13", "10.14", "10.15"]
    Android:
        api_level: ANY
    iOS:
        version: ["7.0", "7.1", "8.0", "8.1", "8.2", "8.3", "9.0", "9.1", "9.2", "9.3", "10.0", "10.1", "10.2", "10.3", "11.0", "11.1", "11.2", "11.3", "11.4", "12.0", "12.1", "12.2", "12.3", "12.4", "13.0", "13.1"]
    watchOS:
        version: ["4.0", "4.1", "4.2", "4.3", "5.0", "5.1", "5.2", "5.3", "6.0", "6.1"]
    tvOS:
        version: ["11.0", "11.1", "11.2", "11.3", "11.4", "12.0", "12.1", "12.2", "12.3", "12.4", "13.0"]
    FreeBSD:
    SunOS:
    AIX:
    Arduino:
        board: ANY
    Emscripten:
    Neutrino:
        version: ["6.4", "6.5", "6.6", "7.0"]
arch: [x86, x86_64, ppc32be, ppc32, ppc64le, ppc64, armv4, armv4i, armv5el, armv5hf, armv6, armv7, armv7hf, armv7s, armv7k, armv8, armv8_32, armv8.3, sparc, sparcv9, mips, mips64, avr, s390, s390x, asm.js, wasm, sh4le]
compiler:
    sun-cc:
        version: ["5.10", "5.11", "5.12", "5.13", "5.14", "5.15"]
        threads: [None, posix]
        libcxx: [libCstd, libstdcxx, libstlport, libstdc++]
    gcc: &gcc
        version: ["4.1", "4.4", "4.5", "4.6", "4.7", "4.8", "4.9",
                  "5", "5.1", "5.2", "5.3", "5.4", "5.5",
                  "6", "6.1", "6.2", "6.3", "6.4", "6.5",
                  "7", "7.1", "7.2", "7.3", "7.4", "7.5",
                  "8", "8.1", "8.2", "8.3", "8.4",
                  "9", "9.1", "9.2", "9.3",
                  "10", "10.1"]
        libcxx: [libstdc++, libstdc++11]
        threads: [None, posix, win32] #  Windows MinGW
        exception: [None, dwarf2, sjlj, seh] # Windows MinGW
        cppstd: [None, 98, gnu98, 11, gnu11, 14, gnu14, 17, gnu17, 20, gnu20]
    Visual Studio: &visual_studio
        runtime: [MD, MT, MTd, MDd]
        version: ["8", "9", "10", "11", "12", "14", "15", "16"]
        toolset: [None, v90, v100, v110, v110_xp, v120, v120_xp,
                  v140, v140_xp, v140_clang_c2, LLVM-vs2012, LLVM-vs2012_xp,
                  LLVM-vs2013, LLVM-vs2013_xp, LLVM-vs2014, LLVM-vs2014_xp,
                  LLVM-vs2017, LLVM-vs2017_xp, v141, v141_xp, v141_clang_c2, v142]
        cppstd: [None, 14, 17, 20]
    clang:
        version: ["3.3", "3.4", "3.5", "3.6", "3.7", "3.8", "3.9", "4.0",
                  "5.0", "6.0", "7.0", "7.1",
                  "8", "9", "10"]
        libcxx: [libstdc++, libstdc++11, libc++, c++_shared, c++_static]
        cppstd: [None, 98, gnu98, 11, gnu11, 14, gnu14, 17, gnu17, 20, gnu20]
    apple-clang: &apple_clang
        version: ["5.0", "5.1", "6.0", "6.1", "7.0", "7.3", "8.0", "8.1", "9.0", "9.1", "10.0", "11.0"]
        libcxx: [libstdc++, libc++]
        cppstd: [None, 98, gnu98, 11, gnu11, 14, gnu14, 17, gnu17, 20, gnu20]
    intel:
        version: ["11", "12", "13", "14", "15", "16", "17", "18", "19", "19.1"]
        base:
            gcc:
                <<: *gcc
                threads: [None]
                exception: [None]
            Visual Studio:
                <<: *visual_studio
            apple-clang:
                <<: *apple_clang
    qcc:
        version: ["4.4", "5.4"]
        libcxx: [cxx, gpp, cpp, cpp-ne, accp, acpp-ne, ecpp, ecpp-ne]

build_type: [None, Debug, Release, RelWithDebInfo, MinSizeRel]


cppstd: [None, 98, gnu98, 11, gnu11, 14, gnu14, 17, gnu17, 20, gnu20]  # Deprecated, use compiler.cppstd
"""

settings_1_25_2 = settings_1_25_1

settings_1_26_0 = settings_1_25_2
settings_1_26_1 = settings_1_26_0

settings_1_27_0 = settings_1_26_1
settings_1_27_1 = settings_1_27_0

settings_1_28_0 = """
# Only for cross building, 'os_build/arch_build' is the system that runs Conan
os_build: [Windows, WindowsStore, Linux, Macos, FreeBSD, SunOS, AIX]
arch_build: [x86, x86_64, ppc32be, ppc32, ppc64le, ppc64, armv5el, armv5hf, armv6, armv7, armv7hf, armv7s, armv7k, armv8, armv8_32, armv8.3, sparc, sparcv9, mips, mips64, avr, s390, s390x, sh4le]

# Only for building cross compilation tools, 'os_target/arch_target' is the system for
# which the tools generate code
os_target: [Windows, Linux, Macos, Android, iOS, watchOS, tvOS, FreeBSD, SunOS, AIX, Arduino, Neutrino]
arch_target: [x86, x86_64, ppc32be, ppc32, ppc64le, ppc64, armv5el, armv5hf, armv6, armv7, armv7hf, armv7s, armv7k, armv8, armv8_32, armv8.3, sparc, sparcv9, mips, mips64, avr, s390, s390x, asm.js, wasm, sh4le]

# Rest of the settings are "host" settings:
# - For native building/cross building: Where the library/program will run.
# - For building cross compilation tools: Where the cross compiler will run.
os:
    Windows:
        subsystem: [None, cygwin, msys, msys2, wsl]
    WindowsStore:
        version: ["8.1", "10.0"]
    WindowsCE:
        platform: ANY
        version: ["5.0", "6.0", "7.0", "8.0"]
    Linux:
    Macos:
        version: [None, "10.6", "10.7", "10.8", "10.9", "10.10", "10.11", "10.12", "10.13", "10.14", "10.15"]
    Android:
        api_level: ANY
    iOS:
        version: ["7.0", "7.1", "8.0", "8.1", "8.2", "8.3", "9.0", "9.1", "9.2", "9.3", "10.0", "10.1", "10.2", "10.3", "11.0", "11.1", "11.2", "11.3", "11.4", "12.0", "12.1", "12.2", "12.3", "12.4", "13.0", "13.1"]
    watchOS:
        version: ["4.0", "4.1", "4.2", "4.3", "5.0", "5.1", "5.2", "5.3", "6.0", "6.1"]
    tvOS:
        version: ["11.0", "11.1", "11.2", "11.3", "11.4", "12.0", "12.1", "12.2", "12.3", "12.4", "13.0"]
    FreeBSD:
    SunOS:
    AIX:
    Arduino:
        board: ANY
    Emscripten:
    Neutrino:
        version: ["6.4", "6.5", "6.6", "7.0"]
arch: [x86, x86_64, ppc32be, ppc32, ppc64le, ppc64, armv4, armv4i, armv5el, armv5hf, armv6, armv7, armv7hf, armv7s, armv7k, armv8, armv8_32, armv8.3, sparc, sparcv9, mips, mips64, avr, s390, s390x, asm.js, wasm, sh4le]
compiler:
    sun-cc:
        version: ["5.10", "5.11", "5.12", "5.13", "5.14", "5.15"]
        threads: [None, posix]
        libcxx: [libCstd, libstdcxx, libstlport, libstdc++]
    gcc: &gcc
        version: ["4.1", "4.4", "4.5", "4.6", "4.7", "4.8", "4.9",
                  "5", "5.1", "5.2", "5.3", "5.4", "5.5",
                  "6", "6.1", "6.2", "6.3", "6.4", "6.5",
                  "7", "7.1", "7.2", "7.3", "7.4", "7.5",
                  "8", "8.1", "8.2", "8.3", "8.4",
                  "9", "9.1", "9.2", "9.3",
                  "10", "10.1"]
        libcxx: [libstdc++, libstdc++11]
        threads: [None, posix, win32] #  Windows MinGW
        exception: [None, dwarf2, sjlj, seh] # Windows MinGW
        cppstd: [None, 98, gnu98, 11, gnu11, 14, gnu14, 17, gnu17, 20, gnu20]
    Visual Studio: &visual_studio
        runtime: [MD, MT, MTd, MDd]
        version: ["8", "9", "10", "11", "12", "14", "15", "16"]
        toolset: [None, v90, v100, v110, v110_xp, v120, v120_xp,
                  v140, v140_xp, v140_clang_c2, LLVM-vs2012, LLVM-vs2012_xp,
                  LLVM-vs2013, LLVM-vs2013_xp, LLVM-vs2014, LLVM-vs2014_xp,
                  LLVM-vs2017, LLVM-vs2017_xp, v141, v141_xp, v141_clang_c2, v142,
                  llvm, ClangCL]
        cppstd: [None, 14, 17, 20]
    clang:
        version: ["3.3", "3.4", "3.5", "3.6", "3.7", "3.8", "3.9", "4.0",
                  "5.0", "6.0", "7.0", "7.1",
                  "8", "9", "10"]
        libcxx: [None, libstdc++, libstdc++11, libc++, c++_shared, c++_static]
        cppstd: [None, 98, gnu98, 11, gnu11, 14, gnu14, 17, gnu17, 20, gnu20]
        runtime: [None, MD, MT, MTd, MDd]
    apple-clang: &apple_clang
        version: ["5.0", "5.1", "6.0", "6.1", "7.0", "7.3", "8.0", "8.1", "9.0", "9.1", "10.0", "11.0"]
        libcxx: [libstdc++, libc++]
        cppstd: [None, 98, gnu98, 11, gnu11, 14, gnu14, 17, gnu17, 20, gnu20]
    intel:
        version: ["11", "12", "13", "14", "15", "16", "17", "18", "19", "19.1"]
        base:
            gcc:
                <<: *gcc
                threads: [None]
                exception: [None]
            Visual Studio:
                <<: *visual_studio
            apple-clang:
                <<: *apple_clang
    qcc:
        version: ["4.4", "5.4", "8.3"]
        libcxx: [cxx, gpp, cpp, cpp-ne, accp, acpp-ne, ecpp, ecpp-ne]
        cppstd: [None, 98, gnu98, 11, gnu11, 14, gnu14, 17, gnu17]

build_type: [None, Debug, Release, RelWithDebInfo, MinSizeRel]


cppstd: [None, 98, gnu98, 11, gnu11, 14, gnu14, 17, gnu17, 20, gnu20]  # Deprecated, use compiler.cppstd
"""

settings_1_28_1 = settings_1_28_0
settings_1_28_2 = settings_1_28_1

settings_1_29_0 = """
# Only for cross building, 'os_build/arch_build' is the system that runs Conan
os_build: [Windows, WindowsStore, Linux, Macos, FreeBSD, SunOS, AIX]
arch_build: [x86, x86_64, ppc32be, ppc32, ppc64le, ppc64, armv5el, armv5hf, armv6, armv7, armv7hf, armv7s, armv7k, armv8, armv8_32, armv8.3, sparc, sparcv9, mips, mips64, avr, s390, s390x, sh4le]

# Only for building cross compilation tools, 'os_target/arch_target' is the system for
# which the tools generate code
os_target: [Windows, Linux, Macos, Android, iOS, watchOS, tvOS, FreeBSD, SunOS, AIX, Arduino, Neutrino]
arch_target: [x86, x86_64, ppc32be, ppc32, ppc64le, ppc64, armv5el, armv5hf, armv6, armv7, armv7hf, armv7s, armv7k, armv8, armv8_32, armv8.3, sparc, sparcv9, mips, mips64, avr, s390, s390x, asm.js, wasm, sh4le]

# Rest of the settings are "host" settings:
# - For native building/cross building: Where the library/program will run.
# - For building cross compilation tools: Where the cross compiler will run.
os:
    Windows:
        subsystem: [None, cygwin, msys, msys2, wsl]
    WindowsStore:
        version: ["8.1", "10.0"]
    WindowsCE:
        platform: ANY
        version: ["5.0", "6.0", "7.0", "8.0"]
    Linux:
    Macos:
        version: [None, "10.6", "10.7", "10.8", "10.9", "10.10", "10.11", "10.12", "10.13", "10.14", "10.15"]
    Android:
        api_level: ANY
    iOS:
        version: ["7.0", "7.1", "8.0", "8.1", "8.2", "8.3", "9.0", "9.1", "9.2", "9.3", "10.0", "10.1", "10.2", "10.3", "11.0", "11.1", "11.2", "11.3", "11.4", "12.0", "12.1", "12.2", "12.3", "12.4", "13.0", "13.1", "13.2", "13.3", "13.4", "13.5", "13.6"]
    watchOS:
        version: ["4.0", "4.1", "4.2", "4.3", "5.0", "5.1", "5.2", "5.3", "6.0", "6.1"]
    tvOS:
        version: ["11.0", "11.1", "11.2", "11.3", "11.4", "12.0", "12.1", "12.2", "12.3", "12.4", "13.0"]
    FreeBSD:
    SunOS:
    AIX:
    Arduino:
        board: ANY
    Emscripten:
    Neutrino:
        version: ["6.4", "6.5", "6.6", "7.0", "7.1"]
arch: [x86, x86_64, ppc32be, ppc32, ppc64le, ppc64, armv4, armv4i, armv5el, armv5hf, armv6, armv7, armv7hf, armv7s, armv7k, armv8, armv8_32, armv8.3, sparc, sparcv9, mips, mips64, avr, s390, s390x, asm.js, wasm, sh4le]
compiler:
    sun-cc:
        version: ["5.10", "5.11", "5.12", "5.13", "5.14", "5.15"]
        threads: [None, posix]
        libcxx: [libCstd, libstdcxx, libstlport, libstdc++]
    gcc: &gcc
        version: ["4.1", "4.4", "4.5", "4.6", "4.7", "4.8", "4.9",
                  "5", "5.1", "5.2", "5.3", "5.4", "5.5",
                  "6", "6.1", "6.2", "6.3", "6.4", "6.5",
                  "7", "7.1", "7.2", "7.3", "7.4", "7.5",
                  "8", "8.1", "8.2", "8.3", "8.4",
                  "9", "9.1", "9.2", "9.3",
                  "10", "10.1"]
        libcxx: [libstdc++, libstdc++11]
        threads: [None, posix, win32] #  Windows MinGW
        exception: [None, dwarf2, sjlj, seh] # Windows MinGW
        cppstd: [None, 98, gnu98, 11, gnu11, 14, gnu14, 17, gnu17, 20, gnu20]
    Visual Studio: &visual_studio
        runtime: [MD, MT, MTd, MDd]
        version: ["8", "9", "10", "11", "12", "14", "15", "16"]
        toolset: [None, v90, v100, v110, v110_xp, v120, v120_xp,
                  v140, v140_xp, v140_clang_c2, LLVM-vs2012, LLVM-vs2012_xp,
                  LLVM-vs2013, LLVM-vs2013_xp, LLVM-vs2014, LLVM-vs2014_xp,
                  LLVM-vs2017, LLVM-vs2017_xp, v141, v141_xp, v141_clang_c2, v142,
                  llvm, ClangCL]
        cppstd: [None, 14, 17, 20]
    clang:
        version: ["3.3", "3.4", "3.5", "3.6", "3.7", "3.8", "3.9", "4.0",
                  "5.0", "6.0", "7.0", "7.1",
                  "8", "9", "10"]
        libcxx: [None, libstdc++, libstdc++11, libc++, c++_shared, c++_static]
        cppstd: [None, 98, gnu98, 11, gnu11, 14, gnu14, 17, gnu17, 20, gnu20]
        runtime: [None, MD, MT, MTd, MDd]
    apple-clang: &apple_clang
        version: ["5.0", "5.1", "6.0", "6.1", "7.0", "7.3", "8.0", "8.1", "9.0", "9.1", "10.0", "11.0"]
        libcxx: [libstdc++, libc++]
        cppstd: [None, 98, gnu98, 11, gnu11, 14, gnu14, 17, gnu17, 20, gnu20]
    intel:
        version: ["11", "12", "13", "14", "15", "16", "17", "18", "19", "19.1"]
        base:
            gcc:
                <<: *gcc
                threads: [None]
                exception: [None]
            Visual Studio:
                <<: *visual_studio
            apple-clang:
                <<: *apple_clang
    qcc:
        version: ["4.4", "5.4", "8.3"]
        libcxx: [cxx, gpp, cpp, cpp-ne, accp, acpp-ne, ecpp, ecpp-ne]
        cppstd: [None, 98, gnu98, 11, gnu11, 14, gnu14, 17, gnu17]

build_type: [None, Debug, Release, RelWithDebInfo, MinSizeRel]


cppstd: [None, 98, gnu98, 11, gnu11, 14, gnu14, 17, gnu17, 20, gnu20]  # Deprecated, use compiler.cppstd
"""

settings_1_29_1 = settings_1_29_0

settings_1_29_2 = """
# Only for cross building, 'os_build/arch_build' is the system that runs Conan
os_build: [Windows, WindowsStore, Linux, Macos, FreeBSD, SunOS, AIX]
arch_build: [x86, x86_64, ppc32be, ppc32, ppc64le, ppc64, armv5el, armv5hf, armv6, armv7, armv7hf, armv7s, armv7k, armv8, armv8_32, armv8.3, sparc, sparcv9, mips, mips64, avr, s390, s390x, sh4le]

# Only for building cross compilation tools, 'os_target/arch_target' is the system for
# which the tools generate code
os_target: [Windows, Linux, Macos, Android, iOS, watchOS, tvOS, FreeBSD, SunOS, AIX, Arduino, Neutrino]
arch_target: [x86, x86_64, ppc32be, ppc32, ppc64le, ppc64, armv5el, armv5hf, armv6, armv7, armv7hf, armv7s, armv7k, armv8, armv8_32, armv8.3, sparc, sparcv9, mips, mips64, avr, s390, s390x, asm.js, wasm, sh4le]

# Rest of the settings are "host" settings:
# - For native building/cross building: Where the library/program will run.
# - For building cross compilation tools: Where the cross compiler will run.
os:
    Windows:
        subsystem: [None, cygwin, msys, msys2, wsl]
    WindowsStore:
        version: ["8.1", "10.0"]
    WindowsCE:
        platform: ANY
        version: ["5.0", "6.0", "7.0", "8.0"]
    Linux:
    Macos:
        version: [None, "10.6", "10.7", "10.8", "10.9", "10.10", "10.11", "10.12", "10.13", "10.14", "10.15"]
    Android:
        api_level: ANY
    iOS:
        version: ["7.0", "7.1", "8.0", "8.1", "8.2", "8.3", "9.0", "9.1", "9.2", "9.3", "10.0", "10.1", "10.2", "10.3", "11.0", "11.1", "11.2", "11.3", "11.4", "12.0", "12.1", "12.2", "12.3", "12.4", "13.0", "13.1", "13.2", "13.3", "13.4", "13.5", "13.6"]
    watchOS:
        version: ["4.0", "4.1", "4.2", "4.3", "5.0", "5.1", "5.2", "5.3", "6.0", "6.1"]
    tvOS:
        version: ["11.0", "11.1", "11.2", "11.3", "11.4", "12.0", "12.1", "12.2", "12.3", "12.4", "13.0"]
    FreeBSD:
    SunOS:
    AIX:
    Arduino:
        board: ANY
    Emscripten:
    Neutrino:
        version: ["6.4", "6.5", "6.6", "7.0", "7.1"]
arch: [x86, x86_64, ppc32be, ppc32, ppc64le, ppc64, armv4, armv4i, armv5el, armv5hf, armv6, armv7, armv7hf, armv7s, armv7k, armv8, armv8_32, armv8.3, sparc, sparcv9, mips, mips64, avr, s390, s390x, asm.js, wasm, sh4le]
compiler:
    sun-cc:
        version: ["5.10", "5.11", "5.12", "5.13", "5.14", "5.15"]
        threads: [None, posix]
        libcxx: [libCstd, libstdcxx, libstlport, libstdc++]
    gcc: &gcc
        version: ["4.1", "4.4", "4.5", "4.6", "4.7", "4.8", "4.9",
                  "5", "5.1", "5.2", "5.3", "5.4", "5.5",
                  "6", "6.1", "6.2", "6.3", "6.4", "6.5",
                  "7", "7.1", "7.2", "7.3", "7.4", "7.5",
                  "8", "8.1", "8.2", "8.3", "8.4",
                  "9", "9.1", "9.2", "9.3",
                  "10", "10.1"]
        libcxx: [libstdc++, libstdc++11]
        threads: [None, posix, win32] #  Windows MinGW
        exception: [None, dwarf2, sjlj, seh] # Windows MinGW
        cppstd: [None, 98, gnu98, 11, gnu11, 14, gnu14, 17, gnu17, 20, gnu20]
    Visual Studio: &visual_studio
        runtime: [MD, MT, MTd, MDd]
        version: ["8", "9", "10", "11", "12", "14", "15", "16"]
        toolset: [None, v90, v100, v110, v110_xp, v120, v120_xp,
                  v140, v140_xp, v140_clang_c2, LLVM-vs2012, LLVM-vs2012_xp,
                  LLVM-vs2013, LLVM-vs2013_xp, LLVM-vs2014, LLVM-vs2014_xp,
                  LLVM-vs2017, LLVM-vs2017_xp, v141, v141_xp, v141_clang_c2, v142,
                  llvm, ClangCL]
        cppstd: [None, 14, 17, 20]
    clang:
        version: ["3.3", "3.4", "3.5", "3.6", "3.7", "3.8", "3.9", "4.0",
                  "5.0", "6.0", "7.0", "7.1",
                  "8", "9", "10"]
        libcxx: [None, libstdc++, libstdc++11, libc++, c++_shared, c++_static]
        cppstd: [None, 98, gnu98, 11, gnu11, 14, gnu14, 17, gnu17, 20, gnu20]
        runtime: [None, MD, MT, MTd, MDd]
    apple-clang: &apple_clang
        version: ["5.0", "5.1", "6.0", "6.1", "7.0", "7.3", "8.0", "8.1", "9.0", "9.1", "10.0", "11.0", "12.0"]
        libcxx: [libstdc++, libc++]
        cppstd: [None, 98, gnu98, 11, gnu11, 14, gnu14, 17, gnu17, 20, gnu20]
    intel:
        version: ["11", "12", "13", "14", "15", "16", "17", "18", "19", "19.1"]
        base:
            gcc:
                <<: *gcc
                threads: [None]
                exception: [None]
            Visual Studio:
                <<: *visual_studio
            apple-clang:
                <<: *apple_clang
    qcc:
        version: ["4.4", "5.4", "8.3"]
        libcxx: [cxx, gpp, cpp, cpp-ne, accp, acpp-ne, ecpp, ecpp-ne]
        cppstd: [None, 98, gnu98, 11, gnu11, 14, gnu14, 17, gnu17]

build_type: [None, Debug, Release, RelWithDebInfo, MinSizeRel]


cppstd: [None, 98, gnu98, 11, gnu11, 14, gnu14, 17, gnu17, 20, gnu20]  # Deprecated, use compiler.cppstd
"""

settings_1_30_0 = """
# Only for cross building, 'os_build/arch_build' is the system that runs Conan
os_build: [Windows, WindowsStore, Linux, Macos, FreeBSD, SunOS, AIX]
arch_build: [x86, x86_64, ppc32be, ppc32, ppc64le, ppc64, armv5el, armv5hf, armv6, armv7, armv7hf, armv7s, armv7k, armv8, armv8_32, armv8.3, sparc, sparcv9, mips, mips64, avr, s390, s390x, sh4le]

# Only for building cross compilation tools, 'os_target/arch_target' is the system for
# which the tools generate code
os_target: [Windows, Linux, Macos, Android, iOS, watchOS, tvOS, FreeBSD, SunOS, AIX, Arduino, Neutrino]
arch_target: [x86, x86_64, ppc32be, ppc32, ppc64le, ppc64, armv5el, armv5hf, armv6, armv7, armv7hf, armv7s, armv7k, armv8, armv8_32, armv8.3, sparc, sparcv9, mips, mips64, avr, s390, s390x, asm.js, wasm, sh4le]

# Rest of the settings are "host" settings:
# - For native building/cross building: Where the library/program will run.
# - For building cross compilation tools: Where the cross compiler will run.
os:
    Windows:
        subsystem: [None, cygwin, msys, msys2, wsl]
    WindowsStore:
        version: ["8.1", "10.0"]
    WindowsCE:
        platform: ANY
        version: ["5.0", "6.0", "7.0", "8.0"]
    Linux:
    Macos:
        version: [None, "10.6", "10.7", "10.8", "10.9", "10.10", "10.11", "10.12", "10.13", "10.14", "10.15", "11.0"]
    Android:
        api_level: ANY
    iOS:
        version: ["7.0", "7.1", "8.0", "8.1", "8.2", "8.3", "9.0", "9.1", "9.2", "9.3", "10.0", "10.1", "10.2", "10.3", "11.0", "11.1", "11.2", "11.3", "11.4", "12.0", "12.1", "12.2", "12.3", "12.4", "13.0", "13.1", "13.2", "13.3", "13.4", "13.5", "13.6"]
    watchOS:
        version: ["4.0", "4.1", "4.2", "4.3", "5.0", "5.1", "5.2", "5.3", "6.0", "6.1"]
    tvOS:
        version: ["11.0", "11.1", "11.2", "11.3", "11.4", "12.0", "12.1", "12.2", "12.3", "12.4", "13.0"]
    FreeBSD:
    SunOS:
    AIX:
    Arduino:
        board: ANY
    Emscripten:
    Neutrino:
        version: ["6.4", "6.5", "6.6", "7.0", "7.1"]
arch: [x86, x86_64, ppc32be, ppc32, ppc64le, ppc64, armv4, armv4i, armv5el, armv5hf, armv6, armv7, armv7hf, armv7s, armv7k, armv8, armv8_32, armv8.3, sparc, sparcv9, mips, mips64, avr, s390, s390x, asm.js, wasm, sh4le]
compiler:
    sun-cc:
        version: ["5.10", "5.11", "5.12", "5.13", "5.14", "5.15"]
        threads: [None, posix]
        libcxx: [libCstd, libstdcxx, libstlport, libstdc++]
    gcc: &gcc
        version: ["4.1", "4.4", "4.5", "4.6", "4.7", "4.8", "4.9",
                  "5", "5.1", "5.2", "5.3", "5.4", "5.5",
                  "6", "6.1", "6.2", "6.3", "6.4", "6.5",
                  "7", "7.1", "7.2", "7.3", "7.4", "7.5",
                  "8", "8.1", "8.2", "8.3", "8.4",
                  "9", "9.1", "9.2", "9.3",
                  "10", "10.1"]
        libcxx: [libstdc++, libstdc++11]
        threads: [None, posix, win32] #  Windows MinGW
        exception: [None, dwarf2, sjlj, seh] # Windows MinGW
        cppstd: [None, 98, gnu98, 11, gnu11, 14, gnu14, 17, gnu17, 20, gnu20]
    Visual Studio: &visual_studio
        runtime: [MD, MT, MTd, MDd]
        version: ["8", "9", "10", "11", "12", "14", "15", "16"]
        toolset: [None, v90, v100, v110, v110_xp, v120, v120_xp,
                  v140, v140_xp, v140_clang_c2, LLVM-vs2012, LLVM-vs2012_xp,
                  LLVM-vs2013, LLVM-vs2013_xp, LLVM-vs2014, LLVM-vs2014_xp,
                  LLVM-vs2017, LLVM-vs2017_xp, v141, v141_xp, v141_clang_c2, v142,
                  llvm, ClangCL]
        cppstd: [None, 14, 17, 20]
    clang:
        version: ["3.3", "3.4", "3.5", "3.6", "3.7", "3.8", "3.9", "4.0",
                  "5.0", "6.0", "7.0", "7.1",
                  "8", "9", "10"]
        libcxx: [None, libstdc++, libstdc++11, libc++, c++_shared, c++_static]
        cppstd: [None, 98, gnu98, 11, gnu11, 14, gnu14, 17, gnu17, 20, gnu20]
        runtime: [None, MD, MT, MTd, MDd]
    apple-clang: &apple_clang
        version: ["5.0", "5.1", "6.0", "6.1", "7.0", "7.3", "8.0", "8.1", "9.0", "9.1", "10.0", "11.0", "12.0"]
        libcxx: [libstdc++, libc++]
        cppstd: [None, 98, gnu98, 11, gnu11, 14, gnu14, 17, gnu17, 20, gnu20]
    intel:
        version: ["11", "12", "13", "14", "15", "16", "17", "18", "19", "19.1"]
        base:
            gcc:
                <<: *gcc
                threads: [None]
                exception: [None]
            Visual Studio:
                <<: *visual_studio
            apple-clang:
                <<: *apple_clang
    qcc:
        version: ["4.4", "5.4", "8.3"]
        libcxx: [cxx, gpp, cpp, cpp-ne, accp, acpp-ne, ecpp, ecpp-ne]
        cppstd: [None, 98, gnu98, 11, gnu11, 14, gnu14, 17, gnu17]

build_type: [None, Debug, Release, RelWithDebInfo, MinSizeRel]


cppstd: [None, 98, gnu98, 11, gnu11, 14, gnu14, 17, gnu17, 20, gnu20]  # Deprecated, use compiler.cppstd
"""

settings_1_30_1 = settings_1_30_0

settings_1_30_2 = """
# Only for cross building, 'os_build/arch_build' is the system that runs Conan
os_build: [Windows, WindowsStore, Linux, Macos, FreeBSD, SunOS, AIX]
arch_build: [x86, x86_64, ppc32be, ppc32, ppc64le, ppc64, armv5el, armv5hf, armv6, armv7, armv7hf, armv7s, armv7k, armv8, armv8_32, armv8.3, sparc, sparcv9, mips, mips64, avr, s390, s390x, sh4le]

# Only for building cross compilation tools, 'os_target/arch_target' is the system for
# which the tools generate code
os_target: [Windows, Linux, Macos, Android, iOS, watchOS, tvOS, FreeBSD, SunOS, AIX, Arduino, Neutrino]
arch_target: [x86, x86_64, ppc32be, ppc32, ppc64le, ppc64, armv5el, armv5hf, armv6, armv7, armv7hf, armv7s, armv7k, armv8, armv8_32, armv8.3, sparc, sparcv9, mips, mips64, avr, s390, s390x, asm.js, wasm, sh4le]

# Rest of the settings are "host" settings:
# - For native building/cross building: Where the library/program will run.
# - For building cross compilation tools: Where the cross compiler will run.
os:
    Windows:
        subsystem: [None, cygwin, msys, msys2, wsl]
    WindowsStore:
        version: ["8.1", "10.0"]
    WindowsCE:
        platform: ANY
        version: ["5.0", "6.0", "7.0", "8.0"]
    Linux:
    Macos:
        version: [None, "10.6", "10.7", "10.8", "10.9", "10.10", "10.11", "10.12", "10.13", "10.14", "10.15", "11.0"]
    Android:
        api_level: ANY
    iOS:
        version: ["7.0", "7.1", "8.0", "8.1", "8.2", "8.3", "9.0", "9.1", "9.2", "9.3", "10.0", "10.1", "10.2", "10.3", "11.0", "11.1", "11.2", "11.3", "11.4", "12.0", "12.1", "12.2", "12.3", "12.4", "13.0", "13.1", "13.2", "13.3", "13.4", "13.5", "13.6"]
    watchOS:
        version: ["4.0", "4.1", "4.2", "4.3", "5.0", "5.1", "5.2", "5.3", "6.0", "6.1"]
    tvOS:
        version: ["11.0", "11.1", "11.2", "11.3", "11.4", "12.0", "12.1", "12.2", "12.3", "12.4", "13.0"]
    FreeBSD:
    SunOS:
    AIX:
    Arduino:
        board: ANY
    Emscripten:
    Neutrino:
        version: ["6.4", "6.5", "6.6", "7.0", "7.1"]
arch: [x86, x86_64, ppc32be, ppc32, ppc64le, ppc64, armv4, armv4i, armv5el, armv5hf, armv6, armv7, armv7hf, armv7s, armv7k, armv8, armv8_32, armv8.3, sparc, sparcv9, mips, mips64, avr, s390, s390x, asm.js, wasm, sh4le]
compiler:
    sun-cc:
        version: ["5.10", "5.11", "5.12", "5.13", "5.14", "5.15"]
        threads: [None, posix]
        libcxx: [libCstd, libstdcxx, libstlport, libstdc++]
    gcc: &gcc
        version: ["4.1", "4.4", "4.5", "4.6", "4.7", "4.8", "4.9",
                  "5", "5.1", "5.2", "5.3", "5.4", "5.5",
                  "6", "6.1", "6.2", "6.3", "6.4", "6.5",
                  "7", "7.1", "7.2", "7.3", "7.4", "7.5",
                  "8", "8.1", "8.2", "8.3", "8.4",
                  "9", "9.1", "9.2", "9.3",
                  "10", "10.1"]
        libcxx: [libstdc++, libstdc++11]
        threads: [None, posix, win32] #  Windows MinGW
        exception: [None, dwarf2, sjlj, seh] # Windows MinGW
        cppstd: [None, 98, gnu98, 11, gnu11, 14, gnu14, 17, gnu17, 20, gnu20]
    Visual Studio: &visual_studio
        runtime: [MD, MT, MTd, MDd]
        version: ["8", "9", "10", "11", "12", "14", "15", "16"]
        toolset: [None, v90, v100, v110, v110_xp, v120, v120_xp,
                  v140, v140_xp, v140_clang_c2, LLVM-vs2012, LLVM-vs2012_xp,
                  LLVM-vs2013, LLVM-vs2013_xp, LLVM-vs2014, LLVM-vs2014_xp,
                  LLVM-vs2017, LLVM-vs2017_xp, v141, v141_xp, v141_clang_c2, v142,
                  llvm, ClangCL]
        cppstd: [None, 14, 17, 20]
    clang:
        version: ["3.3", "3.4", "3.5", "3.6", "3.7", "3.8", "3.9", "4.0",
                  "5.0", "6.0", "7.0", "7.1",
                  "8", "9", "10", "11"]
        libcxx: [None, libstdc++, libstdc++11, libc++, c++_shared, c++_static]
        cppstd: [None, 98, gnu98, 11, gnu11, 14, gnu14, 17, gnu17, 20, gnu20]
        runtime: [None, MD, MT, MTd, MDd]
    apple-clang: &apple_clang
        version: ["5.0", "5.1", "6.0", "6.1", "7.0", "7.3", "8.0", "8.1", "9.0", "9.1", "10.0", "11.0", "12.0"]
        libcxx: [libstdc++, libc++]
        cppstd: [None, 98, gnu98, 11, gnu11, 14, gnu14, 17, gnu17, 20, gnu20]
    intel:
        version: ["11", "12", "13", "14", "15", "16", "17", "18", "19", "19.1"]
        base:
            gcc:
                <<: *gcc
                threads: [None]
                exception: [None]
            Visual Studio:
                <<: *visual_studio
            apple-clang:
                <<: *apple_clang
    qcc:
        version: ["4.4", "5.4", "8.3"]
        libcxx: [cxx, gpp, cpp, cpp-ne, accp, acpp-ne, ecpp, ecpp-ne]
        cppstd: [None, 98, gnu98, 11, gnu11, 14, gnu14, 17, gnu17]

build_type: [None, Debug, Release, RelWithDebInfo, MinSizeRel]


cppstd: [None, 98, gnu98, 11, gnu11, 14, gnu14, 17, gnu17, 20, gnu20]  # Deprecated, use compiler.cppstd
"""

settings_1_31_0 = settings_1_30_2
settings_1_31_1 = settings_1_31_0
settings_1_31_2 = settings_1_31_1
settings_1_31_3 = settings_1_31_2
settings_1_31_4 = settings_1_31_3
settings_1_32_0 = settings_1_31_4
settings_1_32_1 = settings_1_32_0

settings_1_33_0 = """
# Only for cross building, 'os_build/arch_build' is the system that runs Conan
os_build: [Windows, WindowsStore, Linux, Macos, FreeBSD, SunOS, AIX]
arch_build: [x86, x86_64, ppc32be, ppc32, ppc64le, ppc64, armv5el, armv5hf, armv6, armv7, armv7hf, armv7s, armv7k, armv8, armv8_32, armv8.3, sparc, sparcv9, mips, mips64, avr, s390, s390x, sh4le, e2k-v2, e2k-v3, e2k-v4, e2k-v5, e2k-v6, e2k-v7]

# Only for building cross compilation tools, 'os_target/arch_target' is the system for
# which the tools generate code
os_target: [Windows, Linux, Macos, Android, iOS, watchOS, tvOS, FreeBSD, SunOS, AIX, Arduino, Neutrino]
arch_target: [x86, x86_64, ppc32be, ppc32, ppc64le, ppc64, armv5el, armv5hf, armv6, armv7, armv7hf, armv7s, armv7k, armv8, armv8_32, armv8.3, sparc, sparcv9, mips, mips64, avr, s390, s390x, asm.js, wasm, sh4le, e2k-v2, e2k-v3, e2k-v4, e2k-v5, e2k-v6, e2k-v7]

# Rest of the settings are "host" settings:
# - For native building/cross building: Where the library/program will run.
# - For building cross compilation tools: Where the cross compiler will run.
os:
    Windows:
        subsystem: [None, cygwin, msys, msys2, wsl]
    WindowsStore:
        version: ["8.1", "10.0"]
    WindowsCE:
        platform: ANY
        version: ["5.0", "6.0", "7.0", "8.0"]
    Linux:
    Macos:
        version: [None, "10.6", "10.7", "10.8", "10.9", "10.10", "10.11", "10.12", "10.13", "10.14", "10.15", "11.0"]
        sdk: [None, "macosx"]
        subsystem: [None, "Catalyst"]
    Android:
        api_level: ANY
    iOS:
        version: ["7.0", "7.1", "8.0", "8.1", "8.2", "8.3", "9.0", "9.1", "9.2", "9.3", "10.0", "10.1", "10.2", "10.3", "11.0", "11.1", "11.2", "11.3", "11.4", "12.0", "12.1", "12.2", "12.3", "12.4", "13.0", "13.1", "13.2", "13.3", "13.4", "13.5", "13.6"]
        sdk: [None, "iphoneos", "iphonesimulator"]
    watchOS:
        version: ["4.0", "4.1", "4.2", "4.3", "5.0", "5.1", "5.2", "5.3", "6.0", "6.1"]
        sdk: [None, "watchos", "watchsimulator"]
    tvOS:
        version: ["11.0", "11.1", "11.2", "11.3", "11.4", "12.0", "12.1", "12.2", "12.3", "12.4", "13.0"]
        sdk: [None, "appletvos", "appletvsimulator"]
    FreeBSD:
    SunOS:
    AIX:
    Arduino:
        board: ANY
    Emscripten:
    Neutrino:
        version: ["6.4", "6.5", "6.6", "7.0", "7.1"]
arch: [x86, x86_64, ppc32be, ppc32, ppc64le, ppc64, armv4, armv4i, armv5el, armv5hf, armv6, armv7, armv7hf, armv7s, armv7k, armv8, armv8_32, armv8.3, sparc, sparcv9, mips, mips64, avr, s390, s390x, asm.js, wasm, sh4le, e2k-v2, e2k-v3, e2k-v4, e2k-v5, e2k-v6, e2k-v7]
compiler:
    sun-cc:
        version: ["5.10", "5.11", "5.12", "5.13", "5.14", "5.15"]
        threads: [None, posix]
        libcxx: [libCstd, libstdcxx, libstlport, libstdc++]
    gcc: &gcc
        version: ["4.1", "4.4", "4.5", "4.6", "4.7", "4.8", "4.9",
                  "5", "5.1", "5.2", "5.3", "5.4", "5.5",
                  "6", "6.1", "6.2", "6.3", "6.4", "6.5",
                  "7", "7.1", "7.2", "7.3", "7.4", "7.5",
                  "8", "8.1", "8.2", "8.3", "8.4",
                  "9", "9.1", "9.2", "9.3",
                  "10", "10.1"]
        libcxx: [libstdc++, libstdc++11]
        threads: [None, posix, win32] #  Windows MinGW
        exception: [None, dwarf2, sjlj, seh] # Windows MinGW
        cppstd: [None, 98, gnu98, 11, gnu11, 14, gnu14, 17, gnu17, 20, gnu20]
    Visual Studio: &visual_studio
        runtime: [MD, MT, MTd, MDd]
        version: ["8", "9", "10", "11", "12", "14", "15", "16"]
        toolset: [None, v90, v100, v110, v110_xp, v120, v120_xp,
                  v140, v140_xp, v140_clang_c2, LLVM-vs2012, LLVM-vs2012_xp,
                  LLVM-vs2013, LLVM-vs2013_xp, LLVM-vs2014, LLVM-vs2014_xp,
                  LLVM-vs2017, LLVM-vs2017_xp, v141, v141_xp, v141_clang_c2, v142,
                  llvm, ClangCL]
        cppstd: [None, 14, 17, 20]
    msvc:
        version: ["19.0",
                  "19.1", "19.10", "19.11", "19.12", "19.13", "19.14", "19.15", "19.16",
                  "19.2", "19.20", "19.21", "19.22", "19.23", "19.24", "19.25", "19.26", "19.27", "19.28"]
        runtime: [static, dynamic]
        runtime_type: [Debug, Release]
        cppstd: [14, 17, 20]
    clang:
        version: ["3.3", "3.4", "3.5", "3.6", "3.7", "3.8", "3.9", "4.0",
                  "5.0", "6.0", "7.0", "7.1",
                  "8", "9", "10", "11"]
        libcxx: [None, libstdc++, libstdc++11, libc++, c++_shared, c++_static]
        cppstd: [None, 98, gnu98, 11, gnu11, 14, gnu14, 17, gnu17, 20, gnu20]
        runtime: [None, MD, MT, MTd, MDd]
    apple-clang: &apple_clang
        version: ["5.0", "5.1", "6.0", "6.1", "7.0", "7.3", "8.0", "8.1", "9.0", "9.1", "10.0", "11.0", "12.0"]
        libcxx: [libstdc++, libc++]
        cppstd: [None, 98, gnu98, 11, gnu11, 14, gnu14, 17, gnu17, 20, gnu20]
    intel:
        version: ["11", "12", "13", "14", "15", "16", "17", "18", "19", "19.1"]
        base:
            gcc:
                <<: *gcc
                threads: [None]
                exception: [None]
            Visual Studio:
                <<: *visual_studio
            apple-clang:
                <<: *apple_clang
    qcc:
        version: ["4.4", "5.4", "8.3"]
        libcxx: [cxx, gpp, cpp, cpp-ne, accp, acpp-ne, ecpp, ecpp-ne]
        cppstd: [None, 98, gnu98, 11, gnu11, 14, gnu14, 17, gnu17]
    mcst-lcc:
        version: ["1.19", "1.20", "1.21", "1.22", "1.23", "1.24", "1.25"]
        base:
            gcc:
                <<: *gcc
                threads: [None]
                exceptions: [None]

build_type: [None, Debug, Release, RelWithDebInfo, MinSizeRel]


cppstd: [None, 98, gnu98, 11, gnu11, 14, gnu14, 17, gnu17, 20, gnu20]  # Deprecated, use compiler.cppstd
"""

settings_1_33_1 = """
# Only for cross building, 'os_build/arch_build' is the system that runs Conan
os_build: [Windows, WindowsStore, Linux, Macos, FreeBSD, SunOS, AIX]
arch_build: [x86, x86_64, ppc32be, ppc32, ppc64le, ppc64, armv5el, armv5hf, armv6, armv7, armv7hf, armv7s, armv7k, armv8, armv8_32, armv8.3, sparc, sparcv9, mips, mips64, avr, s390, s390x, sh4le, e2k-v2, e2k-v3, e2k-v4, e2k-v5, e2k-v6, e2k-v7]

# Only for building cross compilation tools, 'os_target/arch_target' is the system for
# which the tools generate code
os_target: [Windows, Linux, Macos, Android, iOS, watchOS, tvOS, FreeBSD, SunOS, AIX, Arduino, Neutrino]
arch_target: [x86, x86_64, ppc32be, ppc32, ppc64le, ppc64, armv5el, armv5hf, armv6, armv7, armv7hf, armv7s, armv7k, armv8, armv8_32, armv8.3, sparc, sparcv9, mips, mips64, avr, s390, s390x, asm.js, wasm, sh4le, e2k-v2, e2k-v3, e2k-v4, e2k-v5, e2k-v6, e2k-v7]

# Rest of the settings are "host" settings:
# - For native building/cross building: Where the library/program will run.
# - For building cross compilation tools: Where the cross compiler will run.
os:
    Windows:
        subsystem: [None, cygwin, msys, msys2, wsl]
    WindowsStore:
        version: ["8.1", "10.0"]
    WindowsCE:
        platform: ANY
        version: ["5.0", "6.0", "7.0", "8.0"]
    Linux:
    Macos:
        version: [None, "10.6", "10.7", "10.8", "10.9", "10.10", "10.11", "10.12", "10.13", "10.14", "10.15", "11.0", "13.0"]
        sdk: [None, "macosx"]
        subsystem: [None, catalyst]
    Android:
        api_level: ANY
    iOS:
        version: ["7.0", "7.1", "8.0", "8.1", "8.2", "8.3", "9.0", "9.1", "9.2", "9.3", "10.0", "10.1", "10.2", "10.3", "11.0", "11.1", "11.2", "11.3", "11.4", "12.0", "12.1", "12.2", "12.3", "12.4", "13.0", "13.1", "13.2", "13.3", "13.4", "13.5", "13.6"]
        sdk: [None, "iphoneos", "iphonesimulator"]
    watchOS:
        version: ["4.0", "4.1", "4.2", "4.3", "5.0", "5.1", "5.2", "5.3", "6.0", "6.1"]
        sdk: [None, "watchos", "watchsimulator"]
    tvOS:
        version: ["11.0", "11.1", "11.2", "11.3", "11.4", "12.0", "12.1", "12.2", "12.3", "12.4", "13.0"]
        sdk: [None, "appletvos", "appletvsimulator"]
    FreeBSD:
    SunOS:
    AIX:
    Arduino:
        board: ANY
    Emscripten:
    Neutrino:
        version: ["6.4", "6.5", "6.6", "7.0", "7.1"]
arch: [x86, x86_64, ppc32be, ppc32, ppc64le, ppc64, armv4, armv4i, armv5el, armv5hf, armv6, armv7, armv7hf, armv7s, armv7k, armv8, armv8_32, armv8.3, sparc, sparcv9, mips, mips64, avr, s390, s390x, asm.js, wasm, sh4le, e2k-v2, e2k-v3, e2k-v4, e2k-v5, e2k-v6, e2k-v7]
compiler:
    sun-cc:
        version: ["5.10", "5.11", "5.12", "5.13", "5.14", "5.15"]
        threads: [None, posix]
        libcxx: [libCstd, libstdcxx, libstlport, libstdc++]
    gcc: &gcc
        version: ["4.1", "4.4", "4.5", "4.6", "4.7", "4.8", "4.9",
                  "5", "5.1", "5.2", "5.3", "5.4", "5.5",
                  "6", "6.1", "6.2", "6.3", "6.4", "6.5",
                  "7", "7.1", "7.2", "7.3", "7.4", "7.5",
                  "8", "8.1", "8.2", "8.3", "8.4",
                  "9", "9.1", "9.2", "9.3",
                  "10", "10.1"]
        libcxx: [libstdc++, libstdc++11]
        threads: [None, posix, win32] #  Windows MinGW
        exception: [None, dwarf2, sjlj, seh] # Windows MinGW
        cppstd: [None, 98, gnu98, 11, gnu11, 14, gnu14, 17, gnu17, 20, gnu20]
    Visual Studio: &visual_studio
        runtime: [MD, MT, MTd, MDd]
        version: ["8", "9", "10", "11", "12", "14", "15", "16"]
        toolset: [None, v90, v100, v110, v110_xp, v120, v120_xp,
                  v140, v140_xp, v140_clang_c2, LLVM-vs2012, LLVM-vs2012_xp,
                  LLVM-vs2013, LLVM-vs2013_xp, LLVM-vs2014, LLVM-vs2014_xp,
                  LLVM-vs2017, LLVM-vs2017_xp, v141, v141_xp, v141_clang_c2, v142,
                  llvm, ClangCL]
        cppstd: [None, 14, 17, 20]
    msvc:
        version: ["19.0",
                  "19.1", "19.10", "19.11", "19.12", "19.13", "19.14", "19.15", "19.16",
                  "19.2", "19.20", "19.21", "19.22", "19.23", "19.24", "19.25", "19.26", "19.27", "19.28"]
        runtime: [static, dynamic]
        runtime_type: [Debug, Release]
        cppstd: [14, 17, 20]
    clang:
        version: ["3.3", "3.4", "3.5", "3.6", "3.7", "3.8", "3.9", "4.0",
                  "5.0", "6.0", "7.0", "7.1",
                  "8", "9", "10", "11"]
        libcxx: [None, libstdc++, libstdc++11, libc++, c++_shared, c++_static]
        cppstd: [None, 98, gnu98, 11, gnu11, 14, gnu14, 17, gnu17, 20, gnu20]
        runtime: [None, MD, MT, MTd, MDd]
    apple-clang: &apple_clang
        version: ["5.0", "5.1", "6.0", "6.1", "7.0", "7.3", "8.0", "8.1", "9.0", "9.1", "10.0", "11.0", "12.0"]
        libcxx: [libstdc++, libc++]
        cppstd: [None, 98, gnu98, 11, gnu11, 14, gnu14, 17, gnu17, 20, gnu20]
    intel:
        version: ["11", "12", "13", "14", "15", "16", "17", "18", "19", "19.1"]
        base:
            gcc:
                <<: *gcc
                threads: [None]
                exception: [None]
            Visual Studio:
                <<: *visual_studio
            apple-clang:
                <<: *apple_clang
    qcc:
        version: ["4.4", "5.4", "8.3"]
        libcxx: [cxx, gpp, cpp, cpp-ne, accp, acpp-ne, ecpp, ecpp-ne]
        cppstd: [None, 98, gnu98, 11, gnu11, 14, gnu14, 17, gnu17]
    mcst-lcc:
        version: ["1.19", "1.20", "1.21", "1.22", "1.23", "1.24", "1.25"]
        base:
            gcc:
                <<: *gcc
                threads: [None]
                exceptions: [None]

build_type: [None, Debug, Release, RelWithDebInfo, MinSizeRel]


cppstd: [None, 98, gnu98, 11, gnu11, 14, gnu14, 17, gnu17, 20, gnu20]  # Deprecated, use compiler.cppstd
"""

settings_1_34_0 = settings_1_33_1
settings_1_34_1 = settings_1_34_0

settings_1_35_0 = settings_1_34_1
settings_1_35_1 = settings_1_35_0
settings_1_35_2 = settings_1_35_1

settings_1_36_0 = """
# Only for cross building, 'os_build/arch_build' is the system that runs Conan
os_build: [Windows, WindowsStore, Linux, Macos, FreeBSD, SunOS, AIX]
arch_build: [x86, x86_64, ppc32be, ppc32, ppc64le, ppc64, armv5el, armv5hf, armv6, armv7, armv7hf, armv7s, armv7k, armv8, armv8_32, armv8.3, sparc, sparcv9, mips, mips64, avr, s390, s390x, sh4le, e2k-v2, e2k-v3, e2k-v4, e2k-v5, e2k-v6, e2k-v7]

# Only for building cross compilation tools, 'os_target/arch_target' is the system for
# which the tools generate code
os_target: [Windows, Linux, Macos, Android, iOS, watchOS, tvOS, FreeBSD, SunOS, AIX, Arduino, Neutrino]
arch_target: [x86, x86_64, ppc32be, ppc32, ppc64le, ppc64, armv5el, armv5hf, armv6, armv7, armv7hf, armv7s, armv7k, armv8, armv8_32, armv8.3, sparc, sparcv9, mips, mips64, avr, s390, s390x, asm.js, wasm, sh4le, e2k-v2, e2k-v3, e2k-v4, e2k-v5, e2k-v6, e2k-v7]

# Rest of the settings are "host" settings:
# - For native building/cross building: Where the library/program will run.
# - For building cross compilation tools: Where the cross compiler will run.
os:
    Windows:
        subsystem: [None, cygwin, msys, msys2, wsl]
    WindowsStore:
        version: ["8.1", "10.0"]
    WindowsCE:
        platform: ANY
        version: ["5.0", "6.0", "7.0", "8.0"]
    Linux:
    Macos:
        version: [None, "10.6", "10.7", "10.8", "10.9", "10.10", "10.11", "10.12", "10.13", "10.14", "10.15", "11.0", "13.0"]
        sdk: [None, "macosx"]
        subsystem: [None, catalyst]
    Android:
        api_level: ANY
    iOS:
        version: ["7.0", "7.1", "8.0", "8.1", "8.2", "8.3", "9.0", "9.1", "9.2", "9.3", "10.0", "10.1", "10.2", "10.3", "11.0", "11.1", "11.2", "11.3", "11.4", "12.0", "12.1", "12.2", "12.3", "12.4", "13.0", "13.1", "13.2", "13.3", "13.4", "13.5", "13.6"]
        sdk: [None, "iphoneos", "iphonesimulator"]
    watchOS:
        version: ["4.0", "4.1", "4.2", "4.3", "5.0", "5.1", "5.2", "5.3", "6.0", "6.1"]
        sdk: [None, "watchos", "watchsimulator"]
    tvOS:
        version: ["11.0", "11.1", "11.2", "11.3", "11.4", "12.0", "12.1", "12.2", "12.3", "12.4", "13.0"]
        sdk: [None, "appletvos", "appletvsimulator"]
    FreeBSD:
    SunOS:
    AIX:
    Arduino:
        board: ANY
    Emscripten:
    Neutrino:
        version: ["6.4", "6.5", "6.6", "7.0", "7.1"]
arch: [x86, x86_64, ppc32be, ppc32, ppc64le, ppc64, armv4, armv4i, armv5el, armv5hf, armv6, armv7, armv7hf, armv7s, armv7k, armv8, armv8_32, armv8.3, sparc, sparcv9, mips, mips64, avr, s390, s390x, asm.js, wasm, sh4le, e2k-v2, e2k-v3, e2k-v4, e2k-v5, e2k-v6, e2k-v7]
compiler:
    sun-cc:
        version: ["5.10", "5.11", "5.12", "5.13", "5.14", "5.15"]
        threads: [None, posix]
        libcxx: [libCstd, libstdcxx, libstlport, libstdc++]
    gcc: &gcc
        version: ["4.1", "4.4", "4.5", "4.6", "4.7", "4.8", "4.9",
                  "5", "5.1", "5.2", "5.3", "5.4", "5.5",
                  "6", "6.1", "6.2", "6.3", "6.4", "6.5",
                  "7", "7.1", "7.2", "7.3", "7.4", "7.5",
                  "8", "8.1", "8.2", "8.3", "8.4",
                  "9", "9.1", "9.2", "9.3",
                  "10", "10.1"]
        libcxx: [libstdc++, libstdc++11]
        threads: [None, posix, win32] #  Windows MinGW
        exception: [None, dwarf2, sjlj, seh] # Windows MinGW
        cppstd: [None, 98, gnu98, 11, gnu11, 14, gnu14, 17, gnu17, 20, gnu20]
    Visual Studio: &visual_studio
        runtime: [MD, MT, MTd, MDd]
        version: ["8", "9", "10", "11", "12", "14", "15", "16"]
        toolset: [None, v90, v100, v110, v110_xp, v120, v120_xp,
                  v140, v140_xp, v140_clang_c2, LLVM-vs2012, LLVM-vs2012_xp,
                  LLVM-vs2013, LLVM-vs2013_xp, LLVM-vs2014, LLVM-vs2014_xp,
                  LLVM-vs2017, LLVM-vs2017_xp, v141, v141_xp, v141_clang_c2, v142,
                  llvm, ClangCL]
        cppstd: [None, 14, 17, 20]
    msvc:
        version: ["19.0",
                  "19.1", "19.10", "19.11", "19.12", "19.13", "19.14", "19.15", "19.16",
                  "19.2", "19.20", "19.21", "19.22", "19.23", "19.24", "19.25", "19.26", "19.27", "19.28"]
        runtime: [static, dynamic]
        runtime_type: [Debug, Release]
        cppstd: [14, 17, 20]
    clang:
        version: ["3.3", "3.4", "3.5", "3.6", "3.7", "3.8", "3.9", "4.0",
                  "5.0", "6.0", "7.0", "7.1",
                  "8", "9", "10", "11", "12"]
        libcxx: [None, libstdc++, libstdc++11, libc++, c++_shared, c++_static]
        cppstd: [None, 98, gnu98, 11, gnu11, 14, gnu14, 17, gnu17, 20, gnu20, 23, gnu23]
        runtime: [None, MD, MT, MTd, MDd]
    apple-clang: &apple_clang
        version: ["5.0", "5.1", "6.0", "6.1", "7.0", "7.3", "8.0", "8.1", "9.0", "9.1", "10.0", "11.0", "12.0"]
        libcxx: [libstdc++, libc++]
        cppstd: [None, 98, gnu98, 11, gnu11, 14, gnu14, 17, gnu17, 20, gnu20]
    intel:
        version: ["11", "12", "13", "14", "15", "16", "17", "18", "19", "19.1"]
        base:
            gcc:
                <<: *gcc
                threads: [None]
                exception: [None]
            Visual Studio:
                <<: *visual_studio
            apple-clang:
                <<: *apple_clang
    qcc:
        version: ["4.4", "5.4", "8.3"]
        libcxx: [cxx, gpp, cpp, cpp-ne, accp, acpp-ne, ecpp, ecpp-ne]
        cppstd: [None, 98, gnu98, 11, gnu11, 14, gnu14, 17, gnu17]
    mcst-lcc:
        version: ["1.19", "1.20", "1.21", "1.22", "1.23", "1.24", "1.25"]
        base:
            gcc:
                <<: *gcc
                threads: [None]
                exceptions: [None]

build_type: [None, Debug, Release, RelWithDebInfo, MinSizeRel]


cppstd: [None, 98, gnu98, 11, gnu11, 14, gnu14, 17, gnu17, 20, gnu20, 23, gnu23]  # Deprecated, use compiler.cppstd
"""

settings_1_37_0 = """
# Only for cross building, 'os_build/arch_build' is the system that runs Conan
os_build: [Windows, WindowsStore, Linux, Macos, FreeBSD, SunOS, AIX]
arch_build: [x86, x86_64, ppc32be, ppc32, ppc64le, ppc64, armv5el, armv5hf, armv6, armv7, armv7hf, armv7s, armv7k, armv8, armv8_32, armv8.3, sparc, sparcv9, mips, mips64, avr, s390, s390x, sh4le, e2k-v2, e2k-v3, e2k-v4, e2k-v5, e2k-v6, e2k-v7]

# Only for building cross compilation tools, 'os_target/arch_target' is the system for
# which the tools generate code
os_target: [Windows, Linux, Macos, Android, iOS, watchOS, tvOS, FreeBSD, SunOS, AIX, Arduino, Neutrino]
arch_target: [x86, x86_64, ppc32be, ppc32, ppc64le, ppc64, armv5el, armv5hf, armv6, armv7, armv7hf, armv7s, armv7k, armv8, armv8_32, armv8.3, sparc, sparcv9, mips, mips64, avr, s390, s390x, asm.js, wasm, sh4le, e2k-v2, e2k-v3, e2k-v4, e2k-v5, e2k-v6, e2k-v7]

# Rest of the settings are "host" settings:
# - For native building/cross building: Where the library/program will run.
# - For building cross compilation tools: Where the cross compiler will run.
os:
    Windows:
        subsystem: [None, cygwin, msys, msys2, wsl]
    WindowsStore:
        version: ["8.1", "10.0"]
    WindowsCE:
        platform: ANY
        version: ["5.0", "6.0", "7.0", "8.0"]
    Linux:
    Macos:
        version: [None, "10.6", "10.7", "10.8", "10.9", "10.10", "10.11", "10.12", "10.13", "10.14", "10.15", "11.0", "13.0"]
        sdk: [None, "macosx"]
        subsystem: [None, catalyst]
    Android:
        api_level: ANY
    iOS:
        version: ["7.0", "7.1", "8.0", "8.1", "8.2", "8.3", "9.0", "9.1", "9.2", "9.3", "10.0", "10.1", "10.2", "10.3", "11.0", "11.1", "11.2", "11.3", "11.4", "12.0", "12.1", "12.2", "12.3", "12.4", "13.0", "13.1", "13.2", "13.3", "13.4", "13.5", "13.6"]
        sdk: [None, "iphoneos", "iphonesimulator"]
    watchOS:
        version: ["4.0", "4.1", "4.2", "4.3", "5.0", "5.1", "5.2", "5.3", "6.0", "6.1"]
        sdk: [None, "watchos", "watchsimulator"]
    tvOS:
        version: ["11.0", "11.1", "11.2", "11.3", "11.4", "12.0", "12.1", "12.2", "12.3", "12.4", "13.0"]
        sdk: [None, "appletvos", "appletvsimulator"]
    FreeBSD:
    SunOS:
    AIX:
    Arduino:
        board: ANY
    Emscripten:
    Neutrino:
        version: ["6.4", "6.5", "6.6", "7.0", "7.1"]
arch: [x86, x86_64, ppc32be, ppc32, ppc64le, ppc64, armv4, armv4i, armv5el, armv5hf, armv6, armv7, armv7hf, armv7s, armv7k, armv8, armv8_32, armv8.3, sparc, sparcv9, mips, mips64, avr, s390, s390x, asm.js, wasm, sh4le, e2k-v2, e2k-v3, e2k-v4, e2k-v5, e2k-v6, e2k-v7]
compiler:
    sun-cc:
        version: ["5.10", "5.11", "5.12", "5.13", "5.14", "5.15"]
        threads: [None, posix]
        libcxx: [libCstd, libstdcxx, libstlport, libstdc++]
    gcc: &gcc
        version: ["4.1", "4.4", "4.5", "4.6", "4.7", "4.8", "4.9",
                  "5", "5.1", "5.2", "5.3", "5.4", "5.5",
                  "6", "6.1", "6.2", "6.3", "6.4", "6.5",
                  "7", "7.1", "7.2", "7.3", "7.4", "7.5",
                  "8", "8.1", "8.2", "8.3", "8.4",
                  "9", "9.1", "9.2", "9.3",
                  "10", "10.1", "10.2", "10.3",
                  "11", "11.1"]
        libcxx: [libstdc++, libstdc++11]
        threads: [None, posix, win32] #  Windows MinGW
        exception: [None, dwarf2, sjlj, seh] # Windows MinGW
        cppstd: [None, 98, gnu98, 11, gnu11, 14, gnu14, 17, gnu17, 20, gnu20, 23, gnu23]
    Visual Studio: &visual_studio
        runtime: [MD, MT, MTd, MDd]
        version: ["8", "9", "10", "11", "12", "14", "15", "16"]
        toolset: [None, v90, v100, v110, v110_xp, v120, v120_xp,
                  v140, v140_xp, v140_clang_c2, LLVM-vs2012, LLVM-vs2012_xp,
                  LLVM-vs2013, LLVM-vs2013_xp, LLVM-vs2014, LLVM-vs2014_xp,
                  LLVM-vs2017, LLVM-vs2017_xp, v141, v141_xp, v141_clang_c2, v142,
                  llvm, ClangCL]
        cppstd: [None, 14, 17, 20]
    msvc:
        version: ["19.0",
                  "19.1", "19.10", "19.11", "19.12", "19.13", "19.14", "19.15", "19.16",
                  "19.2", "19.20", "19.21", "19.22", "19.23", "19.24", "19.25", "19.26", "19.27", "19.28"]
        runtime: [static, dynamic]
        runtime_type: [Debug, Release]
        cppstd: [14, 17, 20]
    clang:
        version: ["3.3", "3.4", "3.5", "3.6", "3.7", "3.8", "3.9", "4.0",
                  "5.0", "6.0", "7.0", "7.1",
                  "8", "9", "10", "11", "12"]
        libcxx: [None, libstdc++, libstdc++11, libc++, c++_shared, c++_static]
        cppstd: [None, 98, gnu98, 11, gnu11, 14, gnu14, 17, gnu17, 20, gnu20, 23, gnu23]
        runtime: [None, MD, MT, MTd, MDd]
    apple-clang: &apple_clang
        version: ["5.0", "5.1", "6.0", "6.1", "7.0", "7.3", "8.0", "8.1", "9.0", "9.1", "10.0", "11.0", "12.0"]
        libcxx: [libstdc++, libc++]
        cppstd: [None, 98, gnu98, 11, gnu11, 14, gnu14, 17, gnu17, 20, gnu20]
    intel:
        version: ["11", "12", "13", "14", "15", "16", "17", "18", "19", "19.1"]
        base:
            gcc:
                <<: *gcc
                threads: [None]
                exception: [None]
            Visual Studio:
                <<: *visual_studio
            apple-clang:
                <<: *apple_clang
    qcc:
        version: ["4.4", "5.4", "8.3"]
        libcxx: [cxx, gpp, cpp, cpp-ne, accp, acpp-ne, ecpp, ecpp-ne]
        cppstd: [None, 98, gnu98, 11, gnu11, 14, gnu14, 17, gnu17]
    mcst-lcc:
        version: ["1.19", "1.20", "1.21", "1.22", "1.23", "1.24", "1.25"]
        base:
            gcc:
                <<: *gcc
                threads: [None]
                exceptions: [None]

build_type: [None, Debug, Release, RelWithDebInfo, MinSizeRel]


cppstd: [None, 98, gnu98, 11, gnu11, 14, gnu14, 17, gnu17, 20, gnu20, 23, gnu23]  # Deprecated, use compiler.cppstd
"""

settings_1_37_1 = settings_1_37_0
settings_1_37_2 = settings_1_37_1

settings_1_38_0 = settings_1_37_2

settings_1_39_0 = settings_1_38_0

settings_1_40_0 = """
# Only for cross building, 'os_build/arch_build' is the system that runs Conan
os_build: [Windows, WindowsStore, Linux, Macos, FreeBSD, SunOS, AIX]
arch_build: [x86, x86_64, ppc32be, ppc32, ppc64le, ppc64, armv5el, armv5hf, armv6, armv7, armv7hf, armv7s, armv7k, armv8, armv8_32, armv8.3, sparc, sparcv9, mips, mips64, avr, s390, s390x, sh4le, e2k-v2, e2k-v3, e2k-v4, e2k-v5, e2k-v6, e2k-v7]

# Only for building cross compilation tools, 'os_target/arch_target' is the system for
# which the tools generate code
os_target: [Windows, Linux, Macos, Android, iOS, watchOS, tvOS, FreeBSD, SunOS, AIX, Arduino, Neutrino]
arch_target: [x86, x86_64, ppc32be, ppc32, ppc64le, ppc64, armv5el, armv5hf, armv6, armv7, armv7hf, armv7s, armv7k, armv8, armv8_32, armv8.3, sparc, sparcv9, mips, mips64, avr, s390, s390x, asm.js, wasm, sh4le, e2k-v2, e2k-v3, e2k-v4, e2k-v5, e2k-v6, e2k-v7]

# Rest of the settings are "host" settings:
# - For native building/cross building: Where the library/program will run.
# - For building cross compilation tools: Where the cross compiler will run.
os:
    Windows:
        subsystem: [None, cygwin, msys, msys2, wsl]
    WindowsStore:
        version: ["8.1", "10.0"]
    WindowsCE:
        platform: ANY
        version: ["5.0", "6.0", "7.0", "8.0"]
    Linux:
    Macos:
        version: [None, "10.6", "10.7", "10.8", "10.9", "10.10", "10.11", "10.12", "10.13", "10.14", "10.15", "11.0", "13.0"]
        sdk: [None, "macosx"]
        subsystem: [None, catalyst]
    Android:
        api_level: ANY
    iOS:
        version: ["7.0", "7.1", "8.0", "8.1", "8.2", "8.3", "9.0", "9.1", "9.2", "9.3", "10.0", "10.1", "10.2", "10.3", "11.0", "11.1", "11.2", "11.3", "11.4", "12.0", "12.1", "12.2", "12.3", "12.4", "13.0", "13.1", "13.2", "13.3", "13.4", "13.5", "13.6"]
        sdk: [None, "iphoneos", "iphonesimulator"]
    watchOS:
        version: ["4.0", "4.1", "4.2", "4.3", "5.0", "5.1", "5.2", "5.3", "6.0", "6.1"]
        sdk: [None, "watchos", "watchsimulator"]
    tvOS:
        version: ["11.0", "11.1", "11.2", "11.3", "11.4", "12.0", "12.1", "12.2", "12.3", "12.4", "13.0"]
        sdk: [None, "appletvos", "appletvsimulator"]
    FreeBSD:
    SunOS:
    AIX:
    Arduino:
        board: ANY
    Emscripten:
    Neutrino:
        version: ["6.4", "6.5", "6.6", "7.0", "7.1"]
arch: [x86, x86_64, ppc32be, ppc32, ppc64le, ppc64, armv4, armv4i, armv5el, armv5hf, armv6, armv7, armv7hf, armv7s, armv7k, armv8, armv8_32, armv8.3, sparc, sparcv9, mips, mips64, avr, s390, s390x, asm.js, wasm, sh4le, e2k-v2, e2k-v3, e2k-v4, e2k-v5, e2k-v6, e2k-v7]
compiler:
    sun-cc:
        version: ["5.10", "5.11", "5.12", "5.13", "5.14", "5.15"]
        threads: [None, posix]
        libcxx: [libCstd, libstdcxx, libstlport, libstdc++]
    gcc: &gcc
        version: ["4.1", "4.4", "4.5", "4.6", "4.7", "4.8", "4.9",
                  "5", "5.1", "5.2", "5.3", "5.4", "5.5",
                  "6", "6.1", "6.2", "6.3", "6.4", "6.5",
                  "7", "7.1", "7.2", "7.3", "7.4", "7.5",
                  "8", "8.1", "8.2", "8.3", "8.4",
                  "9", "9.1", "9.2", "9.3",
                  "10", "10.1", "10.2", "10.3",
                  "11", "11.1"]
        libcxx: [libstdc++, libstdc++11]
        threads: [None, posix, win32] #  Windows MinGW
        exception: [None, dwarf2, sjlj, seh] # Windows MinGW
        cppstd: [None, 98, gnu98, 11, gnu11, 14, gnu14, 17, gnu17, 20, gnu20, 23, gnu23]
    Visual Studio: &visual_studio
        runtime: [MD, MT, MTd, MDd]
        version: ["8", "9", "10", "11", "12", "14", "15", "16", "17"]
        toolset: [None, v90, v100, v110, v110_xp, v120, v120_xp,
                  v140, v140_xp, v140_clang_c2, LLVM-vs2012, LLVM-vs2012_xp,
                  LLVM-vs2013, LLVM-vs2013_xp, LLVM-vs2014, LLVM-vs2014_xp,
                  LLVM-vs2017, LLVM-vs2017_xp, v141, v141_xp, v141_clang_c2, v142,
                  llvm, ClangCL, v143]
        cppstd: [None, 14, 17, 20]
    msvc:
        version: ["19.0",
                  "19.1", "19.10", "19.11", "19.12", "19.13", "19.14", "19.15", "19.16",
                  "19.2", "19.20", "19.21", "19.22", "19.23", "19.24", "19.25", "19.26", "19.27", "19.28", "19.29",
                  "19.3", "19.30"]
        runtime: [static, dynamic]
        runtime_type: [Debug, Release]
        cppstd: [14, 17, 20, 23]
    clang:
        version: ["3.3", "3.4", "3.5", "3.6", "3.7", "3.8", "3.9", "4.0",
                  "5.0", "6.0", "7.0", "7.1",
                  "8", "9", "10", "11", "12", "13"]
        libcxx: [None, libstdc++, libstdc++11, libc++, c++_shared, c++_static]
        cppstd: [None, 98, gnu98, 11, gnu11, 14, gnu14, 17, gnu17, 20, gnu20, 23, gnu23]
        runtime: [None, MD, MT, MTd, MDd]
    apple-clang: &apple_clang
        version: ["5.0", "5.1", "6.0", "6.1", "7.0", "7.3", "8.0", "8.1", "9.0", "9.1", "10.0", "11.0", "12.0"]
        libcxx: [libstdc++, libc++]
        cppstd: [None, 98, gnu98, 11, gnu11, 14, gnu14, 17, gnu17, 20, gnu20]
    intel:
        version: ["11", "12", "13", "14", "15", "16", "17", "18", "19", "19.1"]
            update: [None, ANY]
        base:
            gcc:
                <<: *gcc
                threads: [None]
                exception: [None]
            Visual Studio:
                <<: *visual_studio
            apple-clang:
                <<: *apple_clang
    qcc:
        version: ["4.4", "5.4", "8.3"]
        libcxx: [cxx, gpp, cpp, cpp-ne, accp, acpp-ne, ecpp, ecpp-ne]
        cppstd: [None, 98, gnu98, 11, gnu11, 14, gnu14, 17, gnu17]
    mcst-lcc:
        version: ["1.19", "1.20", "1.21", "1.22", "1.23", "1.24", "1.25"]
        base:
            gcc:
                <<: *gcc
                threads: [None]
                exceptions: [None]

build_type: [None, Debug, Release, RelWithDebInfo, MinSizeRel]


cppstd: [None, 98, gnu98, 11, gnu11, 14, gnu14, 17, gnu17, 20, gnu20, 23, gnu23]  # Deprecated, use compiler.cppstd
"""

settings_1_40_1 = settings_1_40_0

settings_1_40_2 = """
# Only for cross building, 'os_build/arch_build' is the system that runs Conan
os_build: [Windows, WindowsStore, Linux, Macos, FreeBSD, SunOS, AIX]
arch_build: [x86, x86_64, ppc32be, ppc32, ppc64le, ppc64, armv5el, armv5hf, armv6, armv7, armv7hf, armv7s, armv7k, armv8, armv8_32, armv8.3, sparc, sparcv9, mips, mips64, avr, s390, s390x, sh4le, e2k-v2, e2k-v3, e2k-v4, e2k-v5, e2k-v6, e2k-v7]

# Only for building cross compilation tools, 'os_target/arch_target' is the system for
# which the tools generate code
os_target: [Windows, Linux, Macos, Android, iOS, watchOS, tvOS, FreeBSD, SunOS, AIX, Arduino, Neutrino]
arch_target: [x86, x86_64, ppc32be, ppc32, ppc64le, ppc64, armv5el, armv5hf, armv6, armv7, armv7hf, armv7s, armv7k, armv8, armv8_32, armv8.3, sparc, sparcv9, mips, mips64, avr, s390, s390x, asm.js, wasm, sh4le, e2k-v2, e2k-v3, e2k-v4, e2k-v5, e2k-v6, e2k-v7]

# Rest of the settings are "host" settings:
# - For native building/cross building: Where the library/program will run.
# - For building cross compilation tools: Where the cross compiler will run.
os:
    Windows:
        subsystem: [None, cygwin, msys, msys2, wsl]
    WindowsStore:
        version: ["8.1", "10.0"]
    WindowsCE:
        platform: ANY
        version: ["5.0", "6.0", "7.0", "8.0"]
    Linux:
    Macos:
        version: [None, "10.6", "10.7", "10.8", "10.9", "10.10", "10.11", "10.12", "10.13", "10.14", "10.15", "11.0", "13.0"]
        sdk: [None, "macosx"]
        subsystem: [None, catalyst]
    Android:
        api_level: ANY
    iOS:
        version: ["7.0", "7.1", "8.0", "8.1", "8.2", "8.3", "9.0", "9.1", "9.2", "9.3", "10.0", "10.1", "10.2", "10.3", "11.0", "11.1", "11.2", "11.3", "11.4", "12.0", "12.1", "12.2", "12.3", "12.4", "13.0", "13.1", "13.2", "13.3", "13.4", "13.5", "13.6"]
        sdk: [None, "iphoneos", "iphonesimulator"]
    watchOS:
        version: ["4.0", "4.1", "4.2", "4.3", "5.0", "5.1", "5.2", "5.3", "6.0", "6.1"]
        sdk: [None, "watchos", "watchsimulator"]
    tvOS:
        version: ["11.0", "11.1", "11.2", "11.3", "11.4", "12.0", "12.1", "12.2", "12.3", "12.4", "13.0"]
        sdk: [None, "appletvos", "appletvsimulator"]
    FreeBSD:
    SunOS:
    AIX:
    Arduino:
        board: ANY
    Emscripten:
    Neutrino:
        version: ["6.4", "6.5", "6.6", "7.0", "7.1"]
arch: [x86, x86_64, ppc32be, ppc32, ppc64le, ppc64, armv4, armv4i, armv5el, armv5hf, armv6, armv7, armv7hf, armv7s, armv7k, armv8, armv8_32, armv8.3, sparc, sparcv9, mips, mips64, avr, s390, s390x, asm.js, wasm, sh4le, e2k-v2, e2k-v3, e2k-v4, e2k-v5, e2k-v6, e2k-v7]
compiler:
    sun-cc:
        version: ["5.10", "5.11", "5.12", "5.13", "5.14", "5.15"]
        threads: [None, posix]
        libcxx: [libCstd, libstdcxx, libstlport, libstdc++]
    gcc: &gcc
        version: ["4.1", "4.4", "4.5", "4.6", "4.7", "4.8", "4.9",
                  "5", "5.1", "5.2", "5.3", "5.4", "5.5",
                  "6", "6.1", "6.2", "6.3", "6.4", "6.5",
                  "7", "7.1", "7.2", "7.3", "7.4", "7.5",
                  "8", "8.1", "8.2", "8.3", "8.4",
                  "9", "9.1", "9.2", "9.3",
                  "10", "10.1", "10.2", "10.3",
                  "11", "11.1"]
        libcxx: [libstdc++, libstdc++11]
        threads: [None, posix, win32] #  Windows MinGW
        exception: [None, dwarf2, sjlj, seh] # Windows MinGW
        cppstd: [None, 98, gnu98, 11, gnu11, 14, gnu14, 17, gnu17, 20, gnu20, 23, gnu23]
    Visual Studio: &visual_studio
        runtime: [MD, MT, MTd, MDd]
        version: ["8", "9", "10", "11", "12", "14", "15", "16", "17"]
        toolset: [None, v90, v100, v110, v110_xp, v120, v120_xp,
                  v140, v140_xp, v140_clang_c2, LLVM-vs2012, LLVM-vs2012_xp,
                  LLVM-vs2013, LLVM-vs2013_xp, LLVM-vs2014, LLVM-vs2014_xp,
                  LLVM-vs2017, LLVM-vs2017_xp, v141, v141_xp, v141_clang_c2, v142,
                  llvm, ClangCL, v143]
        cppstd: [None, 14, 17, 20]
    msvc:
        version: ["19.0",
                  "19.1", "19.10", "19.11", "19.12", "19.13", "19.14", "19.15", "19.16",
                  "19.2", "19.20", "19.21", "19.22", "19.23", "19.24", "19.25", "19.26", "19.27", "19.28", "19.29",
                  "19.3", "19.30"]
        runtime: [static, dynamic]
        runtime_type: [Debug, Release]
        cppstd: [14, 17, 20, 23]
    clang:
        version: ["3.3", "3.4", "3.5", "3.6", "3.7", "3.8", "3.9", "4.0",
                  "5.0", "6.0", "7.0", "7.1",
                  "8", "9", "10", "11", "12", "13"]
        libcxx: [None, libstdc++, libstdc++11, libc++, c++_shared, c++_static]
        cppstd: [None, 98, gnu98, 11, gnu11, 14, gnu14, 17, gnu17, 20, gnu20, 23, gnu23]
        runtime: [None, MD, MT, MTd, MDd]
    apple-clang: &apple_clang
        version: ["5.0", "5.1", "6.0", "6.1", "7.0", "7.3", "8.0", "8.1", "9.0", "9.1", "10.0", "11.0", "12.0", "13.0"]
        libcxx: [libstdc++, libc++]
        cppstd: [None, 98, gnu98, 11, gnu11, 14, gnu14, 17, gnu17, 20, gnu20]
    intel:
        version: ["11", "12", "13", "14", "15", "16", "17", "18", "19", "19.1"]
        base:
            gcc:
                <<: *gcc
                threads: [None]
                exception: [None]
            Visual Studio:
                <<: *visual_studio
            apple-clang:
                <<: *apple_clang
    qcc:
        version: ["4.4", "5.4", "8.3"]
        libcxx: [cxx, gpp, cpp, cpp-ne, accp, acpp-ne, ecpp, ecpp-ne]
        cppstd: [None, 98, gnu98, 11, gnu11, 14, gnu14, 17, gnu17]
    mcst-lcc:
        version: ["1.19", "1.20", "1.21", "1.22", "1.23", "1.24", "1.25"]
        base:
            gcc:
                <<: *gcc
                threads: [None]
                exceptions: [None]

build_type: [None, Debug, Release, RelWithDebInfo, MinSizeRel]


cppstd: [None, 98, gnu98, 11, gnu11, 14, gnu14, 17, gnu17, 20, gnu20, 23, gnu23]  # Deprecated, use compiler.cppstd
"""

settings_1_40_3 = settings_1_40_2
settings_1_40_4 = settings_1_40_3

settings_1_41_0 = """
# Only for cross building, 'os_build/arch_build' is the system that runs Conan
os_build: [Windows, WindowsStore, Linux, Macos, FreeBSD, SunOS, AIX]
arch_build: [x86, x86_64, ppc32be, ppc32, ppc64le, ppc64, armv5el, armv5hf, armv6, armv7, armv7hf, armv7s, armv7k, armv8, armv8_32, armv8.3, sparc, sparcv9, mips, mips64, avr, s390, s390x, sh4le, e2k-v2, e2k-v3, e2k-v4, e2k-v5, e2k-v6, e2k-v7]

# Only for building cross compilation tools, 'os_target/arch_target' is the system for
# which the tools generate code
os_target: [Windows, Linux, Macos, Android, iOS, watchOS, tvOS, FreeBSD, SunOS, AIX, Arduino, Neutrino]
arch_target: [x86, x86_64, ppc32be, ppc32, ppc64le, ppc64, armv5el, armv5hf, armv6, armv7, armv7hf, armv7s, armv7k, armv8, armv8_32, armv8.3, sparc, sparcv9, mips, mips64, avr, s390, s390x, asm.js, wasm, sh4le, e2k-v2, e2k-v3, e2k-v4, e2k-v5, e2k-v6, e2k-v7, xtensalx6, xtensalx106]

# Rest of the settings are "host" settings:
# - For native building/cross building: Where the library/program will run.
# - For building cross compilation tools: Where the cross compiler will run.
os:
    Windows:
        subsystem: [None, cygwin, msys, msys2, wsl]
    WindowsStore:
        version: ["8.1", "10.0"]
    WindowsCE:
        platform: ANY
        version: ["5.0", "6.0", "7.0", "8.0"]
    Linux:
    Macos:
        version: [None, "10.6", "10.7", "10.8", "10.9", "10.10", "10.11", "10.12", "10.13", "10.14", "10.15", "11.0", "13.0"]
        sdk: [None, "macosx"]
        subsystem: [None, catalyst]
    Android:
        api_level: ANY
    iOS:
        version: ["7.0", "7.1", "8.0", "8.1", "8.2", "8.3", "9.0", "9.1", "9.2", "9.3", "10.0", "10.1", "10.2", "10.3", "11.0", "11.1", "11.2", "11.3", "11.4", "12.0", "12.1", "12.2", "12.3", "12.4", "13.0", "13.1", "13.2", "13.3", "13.4", "13.5", "13.6"]
        sdk: [None, "iphoneos", "iphonesimulator"]
    watchOS:
        version: ["4.0", "4.1", "4.2", "4.3", "5.0", "5.1", "5.2", "5.3", "6.0", "6.1"]
        sdk: [None, "watchos", "watchsimulator"]
    tvOS:
        version: ["11.0", "11.1", "11.2", "11.3", "11.4", "12.0", "12.1", "12.2", "12.3", "12.4", "13.0"]
        sdk: [None, "appletvos", "appletvsimulator"]
    FreeBSD:
    SunOS:
    AIX:
    Arduino:
        board: ANY
    Emscripten:
    Neutrino:
        version: ["6.4", "6.5", "6.6", "7.0", "7.1"]
arch: [x86, x86_64, ppc32be, ppc32, ppc64le, ppc64, armv4, armv4i, armv5el, armv5hf, armv6, armv7, armv7hf, armv7s, armv7k, armv8, armv8_32, armv8.3, sparc, sparcv9, mips, mips64, avr, s390, s390x, asm.js, wasm, sh4le, e2k-v2, e2k-v3, e2k-v4, e2k-v5, e2k-v6, e2k-v7, xtensalx6, xtensalx106]
compiler:
    sun-cc:
        version: ["5.10", "5.11", "5.12", "5.13", "5.14", "5.15"]
        threads: [None, posix]
        libcxx: [libCstd, libstdcxx, libstlport, libstdc++]
    gcc: &gcc
        version: ["4.1", "4.4", "4.5", "4.6", "4.7", "4.8", "4.9",
                  "5", "5.1", "5.2", "5.3", "5.4", "5.5",
                  "6", "6.1", "6.2", "6.3", "6.4", "6.5",
                  "7", "7.1", "7.2", "7.3", "7.4", "7.5",
                  "8", "8.1", "8.2", "8.3", "8.4",
                  "9", "9.1", "9.2", "9.3",
                  "10", "10.1", "10.2", "10.3",
                  "11", "11.1"]
        libcxx: [libstdc++, libstdc++11]
        threads: [None, posix, win32] #  Windows MinGW
        exception: [None, dwarf2, sjlj, seh] # Windows MinGW
        cppstd: [None, 98, gnu98, 11, gnu11, 14, gnu14, 17, gnu17, 20, gnu20, 23, gnu23]
    Visual Studio: &visual_studio
        runtime: [MD, MT, MTd, MDd]
        version: ["8", "9", "10", "11", "12", "14", "15", "16", "17"]
        toolset: [None, v90, v100, v110, v110_xp, v120, v120_xp,
                  v140, v140_xp, v140_clang_c2, LLVM-vs2012, LLVM-vs2012_xp,
                  LLVM-vs2013, LLVM-vs2013_xp, LLVM-vs2014, LLVM-vs2014_xp,
                  LLVM-vs2017, LLVM-vs2017_xp, v141, v141_xp, v141_clang_c2, v142,
                  llvm, ClangCL, v143]
        cppstd: [None, 14, 17, 20]
    msvc:
        version: ["19.0",
                  "19.1", "19.10", "19.11", "19.12", "19.13", "19.14", "19.15", "19.16",
                  "19.2", "19.20", "19.21", "19.22", "19.23", "19.24", "19.25", "19.26", "19.27", "19.28", "19.29",
                  "19.3", "19.30"]
        runtime: [static, dynamic]
        runtime_type: [Debug, Release]
        cppstd: [14, 17, 20, 23]
    clang:
        version: ["3.3", "3.4", "3.5", "3.6", "3.7", "3.8", "3.9", "4.0",
                  "5.0", "6.0", "7.0", "7.1",
                  "8", "9", "10", "11", "12", "13"]
        libcxx: [None, libstdc++, libstdc++11, libc++, c++_shared, c++_static]
        cppstd: [None, 98, gnu98, 11, gnu11, 14, gnu14, 17, gnu17, 20, gnu20, 23, gnu23]
        runtime: [None, MD, MT, MTd, MDd]
    apple-clang: &apple_clang
        version: ["5.0", "5.1", "6.0", "6.1", "7.0", "7.3", "8.0", "8.1", "9.0", "9.1", "10.0", "11.0", "12.0", "13.0"]
        libcxx: [libstdc++, libc++]
        cppstd: [None, 98, gnu98, 11, gnu11, 14, gnu14, 17, gnu17, 20, gnu20]
    intel:
        version: ["11", "12", "13", "14", "15", "16", "17", "18", "19", "19.1"]
        update: [None, ANY]
        base:
            gcc:
                <<: *gcc
                threads: [None]
                exception: [None]
            Visual Studio:
                <<: *visual_studio
            apple-clang:
                <<: *apple_clang
    intel-cc:
        version: ["2021.1", "2021.2", "2021.3"]
        update: [None, ANY]
        mode: ["icx", "classic", "dpcpp"]
        libcxx: [None, libstdc++, libstdc++11, libc++]
        cppstd: [None, 98, gnu98, 03, gnu03, 11, gnu11, 14, gnu14, 17, gnu17, 20, gnu20, 23, gnu23]
        runtime: [None, static, dynamic]
        runtime_type: [None, Debug, Release]
    qcc:
        version: ["4.4", "5.4", "8.3"]
        libcxx: [cxx, gpp, cpp, cpp-ne, accp, acpp-ne, ecpp, ecpp-ne]
        cppstd: [None, 98, gnu98, 11, gnu11, 14, gnu14, 17, gnu17]
    mcst-lcc:
        version: ["1.19", "1.20", "1.21", "1.22", "1.23", "1.24", "1.25"]
        base:
            gcc:
                <<: *gcc
                threads: [None]
                exceptions: [None]

build_type: [None, Debug, Release, RelWithDebInfo, MinSizeRel]


cppstd: [None, 98, gnu98, 11, gnu11, 14, gnu14, 17, gnu17, 20, gnu20, 23, gnu23]  # Deprecated, use compiler.cppstd
"""

settings_1_42_0 = """
# Only for cross building, 'os_build/arch_build' is the system that runs Conan
os_build: [Windows, WindowsStore, Linux, Macos, FreeBSD, SunOS, AIX]
arch_build: [x86, x86_64, ppc32be, ppc32, ppc64le, ppc64, armv5el, armv5hf, armv6, armv7, armv7hf, armv7s, armv7k, armv8, armv8_32, armv8.3, sparc, sparcv9, mips, mips64, avr, s390, s390x, sh4le, e2k-v2, e2k-v3, e2k-v4, e2k-v5, e2k-v6, e2k-v7]

# Only for building cross compilation tools, 'os_target/arch_target' is the system for
# which the tools generate code
os_target: [Windows, Linux, Macos, Android, iOS, watchOS, tvOS, FreeBSD, SunOS, AIX, Arduino, Neutrino]
arch_target: [x86, x86_64, ppc32be, ppc32, ppc64le, ppc64, armv5el, armv5hf, armv6, armv7, armv7hf, armv7s, armv7k, armv8, armv8_32, armv8.3, sparc, sparcv9, mips, mips64, avr, s390, s390x, asm.js, wasm, sh4le, e2k-v2, e2k-v3, e2k-v4, e2k-v5, e2k-v6, e2k-v7, xtensalx6, xtensalx106]

# Rest of the settings are "host" settings:
# - For native building/cross building: Where the library/program will run.
# - For building cross compilation tools: Where the cross compiler will run.
os:
    Windows:
        subsystem: [None, cygwin, msys, msys2, wsl]
    WindowsStore:
        version: ["8.1", "10.0"]
    WindowsCE:
        platform: ANY
        version: ["5.0", "6.0", "7.0", "8.0"]
    Linux:
    Macos:
        version: [None, "10.6", "10.7", "10.8", "10.9", "10.10", "10.11", "10.12", "10.13", "10.14", "10.15", "11.0", "12.0", "13.0"]
        sdk: [None, "macosx"]
        subsystem: [None, catalyst]
    Android:
        api_level: ANY
    iOS:
        version: ["7.0", "7.1", "8.0", "8.1", "8.2", "8.3", "9.0", "9.1", "9.2", "9.3", "10.0", "10.1", "10.2", "10.3",
                  "11.0", "11.1", "11.2", "11.3", "11.4", "12.0", "12.1", "12.2", "12.3", "12.4",
                  "13.0", "13.1", "13.2", "13.3", "13.4", "13.5", "13.6", "13.7",
                  "14.0", "14.1", "14.2", "14.3", "14.4", "14.5", "14.6", "14.7", "14.8", "15.0", "15.1"]
        sdk: [None, "iphoneos", "iphonesimulator"]
    watchOS:
        version: ["4.0", "4.1", "4.2", "4.3", "5.0", "5.1", "5.2", "5.3", "6.0", "6.1", "6.2",
                  "7.0", "7.1", "7.2", "7.3", "7.4", "7.5", "7.6", "8.0", "8.1"]
        sdk: [None, "watchos", "watchsimulator"]
    tvOS:
        version: ["11.0", "11.1", "11.2", "11.3", "11.4", "12.0", "12.1", "12.2", "12.3", "12.4",
                  "13.0", "13.2", "13.3", "13.4", "14.0", "14.2", "14.3", "14.4", "14.5", "14.6", "14.7",
                  "15.0", "15.1"]
        sdk: [None, "appletvos", "appletvsimulator"]
    FreeBSD:
    SunOS:
    AIX:
    Arduino:
        board: ANY
    Emscripten:
    Neutrino:
        version: ["6.4", "6.5", "6.6", "7.0", "7.1"]
arch: [x86, x86_64, ppc32be, ppc32, ppc64le, ppc64, armv4, armv4i, armv5el, armv5hf, armv6, armv7, armv7hf, armv7s, armv7k, armv8, armv8_32, armv8.3, sparc, sparcv9, mips, mips64, avr, s390, s390x, asm.js, wasm, sh4le, e2k-v2, e2k-v3, e2k-v4, e2k-v5, e2k-v6, e2k-v7, xtensalx6, xtensalx106]
compiler:
    sun-cc:
        version: ["5.10", "5.11", "5.12", "5.13", "5.14", "5.15"]
        threads: [None, posix]
        libcxx: [libCstd, libstdcxx, libstlport, libstdc++]
    gcc: &gcc
        version: ["4.1", "4.4", "4.5", "4.6", "4.7", "4.8", "4.9",
                  "5", "5.1", "5.2", "5.3", "5.4", "5.5",
                  "6", "6.1", "6.2", "6.3", "6.4", "6.5",
                  "7", "7.1", "7.2", "7.3", "7.4", "7.5",
                  "8", "8.1", "8.2", "8.3", "8.4",
                  "9", "9.1", "9.2", "9.3",
                  "10", "10.1", "10.2", "10.3",
                  "11", "11.1"]
        libcxx: [libstdc++, libstdc++11]
        threads: [None, posix, win32] #  Windows MinGW
        exception: [None, dwarf2, sjlj, seh] # Windows MinGW
        cppstd: [None, 98, gnu98, 11, gnu11, 14, gnu14, 17, gnu17, 20, gnu20, 23, gnu23]
    Visual Studio: &visual_studio
        runtime: [MD, MT, MTd, MDd]
        version: ["8", "9", "10", "11", "12", "14", "15", "16", "17"]
        toolset: [None, v90, v100, v110, v110_xp, v120, v120_xp,
                  v140, v140_xp, v140_clang_c2, LLVM-vs2012, LLVM-vs2012_xp,
                  LLVM-vs2013, LLVM-vs2013_xp, LLVM-vs2014, LLVM-vs2014_xp,
                  LLVM-vs2017, LLVM-vs2017_xp, v141, v141_xp, v141_clang_c2, v142,
                  llvm, ClangCL, v143]
        cppstd: [None, 14, 17, 20]
    msvc:
        version: ["19.0",
                  "19.1", "19.10", "19.11", "19.12", "19.13", "19.14", "19.15", "19.16",
                  "19.2", "19.20", "19.21", "19.22", "19.23", "19.24", "19.25", "19.26", "19.27", "19.28", "19.29",
                  "19.3", "19.30"]
        runtime: [static, dynamic]
        runtime_type: [Debug, Release]
        cppstd: [14, 17, 20, 23]
    clang:
        version: ["3.3", "3.4", "3.5", "3.6", "3.7", "3.8", "3.9", "4.0",
                  "5.0", "6.0", "7.0", "7.1",
                  "8", "9", "10", "11", "12", "13"]
        libcxx: [None, libstdc++, libstdc++11, libc++, c++_shared, c++_static]
        cppstd: [None, 98, gnu98, 11, gnu11, 14, gnu14, 17, gnu17, 20, gnu20, 23, gnu23]
        runtime: [None, MD, MT, MTd, MDd]
    apple-clang: &apple_clang
        version: ["5.0", "5.1", "6.0", "6.1", "7.0", "7.3", "8.0", "8.1", "9.0", "9.1", "10.0", "11.0", "12.0", "13.0"]
        libcxx: [libstdc++, libc++]
        cppstd: [None, 98, gnu98, 11, gnu11, 14, gnu14, 17, gnu17, 20, gnu20]
    intel:
        version: ["11", "12", "13", "14", "15", "16", "17", "18", "19", "19.1"]
        update: [None, ANY]
        base:
            gcc:
                <<: *gcc
                threads: [None]
                exception: [None]
            Visual Studio:
                <<: *visual_studio
            apple-clang:
                <<: *apple_clang
    intel-cc:
        version: ["2021.1", "2021.2", "2021.3"]
        update: [None, ANY]
        mode: ["icx", "classic", "dpcpp"]
        libcxx: [None, libstdc++, libstdc++11, libc++]
        cppstd: [None, 98, gnu98, 03, gnu03, 11, gnu11, 14, gnu14, 17, gnu17, 20, gnu20, 23, gnu23]
        runtime: [None, static, dynamic]
        runtime_type: [None, Debug, Release]
    qcc:
        version: ["4.4", "5.4", "8.3"]
        libcxx: [cxx, gpp, cpp, cpp-ne, accp, acpp-ne, ecpp, ecpp-ne]
        cppstd: [None, 98, gnu98, 11, gnu11, 14, gnu14, 17, gnu17]
    mcst-lcc:
        version: ["1.19", "1.20", "1.21", "1.22", "1.23", "1.24", "1.25"]
        base:
            gcc:
                <<: *gcc
                threads: [None]
                exceptions: [None]

build_type: [None, Debug, Release, RelWithDebInfo, MinSizeRel]


cppstd: [None, 98, gnu98, 11, gnu11, 14, gnu14, 17, gnu17, 20, gnu20, 23, gnu23]  # Deprecated, use compiler.cppstd
"""

settings_1_42_1 = settings_1_42_0
settings_1_42_2 = settings_1_42_1

settings_1_43_0 = """
# Only for cross building, 'os_build/arch_build' is the system that runs Conan
os_build: [Windows, WindowsStore, Linux, Macos, FreeBSD, SunOS, AIX]
arch_build: [x86, x86_64, ppc32be, ppc32, ppc64le, ppc64, armv5el, armv5hf, armv6, armv7, armv7hf, armv7s, armv7k, armv8, armv8_32, armv8.3, sparc, sparcv9, mips, mips64, avr, s390, s390x, sh4le, e2k-v2, e2k-v3, e2k-v4, e2k-v5, e2k-v6, e2k-v7]

# Only for building cross compilation tools, 'os_target/arch_target' is the system for
# which the tools generate code
os_target: [Windows, Linux, Macos, Android, iOS, watchOS, tvOS, FreeBSD, SunOS, AIX, Arduino, Neutrino]
arch_target: [x86, x86_64, ppc32be, ppc32, ppc64le, ppc64, armv5el, armv5hf, armv6, armv7, armv7hf, armv7s, armv7k, armv8, armv8_32, armv8.3, sparc, sparcv9, mips, mips64, avr, s390, s390x, asm.js, wasm, sh4le, e2k-v2, e2k-v3, e2k-v4, e2k-v5, e2k-v6, e2k-v7, xtensalx6, xtensalx106]

# Rest of the settings are "host" settings:
# - For native building/cross building: Where the library/program will run.
# - For building cross compilation tools: Where the cross compiler will run.
os:
    Windows:
        subsystem: [None, cygwin, msys, msys2, wsl]
    WindowsStore:
        version: ["8.1", "10.0"]
    WindowsCE:
        platform: ANY
        version: ["5.0", "6.0", "7.0", "8.0"]
    Linux:
    Macos:
        version: [None, "10.6", "10.7", "10.8", "10.9", "10.10", "10.11", "10.12", "10.13", "10.14", "10.15", "11.0", "12.0", "13.0"]
        sdk: [None, "macosx"]
        subsystem: [None, catalyst]
    Android:
        api_level: ANY
    iOS:
        version: ["7.0", "7.1", "8.0", "8.1", "8.2", "8.3", "9.0", "9.1", "9.2", "9.3", "10.0", "10.1", "10.2", "10.3",
                  "11.0", "11.1", "11.2", "11.3", "11.4", "12.0", "12.1", "12.2", "12.3", "12.4",
                  "13.0", "13.1", "13.2", "13.3", "13.4", "13.5", "13.6", "13.7",
                  "14.0", "14.1", "14.2", "14.3", "14.4", "14.5", "14.6", "14.7", "14.8", "15.0", "15.1"]
        sdk: [None, "iphoneos", "iphonesimulator"]
    watchOS:
        version: ["4.0", "4.1", "4.2", "4.3", "5.0", "5.1", "5.2", "5.3", "6.0", "6.1", "6.2",
                  "7.0", "7.1", "7.2", "7.3", "7.4", "7.5", "7.6", "8.0", "8.1"]
        sdk: [None, "watchos", "watchsimulator"]
    tvOS:
        version: ["11.0", "11.1", "11.2", "11.3", "11.4", "12.0", "12.1", "12.2", "12.3", "12.4",
                  "13.0", "13.2", "13.3", "13.4", "14.0", "14.2", "14.3", "14.4", "14.5", "14.6", "14.7",
                  "15.0", "15.1"]
        sdk: [None, "appletvos", "appletvsimulator"]
    FreeBSD:
    SunOS:
    AIX:
    Arduino:
        board: ANY
    Emscripten:
    Neutrino:
        version: ["6.4", "6.5", "6.6", "7.0", "7.1"]
    baremetal:
arch: [x86, x86_64, ppc32be, ppc32, ppc64le, ppc64, armv4, armv4i, armv5el, armv5hf, armv6, armv7, armv7hf, armv7s, armv7k, armv8, armv8_32, armv8.3, sparc, sparcv9, mips, mips64, avr, s390, s390x, asm.js, wasm, sh4le, e2k-v2, e2k-v3, e2k-v4, e2k-v5, e2k-v6, e2k-v7, xtensalx6, xtensalx106]
compiler:
    sun-cc:
        version: ["5.10", "5.11", "5.12", "5.13", "5.14", "5.15"]
        threads: [None, posix]
        libcxx: [libCstd, libstdcxx, libstlport, libstdc++]
    gcc: &gcc
        version: ["4.1", "4.4", "4.5", "4.6", "4.7", "4.8", "4.9",
                  "5", "5.1", "5.2", "5.3", "5.4", "5.5",
                  "6", "6.1", "6.2", "6.3", "6.4", "6.5",
                  "7", "7.1", "7.2", "7.3", "7.4", "7.5",
                  "8", "8.1", "8.2", "8.3", "8.4",
                  "9", "9.1", "9.2", "9.3",
                  "10", "10.1", "10.2", "10.3",
                  "11", "11.1", "11.2"]
        libcxx: [libstdc++, libstdc++11]
        threads: [None, posix, win32] #  Windows MinGW
        exception: [None, dwarf2, sjlj, seh] # Windows MinGW
        cppstd: [None, 98, gnu98, 11, gnu11, 14, gnu14, 17, gnu17, 20, gnu20, 23, gnu23]
    Visual Studio: &visual_studio
        runtime: [MD, MT, MTd, MDd]
        version: ["8", "9", "10", "11", "12", "14", "15", "16", "17"]
        toolset: [None, v90, v100, v110, v110_xp, v120, v120_xp,
                  v140, v140_xp, v140_clang_c2, LLVM-vs2012, LLVM-vs2012_xp,
                  LLVM-vs2013, LLVM-vs2013_xp, LLVM-vs2014, LLVM-vs2014_xp,
                  LLVM-vs2017, LLVM-vs2017_xp, v141, v141_xp, v141_clang_c2, v142,
                  llvm, ClangCL, v143]
        cppstd: [None, 14, 17, 20, 23]
    msvc:
        version: [190, 191, 192, 193]
        update: [None, 0, 1, 2, 3, 4, 5, 6, 7, 8, 9]
        runtime: [static, dynamic]
        runtime_type: [Debug, Release]
        cppstd: [14, 17, 20, 23]
    clang:
        version: ["3.3", "3.4", "3.5", "3.6", "3.7", "3.8", "3.9", "4.0",
                  "5.0", "6.0", "7.0", "7.1",
                  "8", "9", "10", "11", "12", "13"]
        libcxx: [None, libstdc++, libstdc++11, libc++, c++_shared, c++_static]
        cppstd: [None, 98, gnu98, 11, gnu11, 14, gnu14, 17, gnu17, 20, gnu20, 23, gnu23]
        runtime: [None, MD, MT, MTd, MDd]
    apple-clang: &apple_clang
        version: ["5.0", "5.1", "6.0", "6.1", "7.0", "7.3", "8.0", "8.1", "9.0", "9.1", "10.0", "11.0", "12.0", "13.0"]
        libcxx: [libstdc++, libc++]
        cppstd: [None, 98, gnu98, 11, gnu11, 14, gnu14, 17, gnu17, 20, gnu20]
    intel:
        version: ["11", "12", "13", "14", "15", "16", "17", "18", "19", "19.1"]
        update: [None, ANY]
        base:
            gcc:
                <<: *gcc
                threads: [None]
                exception: [None]
            Visual Studio:
                <<: *visual_studio
            apple-clang:
                <<: *apple_clang
    intel-cc:
        version: ["2021.1", "2021.2", "2021.3"]
        update: [None, ANY]
        mode: ["icx", "classic", "dpcpp"]
        libcxx: [None, libstdc++, libstdc++11, libc++]
        cppstd: [None, 98, gnu98, 03, gnu03, 11, gnu11, 14, gnu14, 17, gnu17, 20, gnu20, 23, gnu23]
        runtime: [None, static, dynamic]
        runtime_type: [None, Debug, Release]
    qcc:
        version: ["4.4", "5.4", "8.3"]
        libcxx: [cxx, gpp, cpp, cpp-ne, accp, acpp-ne, ecpp, ecpp-ne]
        cppstd: [None, 98, gnu98, 11, gnu11, 14, gnu14, 17, gnu17]
    mcst-lcc:
        version: ["1.19", "1.20", "1.21", "1.22", "1.23", "1.24", "1.25"]
        base:
            gcc:
                <<: *gcc
                threads: [None]
                exceptions: [None]

build_type: [None, Debug, Release, RelWithDebInfo, MinSizeRel]


cppstd: [None, 98, gnu98, 11, gnu11, 14, gnu14, 17, gnu17, 20, gnu20, 23, gnu23]  # Deprecated, use compiler.cppstd
"""

settings_1_43_1 = settings_1_43_0
<<<<<<< HEAD
settings_1_44_0 = settings_1_43_1
=======
settings_1_43_2 = settings_1_43_1
>>>>>>> c40de58c
<|MERGE_RESOLUTION|>--- conflicted
+++ resolved
@@ -2963,8 +2963,5 @@
 """
 
 settings_1_43_1 = settings_1_43_0
-<<<<<<< HEAD
-settings_1_44_0 = settings_1_43_1
-=======
 settings_1_43_2 = settings_1_43_1
->>>>>>> c40de58c
+settings_1_44_0 = settings_1_43_2