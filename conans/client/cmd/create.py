import os

from conans.client.cmd.test import install_build_and_test
from conans.client.manager import deps_install
from conans.errors import ConanException
from conans.model.ref import ConanFileReference


def _get_test_conanfile_path(tf, conanfile_path):
    """Searches in the declared test_folder or in the standard locations"""

    if tf is False:
        # Look up for testing conanfile can be disabled if tf (test folder) is False
        return None

    test_folders = [tf] if tf else ["test_package", "test"]
    base_folder = os.path.dirname(conanfile_path)
    for test_folder_name in test_folders:
        test_folder = os.path.join(base_folder, test_folder_name)
        test_conanfile_path = os.path.join(test_folder, "conanfile.py")
        if os.path.exists(test_conanfile_path):
            return test_conanfile_path
    else:
        if tf:
            raise ConanException("test folder '%s' not available, or it doesn't have a conanfile.py"
                                 % tf)


<<<<<<< HEAD
def create(app, ref, profile_host, profile_build, graph_lock, root_ref, remotes, update, build_modes,
           test_build_folder, test_folder, conanfile_path, recorder):
=======
def create(app, ref, graph_info, remotes, update, build_modes,
           manifest_folder, manifest_verify, manifest_interactive, keep_build, test_build_folder,
           test_folder, conanfile_path, recorder, is_build_require=False):
>>>>>>> a2e73d6b
    assert isinstance(ref, ConanFileReference), "ref needed"
    assert profile_host is not None
    assert profile_build is not None

    test_conanfile_path = _get_test_conanfile_path(test_folder, conanfile_path)

    if test_conanfile_path:
        if graph_lock:
            # If we have a lockfile, then we are first going to make sure the lockfile is used
            # correctly to build the package in the cache, and only later will try to run
            # test_package
            out = app.out
            out.info("Installing and building %s" % repr(ref))
            deps_install(app=app,
                         ref_or_path=ref,
                         create_reference=ref,
                         install_folder=None,  # Not output conaninfo etc
                         base_folder=None,  # Not output generators
                         remotes=remotes,
                         profile_host=profile_host,
                         profile_build=profile_build,
                         graph_lock=graph_lock,
                         root_ref=root_ref,
                         build_modes=build_modes,
                         update=update,
                         recorder=recorder)
            out.info("Executing test_package %s" % repr(ref))
            try:
                graph_lock.relax()
                # FIXME: It needs to clear the cache, otherwise it fails
                app.binaries_analyzer._evaluated = {}
                # FIXME: Forcing now not building test dependencies, binaries should be there
                install_build_and_test(app, test_conanfile_path, ref, profile_host, profile_build,
                                       graph_lock, root_ref, remotes, update, build_modes=None,
                                       test_build_folder=test_build_folder, recorder=recorder)
            except Exception as e:
                raise ConanException("Something failed while testing '%s' test_package after "
                                     "it was built using the lockfile. Please report this error: %s"
                                     % (str(ref), str(e)))

        else:
            install_build_and_test(app, test_conanfile_path, ref, profile_host, profile_build,
                                   graph_lock, root_ref, remotes, update,
                                   build_modes=build_modes,
                                   test_build_folder=test_build_folder,
                                   recorder=recorder)
    else:
        deps_install(app=app,
                     ref_or_path=ref,
                     create_reference=ref,
                     install_folder=None,  # Not output infos etc
                     base_folder=None,  # Not output generators
                     remotes=remotes,
                     profile_host=profile_host,
                     profile_build=profile_build,
                     graph_lock=graph_lock,
                     root_ref=root_ref,
                     build_modes=build_modes,
                     update=update,
<<<<<<< HEAD
                     recorder=recorder)
=======
                     keep_build=keep_build,
                     recorder=recorder,
                     is_build_require=is_build_require)
>>>>>>> a2e73d6b
<|MERGE_RESOLUTION|>--- conflicted
+++ resolved
@@ -26,14 +26,8 @@
                                  % tf)
 
 
-<<<<<<< HEAD
 def create(app, ref, profile_host, profile_build, graph_lock, root_ref, remotes, update, build_modes,
-           test_build_folder, test_folder, conanfile_path, recorder):
-=======
-def create(app, ref, graph_info, remotes, update, build_modes,
-           manifest_folder, manifest_verify, manifest_interactive, keep_build, test_build_folder,
-           test_folder, conanfile_path, recorder, is_build_require=False):
->>>>>>> a2e73d6b
+           test_build_folder, test_folder, conanfile_path, recorder, is_build_require=False):
     assert isinstance(ref, ConanFileReference), "ref needed"
     assert profile_host is not None
     assert profile_build is not None
@@ -93,10 +87,5 @@
                      root_ref=root_ref,
                      build_modes=build_modes,
                      update=update,
-<<<<<<< HEAD
-                     recorder=recorder)
-=======
-                     keep_build=keep_build,
                      recorder=recorder,
-                     is_build_require=is_build_require)
->>>>>>> a2e73d6b
+                     is_build_require=is_build_require)