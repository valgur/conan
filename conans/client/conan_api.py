--- conflicted
+++ resolved
@@ -192,6 +192,7 @@
             remotes.select(remote_name)
         self.python_requires.enable_remotes(update=update, check_updates=check_updates,
                                             remotes=remotes)
+        self.py_requires.enable_remotes(update=update, check_updates=check_updates, remotes=remotes)
         return remotes
 
 
@@ -325,14 +326,7 @@
             recorder = ActionRecorder()
             conanfile_path = _get_conanfile_path(conanfile_path, cwd, py=True)
 
-<<<<<<< HEAD
-            remotes = self.app.cache.registry.load_remotes()
-            remotes.select(remote_name)
-            self.app.python_requires.enable_remotes(update=update, remotes=remotes)
-            self.app.py_requires.enable_remotes(update=update, remotes=remotes)
-=======
             remotes = self.app.load_remotes(remote_name=remote_name, update=update)
->>>>>>> 7d505f84
             lockfile = _make_abs_path(lockfile, cwd) if lockfile else None
             graph_info = get_graph_info(profile_names, settings, options, env, cwd, None,
                                         self.app.cache, self.app.out, lockfile=lockfile)
