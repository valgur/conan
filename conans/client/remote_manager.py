--- conflicted
+++ resolved
@@ -1,7 +1,6 @@
 import os
 import shutil
 import time
-from collections import OrderedDict
 from typing import List
 
 from requests.exceptions import ConnectionError
@@ -9,22 +8,14 @@
 from conans.cli.output import ConanOutput
 from conans.client.cache.remote_registry import Remote
 from conans.errors import ConanConnectionError, ConanException, NotFoundException, \
-<<<<<<< HEAD
     PackageNotFoundException
 from conans.model.package_ref import PkgReference
 from conans.model.recipe_ref import RecipeReference
+from conans.util.files import rmdir
+from conans.model.info import ConanInfo
 from conans.paths import EXPORT_SOURCES_TGZ_NAME, EXPORT_TGZ_NAME, PACKAGE_TGZ_NAME
-from conans.util.files import mkdir, tar_extract, touch_folder, rmdir
-=======
-    NoRestV2Available, PackageNotFoundException
-from conans.model.info import ConanInfo
-from conans.paths import EXPORT_SOURCES_TGZ_NAME, EXPORT_TGZ_NAME, PACKAGE_TGZ_NAME, rm_conandir
-from conans.search.search import filter_packages
-from conans.util import progress_bar
-from conans.util.env_reader import get_env
-from conans.util.files import make_read_only, mkdir, tar_extract, touch_folder, md5sum, sha1sum
-from conans.util.log import logger
->>>>>>> c62e12a6
+from conans.util.files import mkdir, tar_extract, touch_folder
+
 # FIXME: Eventually, when all output is done, tracer functions should be moved to the recorder class
 from conans.util.tracer import (log_package_download,
                                 log_recipe_download, log_recipe_sources_download,
@@ -171,28 +162,13 @@
     def search_recipes(self, remote, pattern):
         return self._call_remote(remote, "search", pattern)
 
-<<<<<<< HEAD
     def search_packages(self, remote, ref):
-        infos = self._call_remote(remote, "search_packages", ref)
-        ret = OrderedDict()
-        for package_id, data in infos.items():
-            # FIXME: we don't have the package reference, it uses the latest, we could check
-            #        here doing N requests or improve the Artifactory API.
-            if not data.get("recipe_hash"):  # To filter out Conan 1.X packages in same repo
-                ret[PkgReference(ref, package_id)] = data
-        return ret
-=======
-    def search_packages(self, remote, ref, query):
         packages = self._call_remote(remote, "search_packages", ref)
         # Avoid serializing conaninfo in server side
-        packages = {pid: ConanInfo.loads(data["content"]).serialize_min()
+        packages = {PkgReference(ref, pid): ConanInfo.loads(data["content"]).serialize_min()
                     if "content" in data else data
-                    for pid, data in packages.items()}
-        # Filter packages without recipe_hash, those are 1.X packages, the 2.0 are disregarded
-        packages = {pid: data for pid, data in packages.items() if data.get("recipe_hash")}
-        packages = filter_packages(query, packages)
+                    for pid, data in packages.items() if not data.get("recipe_hash")}
         return packages
->>>>>>> c62e12a6
 
     def remove_recipe(self, ref, remote):
         return self._call_remote(remote, "remove_recipe", ref)
