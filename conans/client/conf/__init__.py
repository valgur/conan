--- conflicted
+++ resolved
@@ -1,4 +1,3 @@
-<<<<<<< HEAD
 default_settings_yml = """\
 os:
     Windows:
@@ -79,11 +78,12 @@
                     llvm, ClangCL, v143]
         cppstd: [None, 14, 17, 20, 23]
     msvc:
-        version: [190, 191, 192, 193]
+        version: [170, 180, 190, 191, 192, 193]
         update: [None, 0, 1, 2, 3, 4, 5, 6, 7, 8, 9]
         runtime: [static, dynamic]
         runtime_type: [Debug, Release]
-        cppstd: [14, 17, 20, 23]
+        cppstd: [98, 14, 17, 20, 23]
+        toolset: [None, v110_xp, v120_xp, v140_xp, v141_xp]
     clang:
         version: ["3.3", "3.4", "3.5", "3.6", "3.7", "3.8", "3.9", "4.0",
                     "5.0", "6.0", "7.0", "7.1",
@@ -114,171 +114,6 @@
 
 build_type: [None, Debug, Release, RelWithDebInfo, MinSizeRel]
 """
-=======
-import logging
-import os
-import textwrap
-
-from jinja2 import Template
-from six.moves.configparser import ConfigParser, NoSectionError
-
-from conans.errors import ConanException
-from conans.model.env_info import unquote
-from conans.paths import DEFAULT_PROFILE_NAME, conan_expand_user, CACERT_FILE
-from conans.util.dates import timedelta_from_text
-from conans.util.env_reader import get_env
-from conans.util.files import load
-
-_t_default_settings_yml = Template(textwrap.dedent("""
-    # Only for cross building, 'os_build/arch_build' is the system that runs Conan
-    os_build: [Windows, WindowsStore, Linux, Macos, FreeBSD, SunOS, AIX, VxWorks]
-    arch_build: [x86, x86_64, ppc32be, ppc32, ppc64le, ppc64, armv5el, armv5hf, armv6, armv7, armv7hf, armv7s, armv7k, armv8, armv8_32, armv8.3, sparc, sparcv9, mips, mips64, avr, s390, s390x, sh4le, e2k-v2, e2k-v3, e2k-v4, e2k-v5, e2k-v6, e2k-v7]
-
-    # Only for building cross compilation tools, 'os_target/arch_target' is the system for
-    # which the tools generate code
-    os_target: [Windows, Linux, Macos, Android, iOS, watchOS, tvOS, FreeBSD, SunOS, AIX, Arduino, Neutrino]
-    arch_target: [x86, x86_64, ppc32be, ppc32, ppc64le, ppc64, armv5el, armv5hf, armv6, armv7, armv7hf, armv7s, armv7k, armv8, armv8_32, armv8.3, sparc, sparcv9, mips, mips64, avr, s390, s390x, asm.js, wasm, sh4le, e2k-v2, e2k-v3, e2k-v4, e2k-v5, e2k-v6, e2k-v7, xtensalx6, xtensalx106]
-
-    # Rest of the settings are "host" settings:
-    # - For native building/cross building: Where the library/program will run.
-    # - For building cross compilation tools: Where the cross compiler will run.
-    os:
-        Windows:
-            subsystem: [None, cygwin, msys, msys2, wsl]
-        WindowsStore:
-            version: ["8.1", "10.0"]
-        WindowsCE:
-            platform: ANY
-            version: ["5.0", "6.0", "7.0", "8.0"]
-        Linux:
-        Macos:
-            version: [None, "10.6", "10.7", "10.8", "10.9", "10.10", "10.11", "10.12", "10.13", "10.14", "10.15", "11.0", "12.0", "13.0"]
-            sdk: [None, "macosx"]
-            sdk_version: [None, "10.13", "10.14", "10.15", "11.0", "11.1", "11.3", "12.0", "12.1", "12.3"]
-            subsystem: [None, catalyst]
-        Android:
-            api_level: ANY
-        iOS:
-            version: ["7.0", "7.1", "8.0", "8.1", "8.2", "8.3", "9.0", "9.1", "9.2", "9.3", "10.0", "10.1", "10.2", "10.3",
-                      "11.0", "11.1", "11.2", "11.3", "11.4", "12.0", "12.1", "12.2", "12.3", "12.4",
-                      "13.0", "13.1", "13.2", "13.3", "13.4", "13.5", "13.6", "13.7",
-                      "14.0", "14.1", "14.2", "14.3", "14.4", "14.5", "14.6", "14.7", "14.8",
-                      "15.0", "15.1", "15.2", "15.3", "15.4"]
-            sdk: [None, "iphoneos", "iphonesimulator"]
-            sdk_version: [None, "11.3", "11.4", "12.0", "12.1", "12.2", "12.4",
-                          "13.0", "13.1", "13.2", "13.4", "13.5", "13.6", "13.7",
-                          "14.0", "14.1", "14.2", "14.3", "14.4", "14.5", "15.0", "15.2", "15.4"]
-        watchOS:
-            version: ["4.0", "4.1", "4.2", "4.3", "5.0", "5.1", "5.2", "5.3", "6.0", "6.1", "6.2",
-                      "7.0", "7.1", "7.2", "7.3", "7.4", "7.5", "7.6", "8.0", "8.1", "8.3", "8.4", "8.5"]
-            sdk: [None, "watchos", "watchsimulator"]
-            sdk_version: [None, "4.3", "5.0", "5.1", "5.2", "5.3", "6.0", "6.1", "6.2",
-                          "7.0", "7.1", "7.2", "7.4", "8.0", "8.0.1", "8.3", "8.5"]
-        tvOS:
-            version: ["11.0", "11.1", "11.2", "11.3", "11.4", "12.0", "12.1", "12.2", "12.3", "12.4",
-                      "13.0", "13.2", "13.3", "13.4", "14.0", "14.2", "14.3", "14.4", "14.5", "14.6", "14.7",
-                      "15.0", "15.1", "15.2", "15.3", "15.4"]
-            sdk: [None, "appletvos", "appletvsimulator"]
-            sdk_version: [None, "11.3", "11.4", "12.0", "12.1", "12.2", "12.4",
-                          "13.0", "13.1", "13.2", "13.4", "14.0", "14.2", "14.3", "14.5", "15.0", "15.2", "15.4"]
-        FreeBSD:
-        SunOS:
-        AIX:
-        Arduino:
-            board: ANY
-        Emscripten:
-        Neutrino:
-            version: ["6.4", "6.5", "6.6", "7.0", "7.1"]
-        baremetal:
-        VxWorks:
-            version: ["7"]
-    arch: [x86, x86_64, ppc32be, ppc32, ppc64le, ppc64, armv4, armv4i, armv5el, armv5hf, armv6, armv7, armv7hf, armv7s, armv7k, armv8, armv8_32, armv8.3, sparc, sparcv9, mips, mips64, avr, s390, s390x, asm.js, wasm, sh4le, e2k-v2, e2k-v3, e2k-v4, e2k-v5, e2k-v6, e2k-v7, xtensalx6, xtensalx106]
-    compiler:
-        sun-cc:
-            version: ["5.10", "5.11", "5.12", "5.13", "5.14", "5.15"]
-            threads: [None, posix]
-            libcxx: [libCstd, libstdcxx, libstlport, libstdc++]
-        gcc: &gcc
-            version: ["4.1", "4.4", "4.5", "4.6", "4.7", "4.8", "4.9",
-                      "5", "5.1", "5.2", "5.3", "5.4", "5.5",
-                      "6", "6.1", "6.2", "6.3", "6.4", "6.5",
-                      "7", "7.1", "7.2", "7.3", "7.4", "7.5",
-                      "8", "8.1", "8.2", "8.3", "8.4",
-                      "9", "9.1", "9.2", "9.3",
-                      "10", "10.1", "10.2", "10.3",
-                      "11", "11.1", "11.2",
-                      "12"]
-            libcxx: [libstdc++, libstdc++11]
-            threads: [None, posix, win32]  # Windows MinGW
-            exception: [None, dwarf2, sjlj, seh]  # Windows MinGW
-            cppstd: [None, 98, gnu98, 11, gnu11, 14, gnu14, 17, gnu17, 20, gnu20, 23, gnu23]
-        Visual Studio: &visual_studio
-            runtime: [MD, MT, MTd, MDd]
-            version: ["8", "9", "10", "11", "12", "14", "15", "16", "17"]
-            toolset: [None, v90, v100, v110, v110_xp, v120, v120_xp,
-                      v140, v140_xp, v140_clang_c2, LLVM-vs2012, LLVM-vs2012_xp,
-                      LLVM-vs2013, LLVM-vs2013_xp, LLVM-vs2014, LLVM-vs2014_xp,
-                      LLVM-vs2017, LLVM-vs2017_xp, v141, v141_xp, v141_clang_c2, v142,
-                      llvm, ClangCL, v143]
-            cppstd: [None, 14, 17, 20, 23]
-        msvc:
-            version: [170, 180, 190, 191, 192, 193]
-            update: [None, 0, 1, 2, 3, 4, 5, 6, 7, 8, 9]
-            runtime: [static, dynamic]
-            runtime_type: [Debug, Release]
-            cppstd: [98, 14, 17, 20, 23]
-            toolset: [None, v110_xp, v120_xp, v140_xp, v141_xp]
-        clang:
-            version: ["3.3", "3.4", "3.5", "3.6", "3.7", "3.8", "3.9", "4.0",
-                      "5.0", "6.0", "7.0", "7.1",
-                      "8", "9", "10", "11", "12", "13", "14", "15"]
-            libcxx: [None, libstdc++, libstdc++11, libc++, c++_shared, c++_static]
-            cppstd: [None, 98, gnu98, 11, gnu11, 14, gnu14, 17, gnu17, 20, gnu20, 23, gnu23]
-            runtime: [None, MD, MT, MTd, MDd]
-        apple-clang: &apple_clang
-            version: ["5.0", "5.1", "6.0", "6.1", "7.0", "7.3", "8.0", "8.1", "9.0", "9.1", "10.0", "11.0", "12.0", "13", "13.0", "13.1"]
-            libcxx: [libstdc++, libc++]
-            cppstd: [None, 98, gnu98, 11, gnu11, 14, gnu14, 17, gnu17, 20, gnu20]
-        intel:
-            version: ["11", "12", "13", "14", "15", "16", "17", "18", "19", "19.1"]
-            update: [None, ANY]
-            base:
-                gcc:
-                    <<: *gcc
-                    threads: [None]
-                    exception: [None]
-                Visual Studio:
-                    <<: *visual_studio
-                apple-clang:
-                    <<: *apple_clang
-        intel-cc:
-            version: ["2021.1", "2021.2", "2021.3"]
-            update: [None, ANY]
-            mode: ["icx", "classic", "dpcpp"]
-            libcxx: [None, libstdc++, libstdc++11, libc++]
-            cppstd: [None, 98, gnu98, 03, gnu03, 11, gnu11, 14, gnu14, 17, gnu17, 20, gnu20, 23, gnu23]
-            runtime: [None, static, dynamic]
-            runtime_type: [None, Debug, Release]
-        qcc:
-            version: ["4.4", "5.4", "8.3"]
-            libcxx: [cxx, gpp, cpp, cpp-ne, accp, acpp-ne, ecpp, ecpp-ne]
-            cppstd: [None, 98, gnu98, 11, gnu11, 14, gnu14, 17, gnu17]
-        mcst-lcc:
-            version: ["1.19", "1.20", "1.21", "1.22", "1.23", "1.24", "1.25"]
-            base:
-                gcc:
-                    <<: *gcc
-                    threads: [None]
-                    exceptions: [None]
-
-    build_type: [None, Debug, Release, RelWithDebInfo, MinSizeRel]
-
-
-    cppstd: [None, 98, gnu98, 11, gnu11, 14, gnu14, 17, gnu17, 20, gnu20, 23, gnu23]  # Deprecated, use compiler.cppstd
-
-    """))
-
->>>>>>> 2c03f3e9
 
 def get_default_settings_yml():
     return default_settings_yml