import os
import platform
from collections import OrderedDict, defaultdict

from jinja2 import Environment, FileSystemLoader

from conan import conan_version
from conan.tools.env.environment import ProfileEnvironment
from conans.client.loader import load_python_file
from conans.errors import ConanException
from conans.model.conf import ConfDefinition, CORE_CONF_PATTERN
from conans.model.options import Options
from conans.model.profile import Profile
from conans.model.recipe_ref import RecipeReference
from conans.paths import DEFAULT_PROFILE_NAME
from conans.util.config_parser import ConfigParser
from conans.util.files import mkdir, load_user_encoded


def _unquote(text):
    text = text.strip()
    if len(text) > 1 and (text[0] == text[-1]) and text[0] in "'\"":
        return text[1:-1]
    return text


_default_profile_plugin = """\
# This file was generated by Conan. Remove this comment if you edit this file or Conan
# will destroy your changes.

def profile_plugin(profile):
    settings = profile.settings
    if settings.get("compiler") == "msvc" and settings.get("compiler.runtime"):
        if settings.get("compiler.runtime_type") is None:
            runtime = "Debug" if settings.get("build_type") == "Debug" else "Release"
            try:
                settings["compiler.runtime_type"] = runtime
            except ConanException:
                pass
    _check_correct_cppstd(settings)

def _check_correct_cppstd(settings):
    from conan.tools.scm import Version
    def _error(compiler, cppstd, min_version, version):
        from conan.errors import ConanException
        raise ConanException(f"The provided compiler.cppstd={cppstd} requires at least {compiler}"
                             f">={min_version} but version {version} provided")
    cppstd = settings.get("compiler.cppstd")
    version = settings.get("compiler.version")

    if cppstd and version:
        cppstd = cppstd.replace("gnu", "")
        version = Version(version)
        mver = None
        compiler = settings.get("compiler")
        if compiler == "gcc":
            mver = {"20": "8",
                    "17": "5",
                    "14": "4.8",
                    "11": "4.3"}.get(cppstd)
        elif compiler == "clang":
            mver = {"20": "6",
                    "17": "3.5",
                    "14": "3.4",
                    "11": "2.1"}.get(cppstd)
        elif compiler == "apple-clang":
            mver = {"20": "10",
                    "17": "6.1",
                    "14": "5.1",
                    "11": "4.5"}.get(cppstd)
        elif compiler == "msvc":
            mver = {"23": "193",
                    "20": "192",
                    "17": "191",
                    "14": "190"}.get(cppstd)
        if mver and version < mver:
            _error(compiler, cppstd, mver, version)
"""


class ProfileLoader:
    def __init__(self, cache):
        self._cache = cache

    def get_default_host(self):
        cache = self._cache

        default_profile = os.environ.get("CONAN_DEFAULT_PROFILE")
        if default_profile is None:
            default_profile = cache.new_config.get("core:default_profile", default=DEFAULT_PROFILE_NAME)

        default_profile = os.path.join(cache.profiles_path, default_profile)
        if not os.path.exists(default_profile):
            msg = ("The default host profile '{}' doesn't exist.\n"
                   "You need to create a default profile (type 'conan profile detect' command)\n"
                   "or specify your own profile with '--profile:host=<myprofile>'")
            # TODO: Add detailed instructions when cli is improved
            raise ConanException(msg.format(default_profile))
        return default_profile

    def get_default_build(self):
        cache = self._cache
        default_profile = cache.new_config.get("core:default_build_profile", default=DEFAULT_PROFILE_NAME)
        default_profile = os.path.join(cache.profiles_path, default_profile)
        if not os.path.exists(default_profile):
            msg = ("The default build profile '{}' doesn't exist.\n"
                   "You need to create a default profile (type 'conan profile detect' command)\n"
                   "or specify your own profile with '--profile:build=<myprofile>'")
            # TODO: Add detailed instructions when cli is improved
            raise ConanException(msg.format(default_profile))
        return default_profile

    def _load_profile_plugin(self):
        profile_plugin = os.path.join(self._cache.plugins_path, "profile.py")
        mod, _ = load_python_file(profile_plugin)
        if hasattr(mod, "profile_plugin"):
            return mod.profile_plugin

    def from_cli_args(self, profiles, settings, options, conf, cwd):
        """ Return a Profile object, as the result of merging a potentially existing Profile
        file and the args command-line arguments
        """
        if conf and any(CORE_CONF_PATTERN.match(c) for c in conf):
            raise ConanException("[conf] 'core.*' configurations are not allowed in profiles.")

        result = Profile()
        for p in profiles:
            tmp = self.load_profile(p, cwd)
            result.compose_profile(tmp)

        args_profile = _profile_parse_args(settings, options, conf)
        result.compose_profile(args_profile)
        # Only after everything has been aggregated, try to complete missing settings
        profile_plugin = self._load_profile_plugin()
        if profile_plugin is not None:
            profile_plugin(result)

        result.process_settings(self._cache)
        return result

    def load_profile(self, profile_name, cwd=None):
        # TODO: This can be made private, only used in testing now
        cwd = cwd or os.getcwd()
        profile = self._load_profile(profile_name, cwd)
        return profile

    def _load_profile(self, profile_name, cwd):
        """ Will look for "profile_name" in disk if profile_name is absolute path,
        in current folder if path is relative or in the default folder otherwise.
        return: a Profile object
        """

        profile_path = self.get_profile_path(profile_name, cwd)
        try:
            text = load_user_encoded(profile_path)
        except Exception as e:
            raise ConanException(f"Cannot load profile:\n{e}")

        # All profiles will be now rendered with jinja2 as first pass
        base_path = os.path.dirname(profile_path)
        context = {"platform": platform,
                   "os": os,
                   "profile_dir": base_path}
        rtemplate = Environment(loader=FileSystemLoader(base_path)).from_string(text)
        text = rtemplate.render(context)

        try:
            return self._recurse_load_profile(text, profile_path)
        except ConanException as exc:
            raise ConanException("Error reading '%s' profile: %s" % (profile_name, exc))

    def _recurse_load_profile(self, text, profile_path):
        """ Parse and return a Profile object from a text config like representation.
            cwd is needed to be able to load the includes
        """
        try:
            inherited_profile = Profile()
            cwd = os.path.dirname(os.path.abspath(profile_path)) if profile_path else None
            profile_parser = _ProfileParser(text)
            # Iterate the includes and call recursive to get the profile and variables
            # from parent profiles
            for include in profile_parser.includes:
                # Recursion !!
                profile = self._load_profile(include, cwd)
                inherited_profile.compose_profile(profile)

            # Current profile before update with parents (but parent variables already applied)
            inherited_profile = _ProfileValueParser.get_profile(profile_parser.profile_text,
                                                                inherited_profile)
            return inherited_profile
        except ConanException:
            raise
        except Exception as exc:
            raise ConanException("Error parsing the profile text file: %s" % str(exc))

    def get_profile_path(self, profile_name, cwd, exists=True):

        def valid_path(_profile_path, _profile_name=None):
            if exists and not os.path.isfile(_profile_path):
                raise ConanException("Profile not found: {}".format(_profile_name or _profile_path))
            return _profile_path

        if os.path.isabs(profile_name):
            return valid_path(profile_name)

        if profile_name[:2] in ("./", ".\\") or profile_name.startswith(".."):  # local
            profile_path = os.path.abspath(os.path.join(cwd, profile_name))
            return valid_path(profile_path, profile_name)

        default_folder = self._cache.profiles_path
        if not os.path.exists(default_folder):
            mkdir(default_folder)
        profile_path = os.path.join(default_folder, profile_name)
        if exists:
            if not os.path.isfile(profile_path):
                profile_path = os.path.abspath(os.path.join(cwd, profile_name))
            if not os.path.isfile(profile_path):
                raise ConanException("Profile not found: %s" % profile_name)
        return profile_path


# TODO: This class can be removed/simplified now to a function, it reduced to just __init__
class _ProfileParser:

    def __init__(self, text):
        """ divides the text in 3 items:
        - self.includes: List of other profiles to include
        - self.profile_text: the remaining, containing settings, options, env, etc
        """
        self.includes = []
        self.profile_text = ""

        for counter, line in enumerate(text.splitlines()):
            line = line.strip()
            if not line or line.startswith("#"):
                continue
            if line.startswith("["):
                self.profile_text = "\n".join(text.splitlines()[counter:])
                break
            elif line.startswith("include("):
                include = line.split("include(", 1)[1]
                if not include.endswith(")"):
                    raise ConanException("Invalid include statement")
                include = include[:-1]
                self.includes.append(include)
            else:
<<<<<<< HEAD
                raise ConanException("Error while parsing line %i: '%s'" % (counter, line))
=======
                try:
                    name, value = line.split("=", 1)
                except ValueError:
                    raise ConanException("Error while parsing line %i: '%s'" % (counter, line))
                name = name.strip()
                if " " in name:
                    raise ConanException("The names of the variables cannot contain spaces")
                value = unquote(value)
                self.vars[name] = value

    def apply_vars(self):
        self._apply_in_vars()
        self._apply_in_profile_text()

    def get_includes(self):
        # Replace over includes seems insane and it is not documented. I am leaving it now
        # afraid of breaking, but should be removed Conan 2.0
        for include in self.includes:
            for repl_key, repl_value in self.vars.items():
                include = include.replace("$%s" % repl_key, repl_value)
            yield include

    def update_vars(self, included_vars):
        """ update the variables dict with new ones from included profiles,
        but keeping (higher priority) existing values"""
        included_vars.update(self.vars)
        self.vars = included_vars

    def _apply_in_vars(self):
        tmp_vars = OrderedDict()
        for key, value in self.vars.items():
            for repl_key, repl_value in self.vars.items():
                key = key.replace("$%s" % repl_key, repl_value)
                value = value.replace("$%s" % repl_key, repl_value)
            tmp_vars[key] = value
        self.vars = tmp_vars

    def _apply_in_profile_text(self):
        for k, v in self.vars.items():
            self.profile_text = self.profile_text.replace("$%s" % k, v)


def get_profile_path(profile_name, default_folder, cwd, exists=True):
    def valid_path(_profile_path, _profile_name=None):
        if exists and not os.path.isfile(_profile_path):
            raise ConanException("Profile not found: {}".format(_profile_name or _profile_path))
        return _profile_path

    if os.path.isabs(profile_name):
        return valid_path(profile_name)

    if profile_name[:2] in ("./", ".\\") or profile_name.startswith(".."):  # local
        profile_path = os.path.abspath(os.path.join(cwd, profile_name))
        return valid_path(profile_path, profile_name)

    if not os.path.exists(default_folder):
        mkdir(default_folder)
    profile_path = os.path.join(default_folder, profile_name)
    if exists:
        if not os.path.isfile(profile_path):
            profile_path = os.path.abspath(os.path.join(cwd, profile_name))
        if not os.path.isfile(profile_path):
            raise ConanException("Profile not found: %s" % profile_name)
    return profile_path


def read_profile(profile_name, cwd, default_folder):
    """ Will look for "profile_name" in disk if profile_name is absolute path,
    in current folder if path is relative or in the default folder otherwise.
    return: a Profile object
    """
    if not profile_name:
        return None, None

    profile_path = get_profile_path(profile_name, default_folder, cwd)
    logger.debug("PROFILE LOAD: %s" % profile_path)
    text = load(profile_path)

    if profile_name.endswith(".jinja"):
        base_path = os.path.dirname(profile_path)
        context = {"platform": platform,
                   "os": os,
                   "profile_dir": base_path,
                   "conan_version": conan_version}
        rtemplate = Environment(loader=FileSystemLoader(base_path)).from_string(text)
        text = rtemplate.render(context)

    try:
        return _load_profile(text, profile_path, default_folder)
    except ConanV2Exception:
        raise
    except ConanException as exc:
        raise ConanException("Error reading '%s' profile: %s" % (profile_name, exc))

>>>>>>> e2cfe8bc


class _ProfileValueParser(object):
    """ parses a "pure" or "effective" profile, with no includes, no variables,
    as the one in the lockfiles, or once these things have been processed by ProfileParser
    """
    @staticmethod
    def get_profile(profile_text, base_profile=None):
        # Trying to strip comments might be problematic if things contain #
        doc = ConfigParser(profile_text, allowed_fields=["tool_requires", "system_tools",
                                                         "settings",
                                                         "options", "conf", "buildenv", "runenv"])

        # Parse doc sections into Conan model, Settings, Options, etc
        settings, package_settings = _ProfileValueParser._parse_settings(doc)
        options = Options.loads(doc.options) if doc.options else None
        tool_requires = _ProfileValueParser._parse_tool_requires(doc)

        if doc.system_tools:
            system_tools = [RecipeReference.loads(r.strip())
                            for r in doc.system_tools.splitlines() if r.strip()]
        else:
            system_tools = []

        if doc.conf:
            conf = ConfDefinition()
            conf.loads(doc.conf, profile=True)
        else:
            conf = None
        buildenv = ProfileEnvironment.loads(doc.buildenv) if doc.buildenv else None
        runenv = ProfileEnvironment.loads(doc.runenv) if doc.runenv else None

        # Create or update the profile
        base_profile = base_profile or Profile()
        base_profile.system_tools = system_tools
        base_profile.settings.update(settings)
        for pkg_name, values_dict in package_settings.items():
            base_profile.package_settings[pkg_name].update(values_dict)
        for pattern, refs in tool_requires.items():
            base_profile.tool_requires.setdefault(pattern, []).extend(refs)
        if options is not None:
            base_profile.options.update_options(options)
        if conf is not None:
            base_profile.conf.update_conf_definition(conf)
        if buildenv is not None:
            base_profile.buildenv.update_profile_env(buildenv)
        if runenv is not None:
            base_profile.runenv.update_profile_env(runenv)
        return base_profile

    @staticmethod
    def _parse_tool_requires(doc):
        result = OrderedDict()
        if doc.tool_requires:
            # FIXME CHECKS OF DUPLICATED?
            for br_line in doc.tool_requires.splitlines():
                tokens = br_line.split(":", 1)
                if len(tokens) == 1:
                    pattern, req_list = "*", br_line
                else:
                    pattern, req_list = tokens
                refs = [RecipeReference.loads(r.strip()) for r in req_list.split(",")]
                result.setdefault(pattern, []).extend(refs)
        return result

    @staticmethod
    def _parse_settings(doc):
        def get_package_name_value(item):
            """Parse items like package:name=value or name=value"""
            packagename = None
            if ":" in item:
                tmp = item.split(":", 1)
                packagename, item = tmp

            result_name, result_value = item.split("=", 1)
            result_name = result_name.strip()
            result_value = _unquote(result_value)
            return packagename, result_name, result_value

        package_settings = OrderedDict()
        settings = OrderedDict()
        for setting in doc.settings.splitlines():
            setting = setting.strip()
            if not setting or setting.startswith("#"):
                continue
            if "=" not in setting:
                raise ConanException("Invalid setting line '%s'" % setting)
            package_name, name, value = get_package_name_value(setting)
            if package_name:
                package_settings.setdefault(package_name, OrderedDict())[name] = value
            else:
                settings[name] = value
        return settings, package_settings


def _profile_parse_args(settings, options, conf):
    """ return a Profile object result of parsing raw data
    """
    def _get_tuples_list_from_extender_arg(items):
        if not items:
            return []
        # Validate the pairs
        for item in items:
            chunks = item.split("=", 1)
            if len(chunks) != 2:
                raise ConanException("Invalid input '%s', use 'name=value'" % item)
        return [(item[0], item[1]) for item in [item.split("=", 1) for item in items]]

    def _get_simple_and_package_tuples(items):
        """Parse items like "thing:item=value or item2=value2 and returns a tuple list for
        the simple items (name, value) and a dict for the package items
        {package: [(item, value)...)], ...}
        """
        simple_items = []
        package_items = defaultdict(list)
        tuples = _get_tuples_list_from_extender_arg(items)
        for name, value in tuples:
            if ":" in name:  # Scoped items
                tmp = name.split(":", 1)
                ref_name = tmp[0]
                name = tmp[1]
                package_items[ref_name].append((name, value))
            else:
                simple_items.append((name, value))
        return simple_items, package_items

    settings, package_settings = _get_simple_and_package_tuples(settings)

    result = Profile()
    result.options = Options.loads("\n".join(options or []))
    result.settings = OrderedDict(settings)
    if conf:
        result.conf = ConfDefinition()
        result.conf.loads("\n".join(conf))

    for pkg, values in package_settings.items():
        result.package_settings[pkg] = OrderedDict(values)

    return result


def migrate_profile_plugin(cache):
    from conans.client.migrations import update_file

    profile_plugin_file = os.path.join(cache.plugins_path, "profile.py")
    update_file(profile_plugin_file, _default_profile_plugin)<|MERGE_RESOLUTION|>--- conflicted
+++ resolved
@@ -160,7 +160,8 @@
         base_path = os.path.dirname(profile_path)
         context = {"platform": platform,
                    "os": os,
-                   "profile_dir": base_path}
+                   "profile_dir": base_path,
+                   "conan_version": conan_version}
         rtemplate = Environment(loader=FileSystemLoader(base_path)).from_string(text)
         text = rtemplate.render(context)
 
@@ -244,104 +245,7 @@
                 include = include[:-1]
                 self.includes.append(include)
             else:
-<<<<<<< HEAD
                 raise ConanException("Error while parsing line %i: '%s'" % (counter, line))
-=======
-                try:
-                    name, value = line.split("=", 1)
-                except ValueError:
-                    raise ConanException("Error while parsing line %i: '%s'" % (counter, line))
-                name = name.strip()
-                if " " in name:
-                    raise ConanException("The names of the variables cannot contain spaces")
-                value = unquote(value)
-                self.vars[name] = value
-
-    def apply_vars(self):
-        self._apply_in_vars()
-        self._apply_in_profile_text()
-
-    def get_includes(self):
-        # Replace over includes seems insane and it is not documented. I am leaving it now
-        # afraid of breaking, but should be removed Conan 2.0
-        for include in self.includes:
-            for repl_key, repl_value in self.vars.items():
-                include = include.replace("$%s" % repl_key, repl_value)
-            yield include
-
-    def update_vars(self, included_vars):
-        """ update the variables dict with new ones from included profiles,
-        but keeping (higher priority) existing values"""
-        included_vars.update(self.vars)
-        self.vars = included_vars
-
-    def _apply_in_vars(self):
-        tmp_vars = OrderedDict()
-        for key, value in self.vars.items():
-            for repl_key, repl_value in self.vars.items():
-                key = key.replace("$%s" % repl_key, repl_value)
-                value = value.replace("$%s" % repl_key, repl_value)
-            tmp_vars[key] = value
-        self.vars = tmp_vars
-
-    def _apply_in_profile_text(self):
-        for k, v in self.vars.items():
-            self.profile_text = self.profile_text.replace("$%s" % k, v)
-
-
-def get_profile_path(profile_name, default_folder, cwd, exists=True):
-    def valid_path(_profile_path, _profile_name=None):
-        if exists and not os.path.isfile(_profile_path):
-            raise ConanException("Profile not found: {}".format(_profile_name or _profile_path))
-        return _profile_path
-
-    if os.path.isabs(profile_name):
-        return valid_path(profile_name)
-
-    if profile_name[:2] in ("./", ".\\") or profile_name.startswith(".."):  # local
-        profile_path = os.path.abspath(os.path.join(cwd, profile_name))
-        return valid_path(profile_path, profile_name)
-
-    if not os.path.exists(default_folder):
-        mkdir(default_folder)
-    profile_path = os.path.join(default_folder, profile_name)
-    if exists:
-        if not os.path.isfile(profile_path):
-            profile_path = os.path.abspath(os.path.join(cwd, profile_name))
-        if not os.path.isfile(profile_path):
-            raise ConanException("Profile not found: %s" % profile_name)
-    return profile_path
-
-
-def read_profile(profile_name, cwd, default_folder):
-    """ Will look for "profile_name" in disk if profile_name is absolute path,
-    in current folder if path is relative or in the default folder otherwise.
-    return: a Profile object
-    """
-    if not profile_name:
-        return None, None
-
-    profile_path = get_profile_path(profile_name, default_folder, cwd)
-    logger.debug("PROFILE LOAD: %s" % profile_path)
-    text = load(profile_path)
-
-    if profile_name.endswith(".jinja"):
-        base_path = os.path.dirname(profile_path)
-        context = {"platform": platform,
-                   "os": os,
-                   "profile_dir": base_path,
-                   "conan_version": conan_version}
-        rtemplate = Environment(loader=FileSystemLoader(base_path)).from_string(text)
-        text = rtemplate.render(context)
-
-    try:
-        return _load_profile(text, profile_path, default_folder)
-    except ConanV2Exception:
-        raise
-    except ConanException as exc:
-        raise ConanException("Error reading '%s' profile: %s" % (profile_name, exc))
-
->>>>>>> e2cfe8bc
 
 
 class _ProfileValueParser(object):
