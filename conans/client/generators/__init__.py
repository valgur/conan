--- conflicted
+++ resolved
@@ -3,14 +3,6 @@
 import traceback
 from os.path import join
 
-<<<<<<< HEAD
-=======
-from conan.tools.env import VirtualRunEnv
-from conans.client.generators.cmake_find_package import CMakeFindPackageGenerator
-from conans.client.generators.cmake_find_package_multi import CMakeFindPackageMultiGenerator
-from conans.client.generators.compiler_args import CompilerArgsGenerator
-from conans.client.generators.pkg_config import PkgConfigGenerator
->>>>>>> b12f8e86
 from conans.errors import ConanException, conanfile_exception_formatter
 from conans.util.env_reader import get_env
 from conans.util.files import normalize, save, mkdir
@@ -198,6 +190,7 @@
         mkdir(path)
         with chdir(path):
             from conan.tools.env.virtualbuildenv import VirtualBuildEnv
+            from conan.tools.env import VirtualRunEnv
             env = VirtualBuildEnv(conanfile)
             env.generate()
 
@@ -227,4 +220,4 @@
                         @echo off
                         {}
                         """.format(lines))
-        save(os.path.join(conanfile.generators_folder, "conanenv.bat"), bat_content)
+        save(os.path.join(conanfile.generators_folder, "conanenv.bat"), bat_content)