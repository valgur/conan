--- conflicted
+++ resolved
@@ -41,9 +41,6 @@
 
 MANAGER.register_transform(
     astroid.ClassDef, transform_conanfile,
-<<<<<<< HEAD
-    lambda node: node.qname() == "conans.model.conan_file.ConanFile")
-=======
     lambda node: node.qname() == "conans.model.conan_file.ConanFile")
 
 
@@ -85,5 +82,4 @@
         with node.stream() as stream:
             for (index, line) in enumerate(stream):
                 if self.deprecated_imports_pattern.match(line.decode('utf-8')):
-                    self.add_message("conan1.x-deprecated-imports", line=index)
->>>>>>> 5550df9e
+                    self.add_message("conan1.x-deprecated-imports", line=index)