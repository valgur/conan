import pytest

from conans.model.build_info import CppInfo, _DIRS_VAR_NAMES, _FIELD_VAR_NAMES


def test_components_order():
    cppinfo = CppInfo()
    cppinfo.components["c1"].requires = ["c4", "OtherPackage::OtherComponent2"]
    cppinfo.components["c2"].requires = ["OtherPackage::OtherComponent"]
    cppinfo.components["c3"].requires = ["c2"]
    cppinfo.components["c4"].requires = ["c3"]
    sorted_c = list(cppinfo.get_sorted_components().keys())
    assert sorted_c == ["c2", "c3", "c4", "c1"]


def test_generator_properties_copy():
<<<<<<< HEAD
    cppinfo = CppInfo()
    cppinfo.set_property("foo", "foo_value", "generator1")
    cppinfo.set_property("foo", "var_value", "generator2")
    cppinfo.set_property("foo2", "foo2_value", "generator1")
=======
    cppinfo = NewCppInfo()
    cppinfo.set_property("foo", "foo_value")
    cppinfo.set_property("foo2", "foo2_value")
>>>>>>> 38bdc118

    copied = cppinfo.copy()

    assert copied.get_property("foo") == "foo_value"
    assert copied.get_property("foo2") == "foo2_value"


def test_component_aggregation():
    cppinfo = CppInfo()

    cppinfo.includedirs = ["includedir"]
    cppinfo.libdirs = ["libdir"]
    cppinfo.srcdirs = ["srcdir"]
    cppinfo.bindirs = ["bindir"]
    cppinfo.builddirs = ["builddir"]
    cppinfo.frameworkdirs = ["frameworkdir"]

    cppinfo.components["c2"].includedirs = ["includedir_c2"]
    cppinfo.components["c2"].libdirs = ["libdir_c2"]
    cppinfo.components["c2"].srcdirs = ["srcdir_c2"]
    cppinfo.components["c2"].bindirs = ["bindir_c2"]
    cppinfo.components["c2"].builddirs = ["builddir_c2"]
    cppinfo.components["c2"].frameworkdirs = ["frameworkdir_c2"]
    cppinfo.components["c2"].cxxflags = ["cxxflags_c2"]
    cppinfo.components["c2"].defines = ["defines_c2"]
    cppinfo.components["c2"].set_property("my_foo", ["bar", "bar2"])
    cppinfo.components["c2"].set_property("cmake_build_modules", ["build_module_c2",
                                                                  "build_module_c22"])

    cppinfo.components["c1"].requires = ["c2", "LIB_A::C1"]
    cppinfo.components["c1"].includedirs = ["includedir_c1"]
    cppinfo.components["c1"].libdirs = ["libdir_c1"]
    cppinfo.components["c1"].srcdirs = ["srcdir_c1"]
    cppinfo.components["c1"].bindirs = ["bindir_c1"]
    cppinfo.components["c1"].builddirs = ["builddir_c1"]
    cppinfo.components["c1"].frameworkdirs = ["frameworkdir_c1"]
    cppinfo.components["c1"].cxxflags = ["cxxflags_c1"]
    cppinfo.components["c1"].defines = ["defines_c1"]
    cppinfo.components["c1"].set_property("my_foo", "jander")
    cppinfo.components["c1"].set_property("my_foo2", "bar2")

    ret = cppinfo.aggregated_components()

    assert ret.includedirs == ["includedir_c1", "includedir_c2"]
    assert ret.libdirs == ["libdir_c1", "libdir_c2"]
    assert ret.srcdirs == ["srcdir_c1", "srcdir_c2"]
    assert ret.bindirs == ["bindir_c1", "bindir_c2"]
    assert ret.builddirs == ["builddir_c1", "builddir_c2"]
    assert ret.frameworkdirs == ["frameworkdir_c1", "frameworkdir_c2"]
    assert ret.cxxflags == ["cxxflags_c1", "cxxflags_c2"]
    assert ret.defines == ["defines_c1", "defines_c2"]
    # The properties are not aggregated because we cannot generalize the meaning of a property
    # that belongs to a component, it could make sense to aggregate it or not, "cmake_target_name"
    # for example, cannot be aggregated. But "cmake_build_modules" is aggregated.
    assert ret.get_property("my_foo") is None
    assert ret.get_property("my_foo2") is None
    assert ret.get_property("cmake_build_modules") == None

    # If we change the internal graph the order is different
    cppinfo.components["c1"].requires = []
    cppinfo.components["c2"].requires = ["c1"]

    cppinfo._aggregated = None  # Dirty, just to force recomputation
    ret = cppinfo.aggregated_components()

    assert ret.includedirs == ["includedir_c2", "includedir_c1"]
    assert ret.libdirs == ["libdir_c2", "libdir_c1"]
    assert ret.srcdirs == ["srcdir_c2", "srcdir_c1"]
    assert ret.bindirs == ["bindir_c2", "bindir_c1"]
    assert ret.builddirs == ["builddir_c2", "builddir_c1"]
    assert ret.frameworkdirs == ["frameworkdir_c2", "frameworkdir_c1"]


def test_cpp_info_sysroot_merge():
    # If the value was already set is kept in the merge
    one = CppInfo()
    one.sysroot = "sys1"
    two = CppInfo()
    two.sysroot = "sys2"
    one.merge(two)
    assert one.sysroot == "sys1"

    # If the value was not set it is assigned
    one = CppInfo()
    two = CppInfo()
    two.sysroot = "sys2"
    one.merge(two)
    assert one.sysroot == "sys2"


@pytest.mark.parametrize("aggregate_first", [True, False])
def test_cpp_info_merge_aggregating_components_first(aggregate_first):
    cppinfo = CppInfo()
    for n in _DIRS_VAR_NAMES + _FIELD_VAR_NAMES:
        setattr(cppinfo.components["foo"], n, ["var_{}_1".format(n), "var_{}_2".format(n)])
        setattr(cppinfo.components["foo2"], n, ["var2_{}_1".format(n), "var2_{}_2".format(n)])

    cppinfo.components["foo"].requires = ["foo2"]  # Deterministic order

    other = CppInfo()
    for n in _DIRS_VAR_NAMES + _FIELD_VAR_NAMES:
        setattr(other.components["boo"], n, ["jar_{}_1".format(n), "jar_{}_2".format(n)])
        setattr(other.components["boo2"], n, ["jar2_{}_1".format(n), "jar2_{}_2".format(n)])

    other.components["boo"].requires = ["boo2"]  # Deterministic order

    if aggregate_first:
        cppinfo = cppinfo.aggregated_components()
        other = other.aggregated_components()

    cppinfo.merge(other)

    if aggregate_first:
        for n in _DIRS_VAR_NAMES + _FIELD_VAR_NAMES:
            assert getattr(cppinfo, n) == ["var_{}_1".format(n), "var_{}_2".format(n),
                                           "var2_{}_1".format(n), "var2_{}_2".format(n),
                                           "jar_{}_1".format(n), "jar_{}_2".format(n),
                                           "jar2_{}_1".format(n), "jar2_{}_2".format(n)]
    else:
        for n in _DIRS_VAR_NAMES + _FIELD_VAR_NAMES:
            assert getattr(cppinfo.components["foo"], n) == ["var_{}_1".format(n),
                                                             "var_{}_2".format(n)]
            assert getattr(cppinfo.components["foo2"], n) == ["var2_{}_1".format(n),
                                                              "var2_{}_2".format(n)]
            assert getattr(cppinfo.components["boo"], n) == ["jar_{}_1".format(n),
                                                             "jar_{}_2".format(n)]
            assert getattr(cppinfo.components["boo2"], n) == ["jar2_{}_1".format(n),
                                                              "jar2_{}_2".format(n)]
<<<<<<< HEAD
            assert getattr(cppinfo, n) == None
=======
            assert getattr(cppinfo, n) == None


def test_from_old_cppinfo_components():
    oldcppinfo = CppInfo("ref", "/root/")
    for n in _DIRS_VAR_NAMES + _FIELD_VAR_NAMES:
        setattr(oldcppinfo.components["foo"], n, ["var_{}_1".format(n), "var_{}_2".format(n)])
        setattr(oldcppinfo.components["foo2"], n, ["var2_{}_1".format(n), "var2_{}_2".format(n)])
    oldcppinfo.components["foo"].requires = ["my_req::my_component"]

    # The names and filenames are not copied to the new model
    oldcppinfo.components["foo"].names["Gen"] = ["MyName"]
    oldcppinfo.filenames["Gen"] = ["Myfilename"]
    oldcppinfo.components["foo"].build_modules = \
        {"cmake_find_package_multi": ["foo_my_scripts.cmake"],
         "cmake_find_package": ["foo.cmake"]}
    oldcppinfo.components["foo2"].build_modules = \
        {"cmake_find_package_multi": ["foo2_my_scripts.cmake"]}

    cppinfo = from_old_cppinfo(oldcppinfo)

    assert isinstance(cppinfo, NewCppInfo)

    for n in _DIRS_VAR_NAMES + _FIELD_VAR_NAMES:
        assert getattr(cppinfo.components["foo"], n) == ["var_{}_1".format(n),
                                                         "var_{}_2".format(n)]
        assert getattr(cppinfo.components["foo2"], n) == ["var2_{}_1".format(n),
                                                          "var2_{}_2".format(n)]

    # The .build_modules are assigned to the root cppinfo because it is something
    # global that make no sense to set as a component property
    assert cppinfo.components["foo"].get_property("cmake_build_modules") is None
    assert cppinfo.components["foo"].requires == ["my_req::my_component"]
    assert cppinfo.components["foo2"].get_property("cmake_build_modules") is None

    assert cppinfo.get_property("cmake_build_modules") is None


def test_from_old_cppinfo_no_components():
    oldcppinfo = CppInfo("ref", "/root/")
    oldcppinfo.requires = ["my_req::my_component"]
    for n in _DIRS_VAR_NAMES + _FIELD_VAR_NAMES:
        setattr(oldcppinfo, n, ["var_{}_1".format(n), "var_{}_2".format(n)])

    oldcppinfo.build_modules = {"cmake_find_package": ["my_scripts.cmake", "foo.cmake"],
                                "cmake_find_package_multi": ["my_scripts.cmake", "foo2.cmake"]}

    cppinfo = from_old_cppinfo(oldcppinfo)

    assert isinstance(cppinfo, NewCppInfo)

    for n in _DIRS_VAR_NAMES + _FIELD_VAR_NAMES:
        assert getattr(cppinfo, n) == ["var_{}_1".format(n), "var_{}_2".format(n)]

    assert cppinfo.get_property("cmake_build_modules") is None
    assert cppinfo.requires == ["my_req::my_component"]


def test_fill_old_cppinfo():
    """The source/build have priority unless it is not declared at all"""
    source = NewCppInfo()
    source.libdirs = ["source_libdir"]
    source.cxxflags = ["source_cxxflags"]
    build = NewCppInfo()
    build.libdirs = ["build_libdir"]
    build.frameworkdirs = []  # An empty list is an explicit delaration with priority too
    build.set_property("cmake_build_modules", ["my_cmake.cmake"])
    build.builddirs = ["my_build"]

    old_cpp = CppInfo("lib/1.0", "/root/folder")
    old_cpp.filter_empty = False
    old_cpp.libdirs = ["package_libdir"]
    old_cpp.cxxflags = ["package_cxxflags"]
    old_cpp.cflags = ["package_cflags"]
    old_cpp.frameworkdirs = ["package_frameworks"]

    full_editables = NewCppInfo()
    full_editables.merge(source)
    full_editables.merge(build)

    fill_old_cppinfo(full_editables, old_cpp)
    assert [e.replace("\\", "/") for e in old_cpp.lib_paths] == \
           ["/root/folder/source_libdir", "/root/folder/build_libdir"]
    assert old_cpp.cxxflags == ["source_cxxflags"]
    assert old_cpp.cflags == ["package_cflags"]
    assert old_cpp.frameworkdirs == []
    assert old_cpp.get_property("cmake_build_modules")
    assert old_cpp.builddirs == ["my_build"]


def test_fill_old_cppinfo_simple():
    """ The previous test but simpler, just with one cppinfo simulating the package layout"""
    package_info = NewCppInfo()
    package_info.libs = []  # This is explicit declaration too
    package_info.includedirs = ["other_include"]

    old_cpp = CppInfo("lib/1.0", "/root/folder")
    old_cpp.filter_empty = False
    old_cpp.libs = ["this_is_discarded"]
    old_cpp.libdirs = ["package_libdir"]
    old_cpp.cxxflags = ["package_cxxflags"]
    old_cpp.cflags = ["package_cflags"]
    old_cpp.frameworkdirs = ["package_frameworks"]

    fill_old_cppinfo(package_info, old_cpp)
    assert [e.replace("\\", "/") for e in old_cpp.lib_paths] == \
           ["/root/folder/package_libdir"]
    assert old_cpp.cxxflags == ["package_cxxflags"]
    assert old_cpp.cflags == ["package_cflags"]
    assert old_cpp.frameworkdirs == ["package_frameworks"]
    assert old_cpp.libs == []
    assert old_cpp.includedirs == ["other_include"]
>>>>>>> 38bdc118
<|MERGE_RESOLUTION|>--- conflicted
+++ resolved
@@ -14,17 +14,9 @@
 
 
 def test_generator_properties_copy():
-<<<<<<< HEAD
     cppinfo = CppInfo()
-    cppinfo.set_property("foo", "foo_value", "generator1")
-    cppinfo.set_property("foo", "var_value", "generator2")
-    cppinfo.set_property("foo2", "foo2_value", "generator1")
-=======
-    cppinfo = NewCppInfo()
     cppinfo.set_property("foo", "foo_value")
     cppinfo.set_property("foo2", "foo2_value")
->>>>>>> 38bdc118
-
     copied = cppinfo.copy()
 
     assert copied.get_property("foo") == "foo_value"
@@ -152,119 +144,4 @@
                                                              "jar_{}_2".format(n)]
             assert getattr(cppinfo.components["boo2"], n) == ["jar2_{}_1".format(n),
                                                               "jar2_{}_2".format(n)]
-<<<<<<< HEAD
-            assert getattr(cppinfo, n) == None
-=======
-            assert getattr(cppinfo, n) == None
-
-
-def test_from_old_cppinfo_components():
-    oldcppinfo = CppInfo("ref", "/root/")
-    for n in _DIRS_VAR_NAMES + _FIELD_VAR_NAMES:
-        setattr(oldcppinfo.components["foo"], n, ["var_{}_1".format(n), "var_{}_2".format(n)])
-        setattr(oldcppinfo.components["foo2"], n, ["var2_{}_1".format(n), "var2_{}_2".format(n)])
-    oldcppinfo.components["foo"].requires = ["my_req::my_component"]
-
-    # The names and filenames are not copied to the new model
-    oldcppinfo.components["foo"].names["Gen"] = ["MyName"]
-    oldcppinfo.filenames["Gen"] = ["Myfilename"]
-    oldcppinfo.components["foo"].build_modules = \
-        {"cmake_find_package_multi": ["foo_my_scripts.cmake"],
-         "cmake_find_package": ["foo.cmake"]}
-    oldcppinfo.components["foo2"].build_modules = \
-        {"cmake_find_package_multi": ["foo2_my_scripts.cmake"]}
-
-    cppinfo = from_old_cppinfo(oldcppinfo)
-
-    assert isinstance(cppinfo, NewCppInfo)
-
-    for n in _DIRS_VAR_NAMES + _FIELD_VAR_NAMES:
-        assert getattr(cppinfo.components["foo"], n) == ["var_{}_1".format(n),
-                                                         "var_{}_2".format(n)]
-        assert getattr(cppinfo.components["foo2"], n) == ["var2_{}_1".format(n),
-                                                          "var2_{}_2".format(n)]
-
-    # The .build_modules are assigned to the root cppinfo because it is something
-    # global that make no sense to set as a component property
-    assert cppinfo.components["foo"].get_property("cmake_build_modules") is None
-    assert cppinfo.components["foo"].requires == ["my_req::my_component"]
-    assert cppinfo.components["foo2"].get_property("cmake_build_modules") is None
-
-    assert cppinfo.get_property("cmake_build_modules") is None
-
-
-def test_from_old_cppinfo_no_components():
-    oldcppinfo = CppInfo("ref", "/root/")
-    oldcppinfo.requires = ["my_req::my_component"]
-    for n in _DIRS_VAR_NAMES + _FIELD_VAR_NAMES:
-        setattr(oldcppinfo, n, ["var_{}_1".format(n), "var_{}_2".format(n)])
-
-    oldcppinfo.build_modules = {"cmake_find_package": ["my_scripts.cmake", "foo.cmake"],
-                                "cmake_find_package_multi": ["my_scripts.cmake", "foo2.cmake"]}
-
-    cppinfo = from_old_cppinfo(oldcppinfo)
-
-    assert isinstance(cppinfo, NewCppInfo)
-
-    for n in _DIRS_VAR_NAMES + _FIELD_VAR_NAMES:
-        assert getattr(cppinfo, n) == ["var_{}_1".format(n), "var_{}_2".format(n)]
-
-    assert cppinfo.get_property("cmake_build_modules") is None
-    assert cppinfo.requires == ["my_req::my_component"]
-
-
-def test_fill_old_cppinfo():
-    """The source/build have priority unless it is not declared at all"""
-    source = NewCppInfo()
-    source.libdirs = ["source_libdir"]
-    source.cxxflags = ["source_cxxflags"]
-    build = NewCppInfo()
-    build.libdirs = ["build_libdir"]
-    build.frameworkdirs = []  # An empty list is an explicit delaration with priority too
-    build.set_property("cmake_build_modules", ["my_cmake.cmake"])
-    build.builddirs = ["my_build"]
-
-    old_cpp = CppInfo("lib/1.0", "/root/folder")
-    old_cpp.filter_empty = False
-    old_cpp.libdirs = ["package_libdir"]
-    old_cpp.cxxflags = ["package_cxxflags"]
-    old_cpp.cflags = ["package_cflags"]
-    old_cpp.frameworkdirs = ["package_frameworks"]
-
-    full_editables = NewCppInfo()
-    full_editables.merge(source)
-    full_editables.merge(build)
-
-    fill_old_cppinfo(full_editables, old_cpp)
-    assert [e.replace("\\", "/") for e in old_cpp.lib_paths] == \
-           ["/root/folder/source_libdir", "/root/folder/build_libdir"]
-    assert old_cpp.cxxflags == ["source_cxxflags"]
-    assert old_cpp.cflags == ["package_cflags"]
-    assert old_cpp.frameworkdirs == []
-    assert old_cpp.get_property("cmake_build_modules")
-    assert old_cpp.builddirs == ["my_build"]
-
-
-def test_fill_old_cppinfo_simple():
-    """ The previous test but simpler, just with one cppinfo simulating the package layout"""
-    package_info = NewCppInfo()
-    package_info.libs = []  # This is explicit declaration too
-    package_info.includedirs = ["other_include"]
-
-    old_cpp = CppInfo("lib/1.0", "/root/folder")
-    old_cpp.filter_empty = False
-    old_cpp.libs = ["this_is_discarded"]
-    old_cpp.libdirs = ["package_libdir"]
-    old_cpp.cxxflags = ["package_cxxflags"]
-    old_cpp.cflags = ["package_cflags"]
-    old_cpp.frameworkdirs = ["package_frameworks"]
-
-    fill_old_cppinfo(package_info, old_cpp)
-    assert [e.replace("\\", "/") for e in old_cpp.lib_paths] == \
-           ["/root/folder/package_libdir"]
-    assert old_cpp.cxxflags == ["package_cxxflags"]
-    assert old_cpp.cflags == ["package_cflags"]
-    assert old_cpp.frameworkdirs == ["package_frameworks"]
-    assert old_cpp.libs == []
-    assert old_cpp.includedirs == ["other_include"]
->>>>>>> 38bdc118
+            assert getattr(cppinfo, n) == []