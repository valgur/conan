import os
import types

import pytest
from mock import Mock

from conan.tools.cmake import CMakeToolchain
from conan import ConanFile
from conan.tools.cmake.toolchain.blocks import Block
from conans.client.conf import get_default_settings_yml
from conans.errors import ConanException
from conans.model.conf import Conf
from conans.model.options import Options
from conans.model.settings import Settings
from conans.test.utils.test_files import temp_folder
from conans.util.files import load


@pytest.fixture
def conanfile():
<<<<<<< HEAD
    c = ConanFile(None)
    settings = Settings({"os": ["Windows"],
                           "compiler": {"gcc": {"libcxx": ["libstdc++"]}},
=======
    c = ConanFile(Mock(), None)
    c.settings = "os", "compiler", "build_type", "arch"
    c.initialize(Settings({"os": ["Windows"],
                           "compiler": {"clang": {"libcxx": ["libstdc++"]}},
>>>>>>> ca22f2d5
                           "build_type": ["Release"],
                           "arch": ["x86"]})
    c.settings = settings
    c.settings.build_type = "Release"
    c.settings.arch = "x86"
    c.settings.compiler = "clang"
    c.settings.compiler.libcxx = "libstdc++"
    c.settings_build = c.settings
    c.settings.os = "Windows"
    c.conf = Conf()
    c.folders.set_base_generators(".")
    c._conan_node = Mock()
    c._conan_node.transitive_deps = {}
    return c


def test_cmake_toolchain(conanfile):
    toolchain = CMakeToolchain(conanfile)
    content = toolchain.content
    assert 'set(CMAKE_C_COMPILER clang)' in content


def test_remove(conanfile):
    toolchain = CMakeToolchain(conanfile)
    toolchain.blocks.remove("generic_system")
    content = toolchain.content
    assert 'CMAKE_C_COMPILER' not in content


def test_template_remove(conanfile):
    toolchain = CMakeToolchain(conanfile)
    toolchain.blocks["generic_system"].template = ""
    content = toolchain.content
    assert 'CMAKE_C_COMPILER' not in content


def test_template_change(conanfile):
    toolchain = CMakeToolchain(conanfile)
    tmp = toolchain.blocks["generic_system"].template
    toolchain.blocks["generic_system"].template = tmp.replace("CMAKE_C_COMPILER", "OTHER_THING")
    content = toolchain.content
    assert 'set(OTHER_THING clang)' in content


def test_context_change(conanfile):
    toolchain = CMakeToolchain(conanfile)
    tmp = toolchain.blocks["generic_system"]

    def context(self):
        assert self
        return {"compiler": None}
    tmp.context = types.MethodType(context, tmp)
    content = toolchain.content
    assert 'CMAKE_C_COMPILER' not in content


def test_context_update(conanfile):
    toolchain = CMakeToolchain(conanfile)
    compiler = toolchain.blocks["generic_system"].values["compiler"]
    toolchain.blocks["generic_system"].values["compiler"] = "Super" + compiler
    content = toolchain.content
    assert 'set(CMAKE_C_COMPILER Superclang)' in content


def test_context_replace(conanfile):
    toolchain = CMakeToolchain(conanfile)
    toolchain.blocks["generic_system"].values = {"compiler": "SuperClang"}
    content = toolchain.content
    assert 'set(CMAKE_C_COMPILER SuperClang)' in content


def test_replace_block(conanfile):
    toolchain = CMakeToolchain(conanfile)

    class MyBlock(Block):
        template = "HelloWorld"

        def context(self):
            return {}

    toolchain.blocks["generic_system"] = MyBlock
    content = toolchain.content
    assert 'HelloWorld' in content
    assert 'CMAKE_C_COMPILER' not in content


def test_add_new_block(conanfile):
    toolchain = CMakeToolchain(conanfile)

    class MyBlock(Block):
        template = "Hello {{myvar}}!!!"

        def context(self):
            return {"myvar": "World"}

    toolchain.blocks["mynewblock"] = MyBlock
    content = toolchain.content
    assert 'Hello World!!!' in content
    assert 'CMAKE_C_COMPILER' in content


def test_user_toolchain(conanfile):
    toolchain = CMakeToolchain(conanfile)
    toolchain.blocks["user_toolchain"].values["paths"] = ["myowntoolchain.cmake"]
    content = toolchain.content
    assert 'include("myowntoolchain.cmake")' in content


@pytest.fixture
def conanfile_apple():
    c = ConanFile(None)
    c.settings = Settings({"os": {"Macos": {"version": ["10.15"]}},
                           "compiler": {"apple-clang": {"libcxx": ["libc++"]}},
                           "build_type": ["Release"],
                           "arch": ["x86"]})
    c.settings.build_type = "Release"
    c.settings.arch = "x86"
    c.settings.compiler = "apple-clang"
    c.settings.compiler.libcxx = "libc++"
    c.settings.os = "Macos"
    c.settings.os.version = "10.15"
    c.settings_build = c.settings
    c.conf = Conf()
    c.folders.set_base_generators(".")
    c._conan_node = Mock()
    c._conan_node.dependencies = []
    c._conan_node.transitive_deps = {}
    return c


def test_osx_deployment_target(conanfile_apple):
    toolchain = CMakeToolchain(conanfile_apple)
    content = toolchain.content
    assert 'set(CMAKE_OSX_DEPLOYMENT_TARGET "10.15" CACHE STRING "")' in content


@pytest.fixture
def conanfile_msvc():
    c = ConanFile(None)
    c.settings = Settings({"os": ["Windows"],
                           "compiler": {"msvc": {"version": ["193"], "cppstd": ["20"],
                                                 "update": [None]}},
                           "build_type": ["Release"],
                           "arch": ["x86"]})
    c.settings.build_type = "Release"
    c.settings.arch = "x86"
    c.settings.compiler = "msvc"
    c.settings.compiler.version = "193"
    c.settings.compiler.cppstd = "20"
    c.settings.os = "Windows"
    c.settings_build = c.settings
    c.conf = Conf()
    c.folders.set_base_generators(".")
    c._conan_node = Mock()
    c._conan_node.dependencies = []
    c._conan_node.transitive_deps = {}
    return c


def test_toolset(conanfile_msvc):
    toolchain = CMakeToolchain(conanfile_msvc)
    assert 'CMAKE_GENERATOR_TOOLSET "v143"' in toolchain.content
    assert 'Visual Studio 17 2022' in toolchain.generator
    assert 'CMAKE_CXX_STANDARD 20' in toolchain.content


def test_older_msvc_toolset():
    c = ConanFile(None)
    c.settings = Settings({"os": ["Windows"],
                           "compiler": {"msvc": {"version": ["170"], "update": [None],
                                                 "cppstd": ["98"]}},
                           "build_type": ["Release"],
                           "arch": ["x86"]})
    c.settings.build_type = "Release"
    c.settings.arch = "x86"
    c.settings.compiler = "msvc"
    c.settings.compiler.version = "170"
    c.settings.compiler.cppstd = "98"
    c.settings.os = "Windows"
    c.settings_build = c.settings
    c.conf = Conf()
    c.folders.set_base_generators(".")
    c._conan_node = Mock()
    c._conan_node.dependencies = []
    c._conan_node.transitive_deps = {}
    toolchain = CMakeToolchain(c)
    content = toolchain.content
    assert 'CMAKE_GENERATOR_TOOLSET "v110"' in content
    # As by the CMake docs, this has no effect for VS < 2015
    assert 'CMAKE_CXX_STANDARD 98' in content


def test_msvc_xp_toolsets():
    c = ConanFile(None)
    c.settings = Settings({"os": ["Windows"],
                           "compiler": {"msvc": {"version": ["170"], "update": [None],
                                                 "cppstd": ["98"], "toolset": [None, "v110_xp"]}},
                           "build_type": ["Release"],
                           "arch": ["x86"]})
    c.settings.build_type = "Release"
    c.settings.arch = "x86"
    c.settings.compiler = "msvc"
    c.settings.compiler.version = "170"
    c.settings.compiler.toolset = "v110_xp"
    c.settings.compiler.cppstd = "98"
    c.settings.os = "Windows"
    c.settings_build = c.settings
    c.conf = Conf()
    c.folders.set_base_generators(".")
    c._conan_node = Mock()
    c._conan_node.dependencies = []
    c._conan_node.transitive_deps = {}
    toolchain = CMakeToolchain(c)
    content = toolchain.content
    assert 'CMAKE_GENERATOR_TOOLSET "v110_xp"' in content
    # As by the CMake docs, this has no effect for VS < 2015
    assert 'CMAKE_CXX_STANDARD 98' in content


@pytest.fixture
def conanfile_linux():
    c = ConanFile()
    c.settings = Settings({"os": ["Linux"],
                           "compiler": {"gcc": {"version": ["11"], "cppstd": ["20"]}},
                           "build_type": ["Release"],
                           "arch": ["x86_64"]})
    c.settings.build_type = "Release"
    c.settings.arch = "x86_64"
    c.settings.compiler = "gcc"
    c.settings.compiler.version = "11"
    c.settings.compiler.cppstd = "20"
    c.settings.os = "Linux"
    c.settings_build = c.settings
    c.conf = Conf()
    c.folders.set_base_generators(".")
    c._conan_node = Mock()
    c._conan_node.dependencies = []
    c._conan_node.transitive_deps = {}
    return c


def test_no_fpic_when_not_an_option(conanfile_linux):
    toolchain = CMakeToolchain(conanfile_linux)
    content = toolchain.content
    assert 'set(CMAKE_POSITION_INDEPENDENT_CODE' not in content


@pytest.fixture
def conanfile_linux_shared():
    c = ConanFile()
    c.options = Options({"fPIC": [True, False],
                         "shared": [True, False]},
                        {"fPIC": False, "shared": True, })
    c.settings = Settings({"os": ["Linux"],
                           "compiler": {"gcc": {"version": ["11"], "cppstd": ["20"]}},
                           "build_type": ["Release"],
                           "arch": ["x86_64"]})
    c.settings.build_type = "Release"
    c.settings.arch = "x86_64"
    c.settings.compiler = "gcc"
    c.settings.compiler.version = "11"
    c.settings.compiler.cppstd = "20"
    c.settings.os = "Linux"
    c.settings_build = c.settings
    c.conf = Conf()
    c.folders.set_base_generators(".")
    c._conan_node = Mock()
    c._conan_node.dependencies = []
    c._conan_node.transitive_deps = {}
    return c


@pytest.mark.parametrize("fPIC", [True, False])
def test_fpic_when_shared_true(conanfile_linux_shared, fPIC):
    conanfile_linux_shared.options.fPIC = fPIC
    toolchain = CMakeToolchain(conanfile_linux_shared)
    cmake_value = 'ON' if fPIC else 'OFF'
    content = toolchain.content
    assert 'set(CMAKE_POSITION_INDEPENDENT_CODE {})'.format(cmake_value) in content


def test_fpic_when_not_shared(conanfile_linux_shared):
    conanfile_linux_shared.options.shared = False
    toolchain = CMakeToolchain(conanfile_linux_shared)
    content = toolchain.content
    assert 'set(CMAKE_POSITION_INDEPENDENT_CODE' in content


@pytest.fixture
def conanfile_windows_fpic():
    c = ConanFile()
    c.settings = "os", "compiler", "build_type", "arch"
    c.options = Options({"fPIC": [True, False]},
                        {"fPIC": True})
    c.settings = Settings({"os": ["Windows"],
                           "compiler": {"gcc": {"libcxx": ["libstdc++"]}},
                           "build_type": ["Release"],
                           "arch": ["x86"]})
    c.settings.build_type = "Release"
    c.settings.arch = "x86"
    c.settings.compiler = "gcc"
    c.settings.compiler.libcxx = "libstdc++"
    c.settings.os = "Windows"
    c.settings_build = c.settings
    c.conf = Conf()
    c.folders.set_base_generators(".")
    c._conan_node = Mock()
    c._conan_node.dependencies = []
    c._conan_node.transitive_deps = {}
    return c


def test_no_fpic_on_windows(conanfile_windows_fpic):
    toolchain = CMakeToolchain(conanfile_windows_fpic)
    content = toolchain.content
    assert 'set(CMAKE_POSITION_INDEPENDENT_CODE' not in content


@pytest.fixture
def conanfile_linux_fpic():
    c = ConanFile()
    c.settings = "os", "compiler", "build_type", "arch"
    c.options = Options({"fPIC": [True, False]},
                        {"fPIC": False,})
    c.settings = Settings({"os": ["Linux"],
                           "compiler": {"gcc": {"version": ["11"], "cppstd": ["20"]}},
                           "build_type": ["Release"],
                           "arch": ["x86_64"]})
    c.settings.build_type = "Release"
    c.settings.arch = "x86_64"
    c.settings.compiler = "gcc"
    c.settings.compiler.version = "11"
    c.settings.compiler.cppstd = "20"
    c.settings.os = "Linux"
    c.settings_build = c.settings
    c.conf = Conf()
    c.folders.set_base_generators(".")
    c._conan_node = Mock()
    c._conan_node.dependencies = []
    c._conan_node.transitive_deps = {}
    return c


def test_fpic_disabled(conanfile_linux_fpic):
    conanfile_linux_fpic.options.fPIC = False
    toolchain = CMakeToolchain(conanfile_linux_fpic)
    content = toolchain.content
    assert 'set(CMAKE_POSITION_INDEPENDENT_CODE OFF' in content


def test_fpic_enabled(conanfile_linux_fpic):
    conanfile_linux_fpic.options.fPIC = True
    toolchain = CMakeToolchain(conanfile_linux_fpic)
    content = toolchain.content
    assert 'set(CMAKE_POSITION_INDEPENDENT_CODE ON' in content


def test_libcxx_abi_flag():
    c = ConanFile()
    c.settings = "os", "compiler", "build_type", "arch"
    c.settings = Settings.loads(get_default_settings_yml())
    c.settings.build_type = "Release"
    c.settings.arch = "x86_64"
    c.settings.compiler = "gcc"
    c.settings.compiler.version = "11"
    c.settings.compiler.cppstd = "20"
    c.settings.compiler.libcxx = "libstdc++"
    c.settings.os = "Linux"
    c.settings_build = c.settings
    c.conf = Conf()
    c.folders.set_base_generators(".")
    c._conan_node = Mock()
    c._conan_node.dependencies = []
    c._conan_node.transitive_deps = {}

    toolchain = CMakeToolchain(c)
    content = toolchain.content
    assert '_GLIBCXX_USE_CXX11_ABI=0' in content
    c.settings.compiler.libcxx = "libstdc++11"
    toolchain = CMakeToolchain(c)
    content = toolchain.content
    # by default, no flag is output anymore, it is assumed the compiler default
    assert 'GLIBCXX_USE_CXX11_ABI' not in content
    # recipe workaround for older distros
    toolchain.blocks["libcxx"].values["glibcxx"] = "1"
    content = toolchain.content
    assert '_GLIBCXX_USE_CXX11_ABI=1' in content

    # but maybe the conf is better
    c.conf.define("tools.gnu:define_libcxx11_abi", True)
    toolchain = CMakeToolchain(c)
    content = toolchain.content
    assert '_GLIBCXX_USE_CXX11_ABI=1' in content


@pytest.mark.parametrize("os,os_sdk,arch,expected_sdk", [
    ("Macos", None, "x86_64", "macosx"),
    ("Macos", None, "armv7", "macosx"),
    ("iOS", "iphonesimulator", "armv8", "iphonesimulator"),
    ("watchOS", "watchsimulator", "armv8", "watchsimulator")
])
def test_apple_cmake_osx_sysroot(os, os_sdk, arch, expected_sdk):
    """
    Testing if CMAKE_OSX_SYSROOT is correctly set.
    Issue related: https://github.com/conan-io/conan/issues/10275
    """
    c = ConanFile()
    c.settings = "os", "compiler", "build_type", "arch"
    c.settings = Settings.loads(get_default_settings_yml())
    c.settings.os = os
    if os_sdk:
        c.settings.os.sdk = os_sdk
    c.settings.build_type = "Release"
    c.settings.arch = arch
    c.settings.compiler = "apple-clang"
    c.settings.compiler.version = "13.0"
    c.settings.compiler.libcxx = "libc++"
    c.settings.compiler.cppstd = "17"
    c.settings_build = c.settings
    c.conf = Conf()
    c.folders.set_base_generators(".")
    c._conan_node = Mock()
    c._conan_node.dependencies = []
    c._conan_node.transitive_deps = {}

    toolchain = CMakeToolchain(c)
    content = toolchain.content
    assert 'set(CMAKE_OSX_SYSROOT %s CACHE STRING "" FORCE)' % expected_sdk in content


@pytest.mark.parametrize("os,arch,expected_sdk", [
    ("iOS", "x86_64", ""),
    ("watchOS", "armv8", ""),
    ("tvOS", "x86_64", "")
])
def test_apple_cmake_osx_sysroot_sdk_mandatory(os, arch, expected_sdk):
    """
    Testing if CMAKE_OSX_SYSROOT is correctly set.
    Issue related: https://github.com/conan-io/conan/issues/10275
    """
    c = ConanFile()
    c.settings = "os", "compiler", "build_type", "arch"
    c.settings = Settings.loads(get_default_settings_yml())
    c.settings.os = os
    c.settings.build_type = "Release"
    c.settings.arch = arch
    c.settings.compiler = "apple-clang"
    c.settings.compiler.version = "13.0"
    c.settings.compiler.libcxx = "libc++"
    c.settings.compiler.cppstd = "17"
    c.settings_build = c.settings
    c.conf = Conf()
    c.folders.set_base_generators(".")
    c._conan_node = Mock()
    c._conan_node.dependencies = []

    with pytest.raises(ConanException) as excinfo:
        CMakeToolchain(c).content()
        assert "Please, specify a suitable value for os.sdk." % expected_sdk in str(excinfo.value)


def test_variables_types(conanfile):
    generator_folder = temp_folder()
    conanfile.folders.set_base_generators(generator_folder)
    # This is a trick for 1.X to use base_generator and not install folder
    conanfile.folders.generators = "here"

    toolchain = CMakeToolchain(conanfile)
    toolchain.variables["FOO"] = True
    toolchain.generate()

    contents = load(os.path.join(conanfile.generators_folder, "conan_toolchain.cmake"))
    assert 'set(FOO ON CACHE BOOL "Variable FOO conan-toolchain defined")' in contents<|MERGE_RESOLUTION|>--- conflicted
+++ resolved
@@ -18,16 +18,9 @@
 
 @pytest.fixture
 def conanfile():
-<<<<<<< HEAD
     c = ConanFile(None)
     settings = Settings({"os": ["Windows"],
-                           "compiler": {"gcc": {"libcxx": ["libstdc++"]}},
-=======
-    c = ConanFile(Mock(), None)
-    c.settings = "os", "compiler", "build_type", "arch"
-    c.initialize(Settings({"os": ["Windows"],
                            "compiler": {"clang": {"libcxx": ["libstdc++"]}},
->>>>>>> ca22f2d5
                            "build_type": ["Release"],
                            "arch": ["x86"]})
     c.settings = settings
