--- conflicted
+++ resolved
@@ -32,16 +32,12 @@
     assert "DefRef: openssl/0.1#f3367e0e7d170aa12abccb175fee5f97!!!" in client.out
     assert "DefPRef: openssl/0.1#f3367e0e7d170aa12abccb175fee5f97:"\
            "5ab84d6acfe1f23c4fae0ab88f26e3a396351ac9#"\
-<<<<<<< HEAD
            "cf924fbb5ed463b8bb960cf3a4ad4f3a!!!" in client.out
-=======
-           "83c38d3b4e5f1b8450434436eec31b00!!!" in client.out
 
     assert "DefRefBuild: openssl/0.2#f3367e0e7d170aa12abccb175fee5f97!!!" in client.out
     assert "DefPRefBuild: openssl/0.2#f3367e0e7d170aa12abccb175fee5f97:" \
            "5ab84d6acfe1f23c4fae0ab88f26e3a396351ac9#" \
-           "83c38d3b4e5f1b8450434436eec31b00!!!" in client.out
+           "cf924fbb5ed463b8bb960cf3a4ad4f3a!!!" in client.out
 
     assert "conanfile.py: DIRECTBUILD True: cmake/0.1" in client.out
-    assert "conanfile.py: DIRECTBUILD False: openssl/0.2" in client.out
->>>>>>> 9ebc2e42
+    assert "conanfile.py: DIRECTBUILD False: openssl/0.2" in client.out