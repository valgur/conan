import os
<<<<<<< HEAD

=======
import platform
import re
>>>>>>> 80e99ca9

import pytest

from conans.model.info import ConanInfo
from conans.model.ref import ConanFileReference, PackageReference
from conans.paths import CONANFILE_TXT, CONANINFO
from conans.test.utils.tools import TestClient,  GenConanfile
from conans.util.files import save


@pytest.fixture()
def client():
    c = TestClient()
    save(c.cache.settings_path, "os: [Windows, Macos, Linux, FreeBSD]\nos_build: [Windows, Macos]")
    save(c.cache.default_profile_path, "[settings]\nos=Windows")

    def base_conanfile(name):
        return GenConanfile(name, "0.1").with_option("language", [0, 1])\
            .with_default_option("language", 0).with_settings("os")

    c.save({"conanfile.py": base_conanfile("Hello0")})
    c.run("export . lasote/stable")
    c.save({"conanfile.py": base_conanfile("Hello1").with_requires("Hello0/0.1@lasote/stable")})
    c.run("export . lasote/stable")
    c.save({"conanfile.py": base_conanfile("Hello2").with_requires("Hello1/0.1@lasote/stable")})
    c.run("export . lasote/stable")
    return c


def test_install_combined(client):
    client.run("install . --build=missing")
    client.run("install . --build=missing --build Hello1")
    assert "Hello0/0.1@lasote/stable: Already installed!" in client.out
    assert "Hello1/0.1@lasote/stable: Forced build from source" in client.out


def test_install_transitive_cache(client):
    client.run("install Hello2/0.1@lasote/stable --build=missing")
    assert "Hello0/0.1@lasote/stable: Generating the package" in client.out
    assert "Hello1/0.1@lasote/stable: Generating the package" in client.out
    assert "Hello2/0.1@lasote/stable: Generating the package" in client.out


def test_partials(client):
    client.run("install . --build=missing")
    client.run("install ./ --build=Bye")
    assert "No package matching 'Bye' pattern" in client.out

    for package in ["Hello0", "Hello1"]:
        client.run("install . --build=%s" % package)
        assert "No package matching" not in client.out


def test_reuse(client):
    for lang, id0, id1 in [(0, "3475bd55b91ae904ac96fde0f106a136ab951a5e",
                               "5faecfb46fd09e49f1812d732d6360bc1663e3ab"),
                           (1, "f43bd822487baa4ed2426c279c27b2811870499a",
                               "b96337c5fcdafd6533298017c2ba94812654f8ec")]:

        client.run("install . -o *:language=%d --build missing" % lang)
        assert "Configuration:[settings]", "".join(str(client.out).splitlines())
        ref = ConanFileReference.loads("Hello0/0.1@lasote/stable")

        hello0 = client.cache.package_layout(ref).package(PackageReference(ref, id0))
        hello0_info = os.path.join(hello0, CONANINFO)
        hello0_conan_info = ConanInfo.load_file(hello0_info)
        assert lang == hello0_conan_info.options.language

        pref1 = PackageReference(ConanFileReference.loads("Hello1/0.1@lasote/stable"), id1)
        hello1 = client.cache.package_layout(pref1.ref).package(pref1)
        hello1_info = os.path.join(hello1, CONANINFO)
        hello1_conan_info = ConanInfo.load_file(hello1_info)
        assert lang == hello1_conan_info.options.language


def test_upper_option(client):
    client.run("install conanfile.py -o Hello2:language=1 -o Hello1:language=0 "
               "-o Hello0:language=1 --build missing")
<<<<<<< HEAD
=======
    package_id = re.search(r"Hello0/0.1@lasote/stable:(\S+)", str(client.out)).group(1)
    package_id2 = re.search(r"Hello1/0.1@lasote/stable:(\S+)", str(client.out)).group(1)
    info_path = os.path.join(client.current_folder, CONANINFO)
    conan_info = ConanInfo.load_file(info_path)
    assert "language=1" == conan_info.options.dumps()
>>>>>>> 80e99ca9
    ref = ConanFileReference.loads("Hello0/0.1@lasote/stable")

    pref = PackageReference(ref, package_id)
    hello0 = client.cache.package_layout(ref).package(pref)

    hello0_info = os.path.join(hello0, CONANINFO)
    hello0_conan_info = ConanInfo.load_file(hello0_info)
    assert 1 == hello0_conan_info.options.language

    pref1 = PackageReference(ConanFileReference.loads("Hello1/0.1@lasote/stable"), package_id2)
    hello1 = client.cache.package_layout(pref1.ref).package(pref1)
    hello1_info = os.path.join(hello1, CONANINFO)
    hello1_conan_info = ConanInfo.load_file(hello1_info)
    assert 0 == hello1_conan_info.options.language


def test_inverse_upper_option(client):
    client.run("install . -o language=0 -o Hello1:language=1 -o Hello0:language=0 --build missing")
<<<<<<< HEAD
=======
    package_id = re.search(r"Hello0/0.1@lasote/stable:(\S+)", str(client.out)).group(1)
    package_id2 = re.search(r"Hello1/0.1@lasote/stable:(\S+)", str(client.out)).group(1)
    info_path = os.path.join(client.current_folder, CONANINFO)
>>>>>>> 80e99ca9

    ref = ConanFileReference.loads("Hello0/0.1@lasote/stable")
    pref = PackageReference(ref, package_id)
    hello0 = client.cache.package_layout(ref).package(pref)

    hello0_info = os.path.join(hello0, CONANINFO)
    hello0_conan_info = ConanInfo.load_file(hello0_info)
    assert "language=0" == hello0_conan_info.options.dumps()

    pref1 = PackageReference(ConanFileReference.loads("Hello1/0.1@lasote/stable"), package_id2)
    hello1 = client.cache.package_layout(pref1.ref).package(pref1)
    hello1_info = os.path.join(hello1, CONANINFO)
    hello1_conan_info = ConanInfo.load_file(hello1_info)
    assert "language=1" == hello1_conan_info.options.dumps()


def test_upper_option_txt(client):
    files = {CONANFILE_TXT: """[requires]
        Hello1/0.1@lasote/stable

        [options]
        Hello0:language=1
        Hello1:language=0
        """}
    client.save(files, clean_first=True)

    client.run("install . --build missing")
<<<<<<< HEAD
=======
    package_id = re.search(r"Hello0/0.1@lasote/stable:(\S+)", str(client.out)).group(1)
    package_id2 = re.search(r"Hello1/0.1@lasote/stable:(\S+)", str(client.out)).group(1)
    info_path = os.path.join(client.current_folder, CONANINFO)
    conan_info = ConanInfo.load_file(info_path)
    assert "" == conan_info.options.dumps()
>>>>>>> 80e99ca9
    ref = ConanFileReference.loads("Hello0/0.1@lasote/stable")
    pref = PackageReference(ref, package_id)
    hello0 = client.cache.package_layout(ref).package(pref)
    hello0_info = os.path.join(hello0, CONANINFO)
    hello0_conan_info = ConanInfo.load_file(hello0_info)
    assert 1 == hello0_conan_info.options.language

    pref1 = PackageReference(ConanFileReference.loads("Hello1/0.1@lasote/stable"), package_id2)
    hello1 = client.cache.package_layout(pref1.ref).package(pref1)
    hello1_info = os.path.join(hello1, CONANINFO)
    hello1_conan_info = ConanInfo.load_file(hello1_info)
    assert 0 == hello1_conan_info.options.language


def test_cross_platform_msg(client):
    # Explicit with os_build and os_arch settings
    client.run("install Hello0/0.1@lasote/stable -s:b os=Macos -s:h os=Windows", assert_error=True)
    assert "Cross-build from 'Macos:None' to 'Windows:None'" in client.out
    assert "ERROR: Missing binary: Hello0" in client.out<|MERGE_RESOLUTION|>--- conflicted
+++ resolved
@@ -1,10 +1,5 @@
 import os
-<<<<<<< HEAD
-
-=======
-import platform
 import re
->>>>>>> 80e99ca9
 
 import pytest
 
@@ -83,16 +78,9 @@
 def test_upper_option(client):
     client.run("install conanfile.py -o Hello2:language=1 -o Hello1:language=0 "
                "-o Hello0:language=1 --build missing")
-<<<<<<< HEAD
-=======
     package_id = re.search(r"Hello0/0.1@lasote/stable:(\S+)", str(client.out)).group(1)
     package_id2 = re.search(r"Hello1/0.1@lasote/stable:(\S+)", str(client.out)).group(1)
-    info_path = os.path.join(client.current_folder, CONANINFO)
-    conan_info = ConanInfo.load_file(info_path)
-    assert "language=1" == conan_info.options.dumps()
->>>>>>> 80e99ca9
     ref = ConanFileReference.loads("Hello0/0.1@lasote/stable")
-
     pref = PackageReference(ref, package_id)
     hello0 = client.cache.package_layout(ref).package(pref)
 
@@ -109,13 +97,9 @@
 
 def test_inverse_upper_option(client):
     client.run("install . -o language=0 -o Hello1:language=1 -o Hello0:language=0 --build missing")
-<<<<<<< HEAD
-=======
+
     package_id = re.search(r"Hello0/0.1@lasote/stable:(\S+)", str(client.out)).group(1)
     package_id2 = re.search(r"Hello1/0.1@lasote/stable:(\S+)", str(client.out)).group(1)
-    info_path = os.path.join(client.current_folder, CONANINFO)
->>>>>>> 80e99ca9
-
     ref = ConanFileReference.loads("Hello0/0.1@lasote/stable")
     pref = PackageReference(ref, package_id)
     hello0 = client.cache.package_layout(ref).package(pref)
@@ -142,14 +126,8 @@
     client.save(files, clean_first=True)
 
     client.run("install . --build missing")
-<<<<<<< HEAD
-=======
     package_id = re.search(r"Hello0/0.1@lasote/stable:(\S+)", str(client.out)).group(1)
     package_id2 = re.search(r"Hello1/0.1@lasote/stable:(\S+)", str(client.out)).group(1)
-    info_path = os.path.join(client.current_folder, CONANINFO)
-    conan_info = ConanInfo.load_file(info_path)
-    assert "" == conan_info.options.dumps()
->>>>>>> 80e99ca9
     ref = ConanFileReference.loads("Hello0/0.1@lasote/stable")
     pref = PackageReference(ref, package_id)
     hello0 = client.cache.package_layout(ref).package(pref)
