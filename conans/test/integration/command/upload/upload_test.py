--- conflicted
+++ resolved
@@ -801,11 +801,7 @@
         client.run("upload Hello0/1.2.1@user/testing --all -r default")
         assert "Uploading Hello0/1.2.1@user/testing to remote" in client.out
 
-<<<<<<< HEAD
     @pytest.mark.xfail(reason="Tests using the Search command are temporarely disabled")
-=======
-    @pytest.mark.xfail(reason="cache2.0 will pass when search with --revisions output is fixed")
->>>>>>> 7a4fc488
     def test_upload_with_recipe_revision(self):
         ref = ConanFileReference.loads("pkg/1.0@user/channel")
         client = TurboTestClient(default_server_user=True)
