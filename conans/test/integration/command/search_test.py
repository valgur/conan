--- conflicted
+++ resolved
@@ -9,7 +9,6 @@
 
 import pytest
 from mock import patch
-import pytest
 
 from conans.model.manifest import FileTreeManifest
 from conans.model.ref import ConanFileReference, PackageReference
@@ -107,11 +106,7 @@
 """
 
 
-<<<<<<< HEAD
-@pytest.mark.xfail(reason="The search command tests have been moved to command_v2. This tests should be removed")
-=======
 @pytest.mark.xfail(reason="Completely re-design these tests for Cache 2.0")
->>>>>>> 7a4fc488
 class SearchTest(unittest.TestCase):
 
     def setUp(self):
@@ -1150,11 +1145,7 @@
         self.assertIn("Package_ID: {}".format(NO_SETTINGS_PACKAGE_ID), client.out)
 
 
-<<<<<<< HEAD
-@pytest.mark.xfail(reason="The search command tests have been moved to command_v2. This tests should be removed")
-=======
 @pytest.mark.xfail(reason="cache2.0 order of search output is not implemented yet, check this")
->>>>>>> 7a4fc488
 class SearchOrder(unittest.TestCase):
     def test_search(self):
         client = TestClient(default_server_user=True)
