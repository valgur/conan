import json
import textwrap
import unittest

import pytest

from conans.cli.exit_codes import ERROR_INVALID_CONFIGURATION
from conans.client.graph.graph import BINARY_INVALID
from conans.test.assets.genconanfile import GenConanfile
from conans.test.utils.tools import TestClient
from conans.util.files import save
from conans.test.utils.tools import TestClient, NO_SETTINGS_PACKAGE_ID



class TestValidate(unittest.TestCase):

    def test_validate_create(self):
        client = TestClient()
        conanfile = textwrap.dedent("""
            from conans import ConanFile
            from conans.errors import ConanInvalidConfiguration
            class Pkg(ConanFile):
                settings = "os"

                def validate(self):
                    if self.settings.os == "Windows":
                        raise ConanInvalidConfiguration("Windows not supported")
            """)

        client.save({"conanfile.py": conanfile})

        client.run("create . pkg/0.1@ -s os=Linux")
        self.assertIn("pkg/0.1: Package '02145fcd0a1e750fb6e1d2f119ecdf21d2adaac8' created",
                      client.out)

        error = client.run("create . pkg/0.1@ -s os=Windows", assert_error=True)
        self.assertEqual(error, ERROR_INVALID_CONFIGURATION)
        self.assertIn("pkg/0.1: Invalid: Windows not supported", client.out)
        client.run("info pkg/0.1@ -s os=Windows")
        self.assertIn("ID: INVALID", client.out)
        client.run("info pkg/0.1@ -s os=Windows --json=myjson")
        myjson = json.loads(client.load("myjson"))
        self.assertEqual(myjson[0]["binary"], BINARY_INVALID)
        self.assertEqual(myjson[0]["id"], 'INVALID')

    def test_validate_compatible_create(self):
        client = TestClient()
        conanfile = textwrap.dedent("""
            from conans import ConanFile
            from conans.errors import ConanInvalidConfiguration
            class Pkg(ConanFile):
                settings = "os"

                def validate(self):
                    if self.settings.os == "Windows":
                        raise ConanInvalidConfiguration("Windows not supported")

                def package_id(self):
                    if self.settings.os == "Windows":
                        compatible_pkg = self.info.clone()
                        compatible_pkg.settings.os = "Linux"
                        self.compatible_packages.append(compatible_pkg)
            """)

        client.save({"conanfile.py": conanfile})

        client.run("create . pkg/0.1@ -s os=Linux")
        self.assertIn("pkg/0.1: Package '02145fcd0a1e750fb6e1d2f119ecdf21d2adaac8' created",
                      client.out)

        client.run("create . pkg/0.1@ -s os=Windows", assert_error=True)
        self.assertIn("pkg/0.1: Invalid: Windows not supported", client.out)
        self.assertIn("pkg/0.1:INVALID - Invalid", client.out)
        client.run("info pkg/0.1@ -s os=Windows")
        self.assertIn("pkg/0.1: Main binary package 'cf2e4ff978548fafd099ad838f9ecb8858bf25cb' "
                      "missing. Using compatible package '02145fcd0a1e750fb6e1d2f119ecdf21d2adaac8'",
                      client.out)
        self.assertIn("ID: 02145fcd0a1e750fb6e1d2f119ecdf21d2adaac8", client.out)

    def test_validate_remove_package_id_create(self):
        client = TestClient()
        conanfile = textwrap.dedent("""
               from conans import ConanFile
               from conans.errors import ConanInvalidConfiguration
               class Pkg(ConanFile):
                   settings = "os"

                   def validate(self):
                       if self.settings.os == "Windows":
                           raise ConanInvalidConfiguration("Windows not supported")

                   def package_id(self):
                       del self.info.settings.os
               """)

        client.save({"conanfile.py": conanfile})

        client.run("create . pkg/0.1@ -s os=Linux")
        self.assertIn("pkg/0.1: Package '{}' created".format(NO_SETTINGS_PACKAGE_ID), client.out)

        client.run("create . pkg/0.1@ -s os=Windows", assert_error=True)
        self.assertIn("pkg/0.1: Invalid: Windows not supported", client.out)
        self.assertIn("pkg/0.1:INVALID - Invalid", client.out)

        client.run("info pkg/0.1@ -s os=Windows")
        self.assertIn("ID: {}".format(NO_SETTINGS_PACKAGE_ID), client.out)

    def test_validate_compatible_also_invalid(self):
        client = TestClient()
        conanfile = textwrap.dedent("""
           from conans import ConanFile
           from conans.errors import ConanInvalidConfiguration
           class Pkg(ConanFile):
               settings = "os", "build_type"

               def validate(self):
                   if self.settings.os == "Windows":
                       raise ConanInvalidConfiguration("Windows not supported")

               def package_id(self):
                   if self.settings.build_type == "Debug" and self.settings.os != "Windows":
                       compatible_pkg = self.info.clone()
                       compatible_pkg.settings.build_type = "Release"
                       self.compatible_packages.append(compatible_pkg)
               """)

        client.save({"conanfile.py": conanfile})

        client.run("create . pkg/0.1@ -s os=Linux -s build_type=Release")
        self.assertIn("pkg/0.1: Package '139ed6a9c0b2338ce5c491c593f88a5c328ea9e4' created",
                      client.out)
        # compatible_packges fallback works
        client.run("install pkg/0.1@ -s os=Linux -s build_type=Debug")
        self.assertIn("pkg/0.1:139ed6a9c0b2338ce5c491c593f88a5c328ea9e4 - Cache", client.out)

        error = client.run("create . pkg/0.1@ -s os=Windows -s build_type=Release",
                           assert_error=True)
        self.assertEqual(error, ERROR_INVALID_CONFIGURATION)
        self.assertIn("pkg/0.1: Invalid: Windows not supported", client.out)

        client.run("info pkg/0.1@ -s os=Windows")
        self.assertIn("ID: INVALID", client.out)

    def test_validate_compatible_also_invalid_fail(self):
        client = TestClient()
        conanfile = textwrap.dedent("""
           from conans import ConanFile
           from conans.errors import ConanInvalidConfiguration
           class Pkg(ConanFile):
               settings = "os", "build_type"

               def validate(self):
                   if self.settings.os == "Windows":
                       raise ConanInvalidConfiguration("Windows not supported")

               def package_id(self):
                   if self.settings.build_type == "Debug":
                       compatible_pkg = self.info.clone()
                       compatible_pkg.settings.build_type = "Release"
                       self.compatible_packages.append(compatible_pkg)
               """)

        client.save({"conanfile.py": conanfile})

        package_id = "139ed6a9c0b2338ce5c491c593f88a5c328ea9e4"
        client.run("create . pkg/0.1@ -s os=Linux -s build_type=Release")
        self.assertIn(f"pkg/0.1: Package '{package_id}' created",
                      client.out)
        # compatible_packges fallback works
        client.run("install pkg/0.1@ -s os=Linux -s build_type=Debug")
        self.assertIn(f"pkg/0.1:{package_id} - Cache", client.out)

        # Windows invalid configuration
        error = client.run("create . pkg/0.1@ -s os=Windows -s build_type=Release",
                           assert_error=True)
        self.assertEqual(error, ERROR_INVALID_CONFIGURATION)
        self.assertIn("pkg/0.1: Invalid: Windows not supported", client.out)

        error = client.run("install pkg/0.1@ -s os=Windows -s build_type=Release",
                           assert_error=True)
        self.assertEqual(error, ERROR_INVALID_CONFIGURATION)
        self.assertIn("pkg/0.1: Invalid: Windows not supported", client.out)

        # Windows missing binary: INVALID
        error = client.run("install pkg/0.1@ -s os=Windows -s build_type=Debug",
                           assert_error=True)
        self.assertEqual(error, ERROR_INVALID_CONFIGURATION)
        self.assertIn("pkg/0.1: Invalid: Windows not supported", client.out)

        error = client.run("create . pkg/0.1@ -s os=Windows -s build_type=Debug",
                           assert_error=True)
        self.assertEqual(error, ERROR_INVALID_CONFIGURATION)
        self.assertIn("pkg/0.1: Invalid: Windows not supported", client.out)

        # info
        client.run("info pkg/0.1@ -s os=Windows")
        self.assertIn("ID: INVALID", client.out)
        client.run("info pkg/0.1@ -s os=Windows -s build_type=Debug")
        self.assertIn("ID: INVALID", client.out)

    @pytest.mark.xfail(reason="The way to check options of transitive deps has changed")
    def test_validate_options(self):
        # The dependency option doesn't affect pkg package_id, so it could find a valid binary
        # in the cache. So ConanErrorConfiguration will solve this issue.
        client = TestClient()
        client.save({"conanfile.py": GenConanfile().with_option("myoption", [1, 2, 3])
                                                   .with_default_option("myoption", 1)})
        client.run("create . dep/0.1@")
        client.run("create . dep/0.1@ -o dep:myoption=2")
        conanfile = textwrap.dedent("""
           from conans import ConanFile
           from conans.errors import ConanErrorConfiguration
           class Pkg(ConanFile):
               requires = "dep/0.1"

               def validate(self):
                   if self.options["dep"].myoption == 2:
                       raise ConanErrorConfiguration("Option 2 of 'dep' not supported")
           """)

        client.save({"conanfile.py": conanfile})
        client.run("create . pkg1/0.1@ -o dep:myoption=1")

        client.save({"conanfile.py": GenConanfile().with_requires("dep/0.1")
                                                   .with_default_option("dep:myoption", 2)})
        client.run("create . pkg2/0.1@")

        client.save({"conanfile.py": GenConanfile().with_requires("pkg1/0.1", "pkg2/0.1")})
        error = client.run("install .", assert_error=True)
        self.assertEqual(error, ERROR_INVALID_CONFIGURATION)
        self.assertIn("pkg1/0.1: ConfigurationError: Option 2 of 'dep' not supported", client.out)

    @pytest.mark.xfail(reason="The way to check versions of transitive deps has changed")
    def test_validate_requires(self):
        client = TestClient()
        client.save({"conanfile.py": GenConanfile()})
        client.run("create . dep/0.1@")
        client.run("create . dep/0.2@")
        conanfile = textwrap.dedent("""
           from conans import ConanFile
           from conans.errors import ConanInvalidConfiguration
           class Pkg(ConanFile):
               requires = "dep/0.1"

               def validate(self):
                   # FIXME: This is a ugly interface DO NOT MAKE IT PUBLIC
                   # if self.info.requires["dep"].full_version ==
                   if self.requires["dep"].ref.version > "0.1":
                       raise ConanInvalidConfiguration("dep> 0.1 is not supported")
           """)

        client.save({"conanfile.py": conanfile})
        client.run("create . pkg1/0.1@")

        client.save({"conanfile.py": GenConanfile().with_requires("pkg1/0.1", "dep/0.2")})
        error = client.run("install .", assert_error=True)
        self.assertEqual(error, ERROR_INVALID_CONFIGURATION)
        self.assertIn("pkg1/0.1: Invalid: dep> 0.1 is not supported", client.out)

    def test_validate_package_id_mode(self):
        client = TestClient()
        save(client.cache.new_config_path, "core.package_id:default_mode=full_package_mode")
        conanfile = textwrap.dedent("""
          from conans import ConanFile
          from conans.errors import ConanInvalidConfiguration
          class Pkg(ConanFile):
              settings = "os"

              def validate(self):
                  if self.settings.os == "Windows":
                      raise ConanInvalidConfiguration("Windows not supported")
              """)
        client.save({"conanfile.py": conanfile})
        client.run("export . dep/0.1@")

        client.save({"conanfile.py": GenConanfile().with_requires("dep/0.1")})
        error = client.run("create . pkg/0.1@ -s os=Windows", assert_error=True)

        self.assertEqual(error, ERROR_INVALID_CONFIGURATION)
        self.assertIn("dep/0.1:INVALID - Invalid", client.out)
        self.assertIn("pkg/0.1:INVALID - Invalid", client.out)
        self.assertIn("ERROR: There are invalid packages (packages that cannot "
                      "exist for this configuration):", client.out)
<<<<<<< HEAD
        self.assertIn("dep/0.1: Invalid: Windows not supported", client.out)
        self.assertIn("pkg/0.1: Invalid: Invalid transitive dependencies", client.out)
=======
        self.assertIn("dep/0.1: Invalid ID: Windows not supported", client.out)
        self.assertIn("pkg/0.1: Invalid ID: Invalid transitive dependencies", client.out)

    def test_validate_export(self):
        # https://github.com/conan-io/conan/issues/9797
        c = TestClient()
        conanfile = textwrap.dedent("""
            from conans import ConanFile
            from conans.errors import ConanInvalidConfiguration

            class TestConan(ConanFile):
                def validate(self):
                    raise ConanInvalidConfiguration("never ever")
            """)
        c.save({"conanfile.py": conanfile})
        c.run("export-pkg . test/1.0@", assert_error=True)
        assert "Invalid ID: never ever" in c.out
>>>>>>> c1680c1f
<|MERGE_RESOLUTION|>--- conflicted
+++ resolved
@@ -7,10 +7,8 @@
 from conans.cli.exit_codes import ERROR_INVALID_CONFIGURATION
 from conans.client.graph.graph import BINARY_INVALID
 from conans.test.assets.genconanfile import GenConanfile
-from conans.test.utils.tools import TestClient
 from conans.util.files import save
 from conans.test.utils.tools import TestClient, NO_SETTINGS_PACKAGE_ID
-
 
 
 class TestValidate(unittest.TestCase):
@@ -282,12 +280,8 @@
         self.assertIn("pkg/0.1:INVALID - Invalid", client.out)
         self.assertIn("ERROR: There are invalid packages (packages that cannot "
                       "exist for this configuration):", client.out)
-<<<<<<< HEAD
         self.assertIn("dep/0.1: Invalid: Windows not supported", client.out)
         self.assertIn("pkg/0.1: Invalid: Invalid transitive dependencies", client.out)
-=======
-        self.assertIn("dep/0.1: Invalid ID: Windows not supported", client.out)
-        self.assertIn("pkg/0.1: Invalid ID: Invalid transitive dependencies", client.out)
 
     def test_validate_export(self):
         # https://github.com/conan-io/conan/issues/9797
@@ -302,5 +296,4 @@
             """)
         c.save({"conanfile.py": conanfile})
         c.run("export-pkg . test/1.0@", assert_error=True)
-        assert "Invalid ID: never ever" in c.out
->>>>>>> c1680c1f
+        assert "Invalid: never ever" in c.out