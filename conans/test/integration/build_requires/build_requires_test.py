import json
import os
import platform
import re
import textwrap

import pytest

from conan.tools.env.environment import environment_wrap_command
from conans.test.utils.tools import TestClient, GenConanfile


@pytest.fixture()
def client():
    openssl = textwrap.dedent(r"""
        import os
        from conan import ConanFile
        from conan.tools.files import save, chdir
        class Pkg(ConanFile):
            settings = "build_type"
            def package(self):
                with chdir(self, self.package_folder):
                    echo = "@echo off\necho MYOPENSSL={}!!".format(self.settings.build_type)
                    save(self, "bin/myopenssl.bat", echo)
                    save(self, "bin/myopenssl.sh", echo)
                    os.chmod("bin/myopenssl.sh", 0o777)
            """)

    cmake = textwrap.dedent(r"""
        import os
        from conan import ConanFile
        from conan.tools.files import save, chdir
        class Pkg(ConanFile):
            type = "application"
            settings = "build_type"
            def requirements(self):
                self.requires("openssl/1.0", run=True)
            def package(self):
                with chdir(self, self.package_folder):
                    echo = "@echo off\necho MYCMAKE={}!!".format(self.settings.build_type)
                    save(self, "mycmake.bat", echo + "\ncall myopenssl.bat")
                    save(self, "mycmake.sh", echo + "\n myopenssl.sh")
                    os.chmod("mycmake.sh", 0o777)

            def package_info(self):
                # Custom buildenv not defined by cpp_info
                self.buildenv_info.prepend_path("PATH", self.package_folder)
                self.buildenv_info.define("MYCMAKEVAR", "MYCMAKEVALUE!!")
            """)

    gtest = textwrap.dedent(r"""
        import os
        from conan import ConanFile
        from conan.tools.files import save, chdir
        class Pkg(ConanFile):
            settings = "build_type"
            def package(self):
                with chdir(self, self.package_folder):
                    echo = "@echo off\necho MYGTEST={}!!".format(self.settings.build_type)
                    save(self, "bin/mygtest.bat", echo)
                    save(self, "bin/mygtest.sh", echo)
                    os.chmod("bin/mygtest.sh", 0o777)

            def package_info(self):
                self.runenv_info.define("MYGTESTVAR",
                                        "MyGTestValue{}".format(self.settings.build_type))
            """)
    client = TestClient()
    client.save({"cmake/conanfile.py": cmake,
                 "gtest/conanfile.py": gtest,
                 "openssl/conanfile.py": openssl})

    client.run("create openssl --name=openssl --version=1.0")
    client.run("create cmake --name=mycmake --version=1.0")
    client.run("create gtest --name=mygtest --version=1.0")

    myrunner_bat = "@echo off\necho MYGTESTVAR=%MYGTESTVAR%!!\n"
    myrunner_sh = "echo MYGTESTVAR=$MYGTESTVAR!!\n"
    client.save({"myrunner.bat": myrunner_bat,
                 "myrunner.sh": myrunner_sh}, clean_first=True)
    os.chmod(os.path.join(client.current_folder, "myrunner.sh"), 0o777)
    return client


def test_conanfile_txt(client):
    # conanfile.txt -(br)-> cmake
    client.save({"conanfile.txt": "[tool_requires]\nmycmake/1.0"}, clean_first=True)
    client.run("install . -s:h build_type=Debug")

    assert "mycmake/1.0" in client.out
    assert "openssl/1.0" in client.out
    ext = "bat" if platform.system() == "Windows" else "sh"  # TODO: Decide on logic .bat vs .sh
    cmd = environment_wrap_command("conanbuild", client.current_folder, "mycmake.{}".format(ext))
    client.run_command(cmd)

    assert "MYCMAKE=Release!!" in client.out
    assert "MYOPENSSL=Release!!" in client.out


def test_complete(client):
    app = textwrap.dedent("""
        import platform
        from conan import ConanFile
        class Pkg(ConanFile):
            requires = "openssl/1.0"
            build_requires = "mycmake/1.0"
            settings = "os"

            def build_requirements(self):
                self.test_requires("mygtest/1.0", run=True)

            def build(self):
                mybuild_cmd = "mycmake.bat" if platform.system() == "Windows" else "mycmake.sh"
                self.run(mybuild_cmd)
                mytest_cmd = "mygtest.bat" if platform.system() == "Windows" else "mygtest.sh"
                self.run(mytest_cmd, env="conanrun")
       """)

    client.save({"conanfile.py": app})
    client.run("install . -s build_type=Debug --build=missing")
    # Run the BUILD environment
    ext = "bat" if platform.system() == "Windows" else "sh"  # TODO: Decide on logic .bat vs .sh
    cmd = environment_wrap_command("conanbuild", client.current_folder,
                                   cmd="mycmake.{}".format(ext))
    client.run_command(cmd)
    assert "MYCMAKE=Release!!" in client.out
    assert "MYOPENSSL=Release!!" in client.out

    # Run the RUN environment
    cmd = environment_wrap_command("conanrun", client.current_folder,
                                   cmd="mygtest.{ext} && .{sep}myrunner.{ext}".format(ext=ext,
                                                                                      sep=os.sep))
    client.run_command(cmd)
    assert "MYGTEST=Debug!!" in client.out
    assert "MYGTESTVAR=MyGTestValueDebug!!" in client.out

    client.run("build . -s:h build_type=Debug")
    assert "MYCMAKE=Release!!" in client.out
    assert "MYOPENSSL=Release!!" in client.out
    assert "MYGTEST=Debug!!" in client.out


def test_dependents_new_buildenv():
    client = TestClient()
    boost = textwrap.dedent("""
        from conan import ConanFile
        class Boost(ConanFile):
            def package_info(self):
                self.buildenv_info.define_path("PATH", "myboostpath")
        """)
    other = textwrap.dedent("""
        from conan import ConanFile
        class Other(ConanFile):
            def requirements(self):
                self.requires("boost/1.0")

            def package_info(self):
                self.buildenv_info.append_path("PATH", "myotherpath")
                self.buildenv_info.prepend_path("PATH", "myotherprepend")
        """)
    consumer = textwrap.dedent("""
       from conan import ConanFile
       from conan.tools.env import VirtualBuildEnv
       import os
       class Lib(ConanFile):
           requires = {}
           def generate(self):
               build_env = VirtualBuildEnv(self).vars()
               with build_env.apply():
                   self.output.info("LIB PATH %s" % os.getenv("PATH"))
       """)
    client.save({"boost/conanfile.py": boost,
                 "other/conanfile.py": other,
                 "consumer/conanfile.py": consumer.format('"boost/1.0", "other/1.0"'),
                 "profile_define": "[buildenv]\nPATH=(path)profilepath",
                 "profile_append": "[buildenv]\nPATH+=(path)profilepath",
                 "profile_prepend": "[buildenv]\nPATH=+(path)profilepath"})
    client.run("create boost --name=boost --version=1.0")
    client.run("create other --name=other --version=1.0")
    client.run("install consumer")
    result = os.pathsep.join(["myotherprepend", "myboostpath", "myotherpath"])
    assert "LIB PATH {}".format(result) in client.out

    # Now test if we declare in different order, still topological order should be respected
    client.save({"consumer/conanfile.py": consumer.format('"other/1.0", "boost/1.0"')})
    client.run("install consumer")
    assert "LIB PATH {}".format(result) in client.out

    client.run("install consumer -pr=profile_define")
    assert "LIB PATH profilepath" in client.out
    client.run("install consumer -pr=profile_append")
    result = os.pathsep.join(["myotherprepend", "myboostpath", "myotherpath", "profilepath"])
    assert "LIB PATH {}".format(result) in client.out
    client.run("install consumer -pr=profile_prepend")
    result = os.pathsep.join(["profilepath", "myotherprepend", "myboostpath", "myotherpath"])
    assert "LIB PATH {}".format(result) in client.out


def test_tool_requires_conanfile_txt():
    client = TestClient()
    client.save({"conanfile.py": GenConanfile()})

    build_req = textwrap.dedent("""
        from conan import ConanFile
        class BuildReqConan(ConanFile):
            pass
        """)

    client.save({"conanfile.py": build_req})
    client.run("export . --name=build_req --version=1.0 --user=test --channel=test")

    consumer = textwrap.dedent("""
                [tool_requires]
                build_req/1.0@test/test
            """)
    client.save({"conanfile.txt": consumer}, clean_first=True)
    client.run("install . --build=missing")
    assert "build_req/1.0@test/test: Created package" in client.out


def test_profile_override_conflict():
    client = TestClient()

    test = textwrap.dedent("""
        from conan import ConanFile
        class Lib(ConanFile):

            def requirements(self):
                self.tool_requires(self.tested_reference_str)

            def test(self):
                pass
        """)
    client.save({"conanfile.py": GenConanfile("protoc"),
                 "test_package/conanfile.py": test,
                 "profile": "[tool_requires]\nprotoc/0.1"})
    client.run("create . --version 0.1 -pr=profile")
    client.run("create . --version 0.2 -pr=profile")
    assert "protoc/0.1: Already installed!" in client.out
    assert "protoc/0.2 (test package)" in client.out
    assert "WARN: The package created was 'protoc/0.1' but the reference being tested " \
           "is 'protoc/0.2'" in client.out


def test_both_context_options_error():
    # https://github.com/conan-io/conan/issues/11385
    c = TestClient()
    pkg = textwrap.dedent("""
        from conan import ConanFile
        class Pkg(ConanFile):
            name = "pkg"
            version = "0.1"
            settings = "arch"
            options = {"neon": [True, "check", False]}
            default_options = {"neon": True}

            def config_options(self):
                if "arm" not in self.settings.arch:
                    del self.options.neon
            """)
    c.save({"pkg/conanfile.py": pkg,
            "consumer/conanfile.py": GenConanfile().with_requires("pkg/0.1")
                                                   .with_build_requires("pkg/0.1")})
    c.run("export pkg")
    c.run("install consumer -s:b arch=x86_64 -s:h arch=armv8 --build=missing")
    # This failed in Conan 1.X, but now it works
    c.assert_listed_binary({"pkg/0.1": ("a0a41a189feabff576a535d071858191b90beceb", "Build")})
    c.assert_listed_binary({"pkg/0.1": ("62e589af96a19807968167026d906e63ed4de1f5", "Build")},
                           build=True)
    assert "Finalizing install" in c.out


def test_conditional_require_context():
    """ test that we can condition on the context to define a dependency
    """
    c = TestClient()
    pkg = textwrap.dedent("""
        from conan import ConanFile
        class Pkg(ConanFile):
           name = "pkg"
           version = "0.1"
           def requirements(self):
               if self.context == "host":
                   self.requires("dep/1.0")
           """)
    c.save({"dep/conanfile.py": GenConanfile("dep", "1.0"),
            "consumer/conanfile.py": pkg})
    c.run("create dep")
    c.run("create consumer")
    c.assert_listed_require({"dep/1.0": "Cache"})
    c.run("create consumer --build-require")
    assert "dep/1.0" not in c.out


class TestBuildTrackHost:

    def test_overriden_host_but_not_build(self):
        """
        Making the ``tool_requires(..., visible=True)`` works, and allows overriding, but
        propagates the build-requirement to protobuf/protoc down the graph, and VirtualBuildEnv
        will put ``protoc`` from it in the PATH. Not a problem in majority of cases, but not the
        cleanest
        """
        c = TestClient()
        pkg = textwrap.dedent("""
            from conan import ConanFile
            class ProtoBuf(ConanFile):
                name = "pkg"
                version = "0.1"
                def requirements(self):
                    self.requires("protobuf/1.0")
                def build_requirements(self):
                    self.tool_requires("protobuf/1.0", visible=True)
            """)
        c.save({"protobuf/conanfile.py": GenConanfile("protobuf"),
                "pkg/conanfile.py": pkg,
                "app/conanfile.py": GenConanfile().with_requires("pkg/0.1")
                                                  .with_requirement("protobuf/1.1", override=True)
                                                  .with_build_requirement("protobuf/1.1",
                                                                          override=True)})
        c.run("create protobuf --version=1.0")
        c.run("create protobuf --version=1.1")
        c.run("create pkg")
        c.run("install app")
        c.assert_listed_require({"protobuf/1.1": "Cache"})
        c.assert_listed_require({"protobuf/1.1": "Cache"}, build=True)

    def test_overriden_host_version(self):
        """
        Make the tool_requires follow the regular require with the expression "<host_version>"
        """
        c = TestClient()
        pkg = textwrap.dedent("""
            from conan import ConanFile
            class ProtoBuf(ConanFile):
                name = "pkg"
                version = "0.1"
                def requirements(self):
                    self.requires("protobuf/1.0")
                def build_requirements(self):
                    self.tool_requires("protobuf/<host_version>")
            """)
        c.save({"protobuf/conanfile.py": GenConanfile("protobuf"),
                "pkg/conanfile.py": pkg,
                "app/conanfile.py": GenConanfile().with_requires("pkg/0.1")
                                                  .with_requirement("protobuf/1.1", override=True)})
        c.run("create protobuf --version=1.0")
        c.run("create protobuf --version=1.1")
        c.run("create pkg")
        c.run("install pkg")  # make sure it doesn't crash
        c.run("install app")
        c.assert_listed_require({"protobuf/1.1": "Cache"})
        c.assert_listed_require({"protobuf/1.1": "Cache"}, build=True)
        # verify locks work
        c.run("lock create app")
        lock = json.loads(c.load("app/conan.lock"))
        build_requires = lock["build_requires"]
        assert len(build_requires) == 1
        assert "protobuf/1.1" in build_requires[0]
        # lock can be used
        c.run("install app --lockfile=app/conan.lock")
        c.assert_listed_require({"protobuf/1.1": "Cache"}, build=True)

    def test_overriden_host_version_version_range(self):
        """
        same as above, but using version ranges instead of overrides
        """
        c = TestClient()
        pkg = textwrap.dedent("""
            from conan import ConanFile
            class ProtoBuf(ConanFile):
                name = "pkg"
                version = "0.1"
                def requirements(self):
                    self.requires("protobuf/[*]")
                def build_requirements(self):
                    self.tool_requires("protobuf/<host_version>")
            """)
        c.save({"protobuf/conanfile.py": GenConanfile("protobuf"),
                "pkg/conanfile.py": pkg,
                "app/conanfile.py": GenConanfile().with_requires("pkg/0.1")})
        c.run("create protobuf --version=1.0")
        c.run("create pkg")
        c.run("install pkg")  # make sure it doesn't crash
        c.run("install app")
        c.assert_listed_require({"protobuf/1.0": "Cache"})
        c.assert_listed_require({"protobuf/1.0": "Cache"}, build=True)

        c.run("create protobuf --version=1.1")
        c.run("install pkg")  # make sure it doesn't crash
        c.run("install app")
        c.assert_listed_require({"protobuf/1.1": "Cache"})
        c.assert_listed_require({"protobuf/1.1": "Cache"}, build=True)
        # verify locks work
        c.run("lock create app")
        lock = json.loads(c.load("app/conan.lock"))
        build_requires = lock["build_requires"]
        assert len(build_requires) == 1
        assert "protobuf/1.1" in build_requires[0]
        # lock can be used
        c.run("install app --lockfile=app/conan.lock")
        c.assert_listed_require({"protobuf/1.1": "Cache"}, build=True)

    def test_track_host_error_nothost(self):
        """
        if no host requirement is defined, it will be an error
        """
        c = TestClient()
<<<<<<< HEAD
        pkg = textwrap.dedent("""
            from conan import ConanFile
            class ProtoBuf(ConanFile):
                name = "protobuf"
                def build_requirements(self):
                    self.tool_requires("protobuf/<host_version>")
            """)

        c.save({"pkg/conanfile.py": pkg})
        c.run("install pkg", assert_error=True)
        assert "ERROR: protobuf/None require 'protobuf/<host_version>': " \
               "didn't find a matching host dependency" in c.out

    def test_track_host_errors_trait(self):
        """
        It is not possible to make host_version visible too
        """
        c = TestClient()
        pkg = textwrap.dedent("""
            from conan import ConanFile
            class ProtoBuf(ConanFile):
                name = "protobuf"
                def requirements(self):
                   self.tool_requires("other/<host_version>", visible=True)
            """)
        c.save({"pkg/conanfile.py": pkg})
        c.run("install pkg", assert_error=True)
        assert "ERROR: protobuf/None require 'other/<host_version>': 'host_version' " \
               "can only be used for non-visible tool_requires" in c.out
=======
        c.save({"conanfile.py":
                GenConanfile("pkg").with_build_requirement("protobuf/<host_version>")})
        c.run(f"install . {build_profile}", assert_error=True)
        assert "pkg/None require 'protobuf/<host_version>': didn't find a matching host dependency" in c.out
>>>>>>> 2985accf

    def test_track_host_error_wrong_context(self):
        """
        it can only be used by tool_requires, not regular requires
        """
        c = TestClient()
        c.save({"conanfile.py": GenConanfile("pkg").with_requirement("protobuf/<host_version>")})
        c.run(f"install .", assert_error=True)
        assert " 'host_version' can only be used for non-visible tool_requires" in c.out

    def test_host_version_test_package(self):
        """
        https://github.com/conan-io/conan/issues/14704
        """
        c = TestClient()
        pkg = textwrap.dedent("""
                from conan import ConanFile
                class ProtoBuf(ConanFile):
                    name = "pkg"
                    version = "0.1"
                    def requirements(self):
                        self.requires("protobuf/[>=1.0]")
                    def build_requirements(self):
                        self.tool_requires("protobuf/<host_version>")
                """)
        # regular requires test_package
        c.save({"protobuf/conanfile.py": GenConanfile("protobuf"),
                "pkg/conanfile.py": pkg,
                "pkg/test_package/conanfile.py": GenConanfile().with_test("pass")})
        c.run("create protobuf --version=1.0")
        c.run(f"create pkg")
        # works without problem

        test = textwrap.dedent("""
                from conan import ConanFile
                class Test(ConanFile):
                    test_type = "explicit"

                    def build_requirements(self):
                        self.tool_requires(self.tested_reference_str)
                    def test(self):
                        pass
                """)
        c.save({"pkg/test_package/conanfile.py": test})
        c.run("create protobuf --version=1.0")
        # This used to fail
<<<<<<< HEAD
        c.run(f"create pkg")
        c.assert_listed_binary({"protobuf/1.0": ("da39a3ee5e6b4b0d3255bfef95601890afd80709",
                                                 "Cache")})
        c.assert_listed_binary({"protobuf/1.0": ("da39a3ee5e6b4b0d3255bfef95601890afd80709",
                                                 "Cache")}, build=True)

    def test_overriden_host_version_transitive_deps(self):
        """
        Make the tool_requires follow the regular require with the expression "<host_version>" for a transitive_deps
        """
        c = TestClient()
        c.save({"protobuf/conanfile.py": GenConanfile("protobuf"),
                "pkg/conanfile.py": GenConanfile("pkg", "0.1").with_requirement("protobuf/[>=1.0]"),
                "app/conanfile.py": GenConanfile().with_requires("pkg/0.1").with_tool_requirement("protobuf/<host_version>")})
        c.run("create protobuf --version=1.0")
        c.run("create protobuf --version=1.1")
        c.run("create pkg")
        c.run("install pkg")  # make sure it doesn't crash
        c.run("install app")
        c.assert_listed_require({"protobuf/1.1": "Cache"})
        c.assert_listed_require({"protobuf/1.1": "Cache"}, build=True)
        # verify locks work
        c.run("lock create app")
        lock = json.loads(c.load("app/conan.lock"))
        build_requires = lock["build_requires"]
        assert len(build_requires) == 1
        assert "protobuf/1.1" in build_requires[0]
        # lock can be used
        c.run("install app --lockfile=app/conan.lock")
        c.assert_listed_require({"protobuf/1.1": "Cache"}, build=True)

    @pytest.mark.parametrize("host_version, assert_error, assert_msg", [
        ("libgettext>", False, "gettext/0.2#d9f9eaeac9b6e403b271f04e04149df2"),
        # Error cases, just checking that we fail gracefully - no tracebacks
        ("libgettext", True, "Package 'gettext/<host_version:libgettext' not resolved"),
        (":>", True, "app/1.0 require ':/1.0': didn't find a matching host dependency"),
        (">", True, "app/1.0 require '/1.0': didn't find a matching host dependency"),
        (":", True, " Package 'gettext/<host_version::' not resolved"),
        ("", True, "Package 'gettext/<host_version:' not resolved: No remote defined")
    ])
    def test_host_version_different_ref(self, host_version, assert_error, assert_msg):
        tc = TestClient(light=True)
        tc.save({"gettext/conanfile.py": GenConanfile("gettext"),
                 "libgettext/conanfile.py": GenConanfile("libgettext"),
                 "app/conanfile.py": GenConanfile("app", "1.0").with_requires("libgettext/[>0.1]")
                                                   .with_tool_requirement(f"gettext/<host_version:{host_version}")})
        tc.run("create libgettext --version=0.2")
        tc.run("create gettext --version=0.1 --build-require")
        tc.run("create gettext --version=0.2 --build-require")

        tc.run("create app", assert_error=assert_error)
        assert assert_msg in tc.out


def test_build_missing_build_requires():
    c = TestClient()
    c.save({"tooldep/conanfile.py": GenConanfile("tooldep", "0.1"),
            "tool/conanfile.py": GenConanfile("tool", "0.1").with_tool_requires("tooldep/0.1"),
            "pkg/conanfile.py": GenConanfile("pkg", "0.1").with_tool_requires("tool/0.1"),
            "app/conanfile.py": GenConanfile().with_requires("pkg/0.1")})
    c.run("create tooldep")
    c.run("create tool")
    c.run("create pkg")
    c.run("remove tool*:* -c")
    c.run("install app")
    assert "- Build" not in c.out
    assert re.search(r"Skipped binaries(\s*)tool/0.1, tooldep/0.1", c.out)
    c.run("install app --build=missing")
    assert "- Build" not in c.out
    assert re.search(r"Skipped binaries(\s*)tool/0.1, tooldep/0.1", c.out)
=======
        c.run(f"create pkg {build_profile}")
        assert "protobuf/1.0 from local cache - Cache" in c.out

    @pytest.mark.parametrize("host_version, assert_error, assert_msg", [
        ("libgettext>", False, "gettext/0.2:5ab84d6acfe1f23c4fae0ab88f26e3a396351ac9 - Cache"),
        # Error cases, just checking that we fail gracefully - no tracebacks
        ("foo>", True, "app/1.0 require 'foo/<host_version:foo>': didn't find a matching host dependency"),
        ("libgettext", True, "Package gettext has an invalid version number: '<host_version:libgettext'"),
        (":>", True, "app/1.0 require ':/<host_version::>': didn't find a matching host dependency"),
        (">", True, "app/1.0 require '/<host_version:>': didn't find a matching host dependency"),
        (":", True, " Package gettext has an invalid version number: '<host_version::'"),
        ("", True, " Package gettext has an invalid version number: '<host_version:'")
    ])
    def test_host_version_different_ref(self, host_version, assert_error, assert_msg):
        tc = TestClient()
        tc.save({"gettext/conanfile.py": GenConanfile("gettext"),
                 "libgettext/conanfile.py": GenConanfile("libgettext"),
                 "app/conanfile.py": GenConanfile("app", "1.0").with_requires("libgettext/[>0.1]")
                .with_build_requires(f"gettext/<host_version:{host_version}")})
        tc.run("create libgettext libgettext/0.2@")
        tc.run("create gettext gettext/0.1@ --build-require")
        tc.run("create gettext gettext/0.2@ --build-require")

        tc.run("create app app/1.0@", assert_error=assert_error)
        assert assert_msg in tc.out

    @pytest.mark.parametrize("requires_tag,tool_requires_tag,fails", [
        ("user/channel", "user/channel", False),
        ("", "user/channel", True),
        ("auser/achannel", "anotheruser/anotherchannel", True),
    ])
    def test_overriden_host_version_user_channel(self, requires_tag, tool_requires_tag, fails):
        """
        Make the tool_requires follow the regular require with the expression "<host_version>"
        """
        c = TestClient()
        pkg = textwrap.dedent(f"""
                from conan import ConanFile
                class ProtoBuf(ConanFile):
                    name = "pkg"
                    version = "0.1"
                    def requirements(self):
                        self.requires("protobuf/1.0@{requires_tag}")
                    def build_requirements(self):
                        self.tool_requires("protobuf/<host_version>@{tool_requires_tag}")
                """)
        c.save({"protobuf/conanfile.py": GenConanfile("protobuf"),
                "pkg/conanfile.py": pkg})
        c.run(f"create protobuf 1.0@{requires_tag}")

        c.run("create pkg", assert_error=fails)
        if fails:
            assert "pkg/0.1 require 'protobuf/<host_version>': didn't find a matching host dependency" in c.out
        else:
            assert "Package '08f50edefe03c3273e386557efc23dc41a9f600b' created" in c.out
>>>>>>> 2985accf
<|MERGE_RESOLUTION|>--- conflicted
+++ resolved
@@ -406,18 +406,9 @@
         if no host requirement is defined, it will be an error
         """
         c = TestClient()
-<<<<<<< HEAD
-        pkg = textwrap.dedent("""
-            from conan import ConanFile
-            class ProtoBuf(ConanFile):
-                name = "protobuf"
-                def build_requirements(self):
-                    self.tool_requires("protobuf/<host_version>")
-            """)
-
-        c.save({"pkg/conanfile.py": pkg})
-        c.run("install pkg", assert_error=True)
-        assert "ERROR: protobuf/None require 'protobuf/<host_version>': " \
+        c.save({"conanfile.py": GenConanfile().with_build_requirement("protobuf/<host_version>")})
+        c.run("install .", assert_error=True)
+        assert "ERROR:  require 'protobuf/<host_version>': " \
                "didn't find a matching host dependency" in c.out
 
     def test_track_host_errors_trait(self):
@@ -436,12 +427,6 @@
         c.run("install pkg", assert_error=True)
         assert "ERROR: protobuf/None require 'other/<host_version>': 'host_version' " \
                "can only be used for non-visible tool_requires" in c.out
-=======
-        c.save({"conanfile.py":
-                GenConanfile("pkg").with_build_requirement("protobuf/<host_version>")})
-        c.run(f"install . {build_profile}", assert_error=True)
-        assert "pkg/None require 'protobuf/<host_version>': didn't find a matching host dependency" in c.out
->>>>>>> 2985accf
 
     def test_track_host_error_wrong_context(self):
         """
@@ -488,7 +473,6 @@
         c.save({"pkg/test_package/conanfile.py": test})
         c.run("create protobuf --version=1.0")
         # This used to fail
-<<<<<<< HEAD
         c.run(f"create pkg")
         c.assert_listed_binary({"protobuf/1.0": ("da39a3ee5e6b4b0d3255bfef95601890afd80709",
                                                  "Cache")})
@@ -497,12 +481,14 @@
 
     def test_overriden_host_version_transitive_deps(self):
         """
-        Make the tool_requires follow the regular require with the expression "<host_version>" for a transitive_deps
+        Make the tool_requires follow the regular require with the expression "<host_version>"
+        for a transitive_deps
         """
         c = TestClient()
         c.save({"protobuf/conanfile.py": GenConanfile("protobuf"),
                 "pkg/conanfile.py": GenConanfile("pkg", "0.1").with_requirement("protobuf/[>=1.0]"),
-                "app/conanfile.py": GenConanfile().with_requires("pkg/0.1").with_tool_requirement("protobuf/<host_version>")})
+                "app/conanfile.py": GenConanfile().with_requires("pkg/0.1")
+                                                  .with_tool_requirement("protobuf/<host_version>")})
         c.run("create protobuf --version=1.0")
         c.run("create protobuf --version=1.1")
         c.run("create pkg")
@@ -524,8 +510,8 @@
         ("libgettext>", False, "gettext/0.2#d9f9eaeac9b6e403b271f04e04149df2"),
         # Error cases, just checking that we fail gracefully - no tracebacks
         ("libgettext", True, "Package 'gettext/<host_version:libgettext' not resolved"),
-        (":>", True, "app/1.0 require ':/1.0': didn't find a matching host dependency"),
-        (">", True, "app/1.0 require '/1.0': didn't find a matching host dependency"),
+        (":>", True, "app/1.0 require ':/<host_version::>': didn't find a matching host dependency"),
+        (">", True, "app/1.0 require '/<host_version:>': didn't find a matching host dependency"),
         (":", True, " Package 'gettext/<host_version::' not resolved"),
         ("", True, "Package 'gettext/<host_version:' not resolved: No remote defined")
     ])
@@ -541,6 +527,42 @@
 
         tc.run("create app", assert_error=assert_error)
         assert assert_msg in tc.out
+
+    @pytest.mark.parametrize("requires_tag,tool_requires_tag,fails", [
+        ("user/channel", "user/channel", False),
+        ("", "user/channel", True),
+        ("auser/achannel", "anotheruser/anotherchannel", True),
+    ])
+    def test_overriden_host_version_user_channel(self, requires_tag, tool_requires_tag, fails):
+        """
+        Make the tool_requires follow the regular require with the expression "<host_version>"
+        """
+        c = TestClient()
+        pkg = textwrap.dedent(f"""
+            from conan import ConanFile
+            class ProtoBuf(ConanFile):
+                name = "pkg"
+                version = "0.1"
+                def requirements(self):
+                    self.requires("protobuf/1.0@{requires_tag}")
+                def build_requirements(self):
+                    self.tool_requires("protobuf/<host_version>@{tool_requires_tag}")
+            """)
+        c.save({"protobuf/conanfile.py": GenConanfile("protobuf"),
+                "pkg/conanfile.py": pkg})
+        if "/" in requires_tag:
+            user, channel = requires_tag.split("/", 1)
+            user_channel = f"--user={user} --channel={channel}"
+        else:
+            user_channel = ""
+        c.run(f"create protobuf --version=1.0 {user_channel}")
+
+        c.run("create pkg", assert_error=fails)
+        if fails:
+            assert f"pkg/0.1 require 'protobuf/<host_version>@{tool_requires_tag}': didn't find a " \
+                   "matching host dependency" in c.out
+        else:
+            assert "pkg/0.1: Package '39f6a091994d2d080081ea888d75ef65c1d04c8d' created" in c.out
 
 
 def test_build_missing_build_requires():
@@ -558,61 +580,4 @@
     assert re.search(r"Skipped binaries(\s*)tool/0.1, tooldep/0.1", c.out)
     c.run("install app --build=missing")
     assert "- Build" not in c.out
-    assert re.search(r"Skipped binaries(\s*)tool/0.1, tooldep/0.1", c.out)
-=======
-        c.run(f"create pkg {build_profile}")
-        assert "protobuf/1.0 from local cache - Cache" in c.out
-
-    @pytest.mark.parametrize("host_version, assert_error, assert_msg", [
-        ("libgettext>", False, "gettext/0.2:5ab84d6acfe1f23c4fae0ab88f26e3a396351ac9 - Cache"),
-        # Error cases, just checking that we fail gracefully - no tracebacks
-        ("foo>", True, "app/1.0 require 'foo/<host_version:foo>': didn't find a matching host dependency"),
-        ("libgettext", True, "Package gettext has an invalid version number: '<host_version:libgettext'"),
-        (":>", True, "app/1.0 require ':/<host_version::>': didn't find a matching host dependency"),
-        (">", True, "app/1.0 require '/<host_version:>': didn't find a matching host dependency"),
-        (":", True, " Package gettext has an invalid version number: '<host_version::'"),
-        ("", True, " Package gettext has an invalid version number: '<host_version:'")
-    ])
-    def test_host_version_different_ref(self, host_version, assert_error, assert_msg):
-        tc = TestClient()
-        tc.save({"gettext/conanfile.py": GenConanfile("gettext"),
-                 "libgettext/conanfile.py": GenConanfile("libgettext"),
-                 "app/conanfile.py": GenConanfile("app", "1.0").with_requires("libgettext/[>0.1]")
-                .with_build_requires(f"gettext/<host_version:{host_version}")})
-        tc.run("create libgettext libgettext/0.2@")
-        tc.run("create gettext gettext/0.1@ --build-require")
-        tc.run("create gettext gettext/0.2@ --build-require")
-
-        tc.run("create app app/1.0@", assert_error=assert_error)
-        assert assert_msg in tc.out
-
-    @pytest.mark.parametrize("requires_tag,tool_requires_tag,fails", [
-        ("user/channel", "user/channel", False),
-        ("", "user/channel", True),
-        ("auser/achannel", "anotheruser/anotherchannel", True),
-    ])
-    def test_overriden_host_version_user_channel(self, requires_tag, tool_requires_tag, fails):
-        """
-        Make the tool_requires follow the regular require with the expression "<host_version>"
-        """
-        c = TestClient()
-        pkg = textwrap.dedent(f"""
-                from conan import ConanFile
-                class ProtoBuf(ConanFile):
-                    name = "pkg"
-                    version = "0.1"
-                    def requirements(self):
-                        self.requires("protobuf/1.0@{requires_tag}")
-                    def build_requirements(self):
-                        self.tool_requires("protobuf/<host_version>@{tool_requires_tag}")
-                """)
-        c.save({"protobuf/conanfile.py": GenConanfile("protobuf"),
-                "pkg/conanfile.py": pkg})
-        c.run(f"create protobuf 1.0@{requires_tag}")
-
-        c.run("create pkg", assert_error=fails)
-        if fails:
-            assert "pkg/0.1 require 'protobuf/<host_version>': didn't find a matching host dependency" in c.out
-        else:
-            assert "Package '08f50edefe03c3273e386557efc23dc41a9f600b' created" in c.out
->>>>>>> 2985accf
+    assert re.search(r"Skipped binaries(\s*)tool/0.1, tooldep/0.1", c.out)