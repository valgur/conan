--- conflicted
+++ resolved
@@ -113,13 +113,7 @@
                    "-s compiler.libcxx=libstdc++11")
         self.assertIn("ERROR: BUILD 'settings.compiler.libcxx' doesn't exist for 'gcc'",
                       client.out)
-<<<<<<< HEAD
         self.assertNotIn("LIBCXX", client.out)
-=======
-        self.assertNotIn("LIBCXX", client.out)
-        client.run("package .")
-        self.assertIn("ERROR: PACKAGE 'settings.compiler.libcxx' doesn't exist for 'gcc'",
-                      client.out)
 
 
 def test_settings_and_options_rm_safe():
@@ -129,7 +123,7 @@
     class Pkg(ConanFile):
         settings = "os", "build_type", "compiler"
         options = {"opt1": [True, False], "opt2": [True, False]}
-        default_options = "opt1=True", "opt2=False"
+        default_options = {"opt1": "True", "opt2": "False"}
 
         def configure(self):
             # setting
@@ -150,15 +144,15 @@
             try:
                 self.settings.build_type
             except Exception as exc:
-                self.output.warn(str(exc))
+                self.output.warning(str(exc))
             try:
                 self.settings.compiler.version
             except Exception as exc:
-                self.output.warn(str(exc))
+                self.output.warning(str(exc))
             try:
                 self.options.opt2
             except Exception as exc:
-                self.output.warn(str(exc))
+                self.output.warning(str(exc))
             assert "opt2" not in self.options
     """)
     client.save({"conanfile.py": conanfile})
@@ -173,5 +167,4 @@
     assert "'settings.compiler.version' doesn't exist" in client.out
     assert "'settings.compiler' possible configurations are [" in client.out
     assert "option 'opt2' doesn't exist" in client.out
-    assert "Possible options are ['opt1']" in client.out
->>>>>>> c5516cf4
+    assert "Possible options are ['opt1']" in client.out