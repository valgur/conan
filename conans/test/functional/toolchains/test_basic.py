--- conflicted
+++ resolved
@@ -104,16 +104,10 @@
             """)
         client = TestClient()
         client.save({"conanfile.py": conanfile})
-<<<<<<< HEAD
-        client.run("build .", assert_error=True) # No CMakeLists.txt
-        self.assertIn('-DCMAKE_TOOLCHAIN_FILE="conan_toolchain.cmake"',  client.out)
-=======
-        client.run("install .")
         client.run("build .", assert_error=True)  # No CMakeLists.txt
         toolchain_path = os.path.join(client.current_folder,
                                       "conan_toolchain.cmake").replace("\\", "/")
         self.assertIn('-DCMAKE_TOOLCHAIN_FILE="{}"'.format(toolchain_path),  client.out)
->>>>>>> fd6a3bcc
         self.assertIn("ERROR: conanfile.py: Error in build() method", client.out)
 
     def test_old_toolchain(self):
