--- conflicted
+++ resolved
@@ -50,28 +50,17 @@
 """)
 
 
-<<<<<<< HEAD
 @pytest.mark.tool("meson")
 @pytest.mark.skipif(sys.version_info.major == 2, reason="Meson not supported in Py2")
 @pytest.mark.skipif(platform.system() != "Darwin", reason="requires Xcode")
 @pytest.mark.parametrize("arch, os_, os_version, os_sdk", [
-=======
-@pytest.mark.parametrize("arch, os_, os_version, sdk", [
->>>>>>> 2cb332e9
     ('armv8', 'iOS', '10.0', 'iphoneos'),
     ('armv7', 'iOS', '10.0', 'iphoneos'),
     ('x86', 'iOS', '10.0', 'iphonesimulator'),
     ('x86_64', 'iOS', '10.0', 'iphonesimulator'),
     ('armv8', 'Macos', None, None)  # MacOS M1
 ])
-<<<<<<< HEAD
 def test_apple_meson_toolchain_cross_compiling(arch, os_, os_version, os_sdk):
-=======
-@pytest.mark.tool_meson
-@pytest.mark.skipif(sys.version_info.major == 2, reason="Meson not supported in Py2")
-@pytest.mark.skipif(platform.system() != "Darwin", reason="requires Xcode")
-def test_apple_meson_toolchain_cross_compiling(arch, os_, os_version, sdk):
->>>>>>> 2cb332e9
     profile = textwrap.dedent("""
     include(default)
 
@@ -161,126 +150,6 @@
     assert "main _MSVC_LANG2014" in client.out
 
 
-<<<<<<< HEAD
-@pytest.mark.tool("meson")
-class AndroidMesonToolchainCrossTestCase(unittest.TestCase):
-
-    def setUp(self):
-        if not self._ndk:
-            raise unittest.SkipTest("requires Android NDK")
-
-    @property
-    def _ndk(self):
-        return os.getenv("ANDROID_NDK")
-
-    @property
-    def _ndk_bin(self):
-        host = "%s-x86_64" % platform.system().lower()
-        return os.path.join(self._ndk, "toolchains", "llvm", "prebuilt", host, "bin")
-
-    @property
-    def _api_level(self):
-        return "21"
-
-    def settings(self):
-        return [("os", "Android"),
-                ("os.api_level", self._api_level),
-                ("arch", self.arch),
-                ("compiler", "clang"),
-                ("compiler.version", "9"),
-                ("compiler.libcxx", "c++_shared")]
-
-    @property
-    def _target(self):
-        return {'armv7': 'armv7a-linux-androideabi%s',
-                'armv8': 'aarch64-linux-android%s',
-                'x86': 'i686-linux-android%s',
-                'x86_64': 'x86_64-linux-android%s'}.get(self.arch) % self._api_level
-
-    @property
-    def _prefix(self):
-        return {'armv7': 'arm-linux-androideabi',
-                'armv8': 'aarch64-linux-android',
-                'x86': 'i686-linux-android',
-                'x86_64': 'x86_64-linux-android'}.get(self.arch)
-
-    def _tool(self, name):
-        return os.path.join(self._ndk_bin, "%s-%s" % (self._prefix, name))
-
-    def env(self):
-        cc = os.path.join(self._ndk_bin, "clang")
-        cxx = os.path.join(self._ndk_bin, "clang++")
-        ar = self._tool('ar')
-        cflags = '--target=%s' % self._target
-        cxxflags = '--target=%s' % self._target
-        ldflags = '--target=%s' % self._target
-
-        return {'CC': cc,
-                'CXX': cxx,
-                'AR': ar,
-                'CFLAGS': cflags,
-                'CXXFLAGS': cxxflags,
-                'LDFLAGS': ldflags}
-
-    def profile(self):
-        template = textwrap.dedent("""
-            include(default)
-            [settings]
-            {settings}
-            [env]
-            {env}
-            """)
-        settings = '\n'.join(["%s = %s" % (s[0], s[1]) for s in self.settings()])
-        env = '\n'.join(["%s = %s" % (k, v) for k, v in self.env().items()])
-        return template.format(settings=settings, env=env)
-
-    @parameterized.expand([('armv8', 'aarch64', 'ELF64', 'AArch64'),
-                           ('armv7', 'arm', 'ELF32', 'ARM'),
-                           ('x86', 'i386', 'ELF32', 'Intel 80386'),
-                           ('x86_64', 'i386:x86-64', 'ELF64', 'Advanced Micro Devices X86-64')
-                           ])
-    def test_android_meson_toolchain_cross_compiling(self, arch, expected_arch,
-                                                     expected_class, expected_machine):
-        self.arch = arch
-
-        hello_h = gen_function_h(name="hello")
-        hello_cpp = gen_function_cpp(name="hello", preprocessor=["STRING_DEFINITION"])
-        app = gen_function_cpp(name="main", includes=["hello"], calls=["hello"])
-
-        self.t = TestClient()
-
-        self.t.save({"conanfile.py": _conanfile_py,
-                     "meson.build": _meson_build,
-                     "meson_options.txt": _meson_options_txt,
-                     "hello.h": hello_h,
-                     "hello.cpp": hello_cpp,
-                     "main.cpp": app,
-                     "profile_host": self.profile()})
-
-        self.t.run("install . --profile:build=default --profile:host=profile_host")
-
-        self.t.run("build .")
-
-        libhello = os.path.join(self.t.current_folder, "build", "libhello.a")
-        self.assertTrue(os.path.isfile(libhello))
-        demo = os.path.join(self.t.current_folder, "build", "demo")
-        self.assertTrue(os.path.isfile(demo))
-
-        readelf = self._tool('readelf')
-        objdump = self._tool('objdump')
-
-        self.t.run_command('"%s" -f "%s"' % (objdump, libhello))
-        self.assertIn("architecture: %s" % expected_arch, self.t.out)
-
-        self.t.run_command('"%s" -h "%s"' % (readelf, demo))
-        self.assertIn("Class:                             %s" % expected_class, self.t.out)
-        self.assertIn("OS/ABI:                            UNIX - System V", self.t.out)
-        self.assertIn("Machine:                           %s" % expected_machine, self.t.out)
-
-        content = self.t.load(os.path.join("build", "gen_folder", "conan_meson_cross.ini"))
-        self.assertIn("[project options]", content)
-        self.assertIn("needs_exe_wrapper = true")
-=======
 @pytest.mark.parametrize("arch, expected_arch", [('armv8', 'aarch64'),
                                                  ('armv7', 'arm'),
                                                  ('x86', 'i386'),
@@ -333,5 +202,4 @@
     # Check binaries architecture
     if platform.system() == "Darwin":
         client.run_command('objdump -f "%s"' % libhello)
-        assert "architecture: %s" % expected_arch in client.out
->>>>>>> 2cb332e9
+        assert "architecture: %s" % expected_arch in client.out