import platform
import textwrap

import pytest

from conans.client.tools import XCRun, to_apple_arch
from conans.client.tools.env import environment_append
from conans.model.ref import ConanFileReference
from conans.test.assets.sources import gen_function_cpp
from conans.test.utils.tools import TestClient


@pytest.fixture
def client():
    lib_ref = ConanFileReference.loads("foolib/1.0")
    lib_conanfile = textwrap.dedent("""
        from conans import ConanFile

        class FooLib(ConanFile):
            def package_info(self):
                self.cpp_info.frameworks.extend(['Foundation', 'CoreServices', 'CoreFoundation'])
    """)

    t = TestClient()
    t.save({'conanfile.py': lib_conanfile})
    t.run("create . {}@".format(lib_ref))
    return t


app_conanfile = textwrap.dedent("""
    from conans import ConanFile, CMake

    class App(ConanFile):
        requires = "foolib/1.0"
        generators = "CMakeDeps", "CMakeToolchain"
        settings = "build_type",  # cmake_multi doesn't work without build_type

        def build(self):
            cmake = CMake(self)
            cmake.configure()
""")

@pytest.mark.skipif(platform.system() != "Darwin", reason="Only OSX")
@pytest.mark.tool_cmake(version="3.19")
def test_apple_framework_xcode(client):
    app_cmakelists = textwrap.dedent("""
        cmake_minimum_required(VERSION 3.15)
        project(Testing CXX)
        find_package(foolib REQUIRED)
        message(">>> foolib_FRAMEWORKS_FOUND_DEBUG: ${foolib_FRAMEWORKS_FOUND_DEBUG}")
        message(">>> foolib_FRAMEWORKS_FOUND_RELEASE: ${foolib_FRAMEWORKS_FOUND_RELEASE}")
    """)

    client.save({'conanfile.py': app_conanfile,
                 'CMakeLists.txt': app_cmakelists})
    with environment_append({"CONAN_CMAKE_GENERATOR": "Xcode"}):
        client.run("install . -s build_type=Release")
        client.run("install . -s build_type=Debug")
        client.run("build .")
        assert "/System/Library/Frameworks/Foundation.framework;" in client.out
        assert "/System/Library/Frameworks/CoreServices.framework;" in client.out
        assert "/System/Library/Frameworks/CoreFoundation.framework" in client.out


conanfile = textwrap.dedent("""
            from conans import ConanFile
            from conans import tools
            from conan.tools.cmake import CMake, CMakeToolchain

            class AppleframeworkConan(ConanFile):
                settings = "os", "compiler", "build_type", "arch"
                generators = "CMakeDeps", "CMakeToolchain"
                exports_sources = "src/*"
                name = "mylibrary"
                version = "1.0"

                def build(self):
                    cmake = CMake(self)
                    cmake.configure(source_folder="src")
                    cmake.build()
                    cmake.install()
                    self.run("otool -L '%s/hello.framework/hello'" % self.build_folder)
                    self.run("otool -L '%s/hello.framework/hello'" % self.package_folder)

                def package_info(self):
                    self.cpp_info.frameworkdirs.append(self.package_folder)
                    self.cpp_info.frameworks.append("hello")
                    self.cpp_info.includedirs = []
            """)
cmake = textwrap.dedent("""
            cmake_minimum_required(VERSION 3.15)
            project(MyHello CXX)

            # set @rpaths for libraries to link against
            SET(CMAKE_SKIP_RPATH FALSE)
            #SET(CMAKE_SKIP_BUILD_RPATH  FALSE)
            #SET(CMAKE_INSTALL_RPATH "@rpath/")
            #SET(CMAKE_INSTALL_RPATH_USE_LINK_PATH TRUE)

            add_library(hello SHARED hello.cpp hello.h)
            set_target_properties(hello PROPERTIES
              FRAMEWORK TRUE
              FRAMEWORK_VERSION A
              MACOSX_FRAMEWORK_IDENTIFIER com.cmake.hello
              MACOSX_FRAMEWORK_INFO_PLIST src/Info.plist
              # "current version" in semantic format in Mach-O binary file
              VERSION 1.6.0
              # "compatibility version" in semantic format in Mach-O binary file
              SOVERSION 1.6.0
              PUBLIC_HEADER hello.h
              INSTALL_NAME_DIR "@rpath"
              MACOSX_RPATH TRUE
            )
            install(TARGETS hello DESTINATION ".")
        """)
hello_h = textwrap.dedent("""
            #pragma once

            #ifdef WIN32
              #define HELLO_EXPORT __declspec(dllexport)
            #else
              #define HELLO_EXPORT __attribute__((visibility("default")))
            #endif

            #ifdef __cplusplus
            extern "C" {
            #endif
            class HELLO_EXPORT Hello
            {
                public:
                    static void hello();
            };
            #ifdef __cplusplus
            }
            #endif
        """)
hello_cpp = textwrap.dedent("""
            #include <iostream>
            #include "hello.h"

            void Hello::hello(){
                #ifdef NDEBUG
                std::cout << "Hello World Release!" <<std::endl;
                #else
                std::cout << "Hello World Debug!" <<std::endl;
                #endif
            }
        """)
infoplist = textwrap.dedent("""
            <?xml version="1.0" encoding="UTF-8"?>
            <!DOCTYPE plist PUBLIC "-//Apple//DTD PLIST 1.0//EN"
                     "http://www.apple.com/DTDs/PropertyList-1.0.dtd">
            <plist version="1.0">
            <dict>
                <key>CFBundleDisplayName</key>
                <string>hello</string>
                <key>CFBundleExecutable</key>
                <string>hello</string>
                <key>CFBundleIdentifier</key>
                <string>com.test.hello</string>
                <key>CFBundleInfoDictionaryVersion</key>
                <string>6.0</string>
                <key>CFBundleName</key>
                <string>hello</string>
                <key>CFBundlePackageType</key>
                <string>FMWK</string>
                <key>CFBundleShortVersionString</key>
                <string>1.6.0</string>
                <key>CFBundleVersion</key>
                <string>1.6.0</string>
                <key>Flavor_ID</key>
                <string>0</string>
                <key>NSAppTransportSecurity</key>
                <dict>
                    <key>NSAllowsArbitraryLoads</key>
                    <true/>
                </dict>
                <key>NSPrincipalClass</key>
                <string></string>
            </dict>
            </plist>
        """)
timer_cpp = textwrap.dedent("""
    #include <hello/hello.h>
    int main(){
        Hello::hello();
    }
    """)

@pytest.mark.skipif(platform.system() != "Darwin", reason="Only OSX")
@pytest.mark.parametrize("settings",
                         [('',),
                          ('-s os=iOS -s os.version=10.0 -s arch=armv8',),
                          ("-s os=tvOS -s os.version=11.0 -s arch=armv8",)])
def test_apple_own_framework_cross_build(settings):
    client = TestClient()

    # FIXME: The crossbuild for iOS etc is failing with find_package because cmake ignore the
    #        cmake_prefix_path to point only to the Frameworks of the system. The only fix found
    #        would require to introduce something like "set (mylibrary_DIR "${CMAKE_BINARY_DIR}")"
    #        at the toolchain (but it would require the toolchain to know about the deps)
    #        https://stackoverflow.com/questions/65494246/cmakes-find-package-ignores-the-paths-option-when-building-for-ios#
    test_cmake = textwrap.dedent("""
        cmake_minimum_required(VERSION 3.15)
        project(Testing CXX)
        # set(CMAKE_FIND_DEBUG_MODE TRUE)

        set (mylibrary_DIR "${CMAKE_BINARY_DIR}")
        find_package(mylibrary REQUIRED)

        add_executable(timer timer.cpp)
        target_link_libraries(timer mylibrary::mylibrary)
    """)

    test_conanfile = textwrap.dedent("""
        from conans import ConanFile, tools
        from conan.tools.cmake import CMake, CMakeToolchain

        class TestPkg(ConanFile):
            generators = "CMakeDeps", "CMakeToolchain"
            settings = "os", "arch", "compiler", "build_type"
            # FIXME
            test_type = "build_requires", "requires"

            def build(self):
                self.output.warn("Building test package at: {}".format(self.build_folder))
                cmake = CMake(self)
                cmake.configure()
                cmake.build()

            def test(self):
                if not tools.cross_building(self):
                    self.run("timer", run_environment=True)
        """)

    client.save({'conanfile.py': conanfile,
                 "src/CMakeLists.txt": cmake,
                 "src/hello.h": hello_h,
                 "src/hello.cpp": hello_cpp,
                 "src/Info.plist": infoplist,
                 "test_package/conanfile.py": test_conanfile,
                 'test_package/CMakeLists.txt': test_cmake,
                 "test_package/timer.cpp": timer_cpp})
    client.run("create . %s" % settings)
    if not len(settings):
        assert "Hello World Release!" in client.out


@pytest.mark.skipif(platform.system() != "Darwin", reason="Only OSX")
@pytest.mark.tool_cmake(version="3.19")
def test_apple_own_framework_cmake_deps():
    client = TestClient()

    test_cmake = textwrap.dedent("""
        cmake_minimum_required(VERSION 3.15)
        project(Testing CXX)
        message(STATUS "CMAKE_BINARY_DIR ${CMAKE_BINARY_DIR}")
        find_package(mylibrary REQUIRED)
        message(">>> MYLIBRARY_FRAMEWORKS_FOUND_DEBUG: ${MYLIBRARY_FRAMEWORKS_FOUND_DEBUG}")
        message(">>> MYLIBRARY_FRAMEWORKS_FOUND_RELEASE: ${MYLIBRARY_FRAMEWORKS_FOUND_RELEASE}")
        add_executable(timer timer.cpp)
        target_link_libraries(timer mylibrary::mylibrary)
    """)

    test_conanfile = textwrap.dedent("""
        import os
        from conans import ConanFile
        from conan.tools.cmake import CMake

        class TestPkg(ConanFile):
            generators = "CMakeDeps", "CMakeToolchain"
            name = "app"
            version = "1.0"
            requires = "mylibrary/1.0"
            exports_sources = "CMakeLists.txt", "timer.cpp"
            settings = "build_type",
            # FIXME
            test_type = "build_requires"

            def layout(self):
                self.folders.build = str(self.settings.build_type)

            def build(self):
                cmake = CMake(self)
                cmake.configure()
                cmake.build()

            def test(self):
                self.run(os.path.join(str(self.settings.build_type), "timer"), run_environment=True)
        """)
    client.save({'conanfile.py': conanfile,
                 "src/CMakeLists.txt": cmake,
                 "src/hello.h": hello_h,
                 "src/hello.cpp": hello_cpp,
                 "src/Info.plist": infoplist})
    client.run("export . mylibrary/1.0@")
    client.run("create . mylibrary/1.0@ -s build_type=Debug")
    client.run("create . mylibrary/1.0@ -s build_type=Release")

    profile = textwrap.dedent("""
        include(default)
        [conf]
        tools.cmake.cmaketoolchain:generator=Xcode
        """)
    client.save({"conanfile.py": test_conanfile,
                 'CMakeLists.txt': test_cmake,
<<<<<<< HEAD
                 "timer.cpp": timer_cpp})
    with environment_append({"CONAN_CMAKE_GENERATOR": "Xcode"}):
        client.run("install . -s build_type=Debug")
        client.run("install . -s build_type=Release")
        client.run("test . mylibrary/1.0@")
        assert "Hello World Release!" in client.out
        client.run("test . mylibrary/1.0@ -s:b build_type=Debug")
        assert "Hello World Debug!" in client.out
=======
                 "timer.cpp": timer_cpp,
                 "profile": profile})

    client.run("install . -s build_type=Debug -pr=profile")
    client.run("install . -s build_type=Release -pr=profile")
    client.run("test . mylibrary/1.0@  -pr=profile")
    assert "Hello World Release!" in client.out
    client.run("test . mylibrary/1.0@ -s build_type=Debug  -pr=profile")
    assert "Hello World Debug!" in client.out

>>>>>>> 36ef4405


@pytest.mark.skipif(platform.system() != "Darwin", reason="Only OSX")
def test_apple_own_framework_cmake_find_package_multi():
    client = TestClient()

    test_cmake = textwrap.dedent("""
        cmake_minimum_required(VERSION 3.15)
        project(Testing CXX)
        set(CMAKE_RUNTIME_OUTPUT_DIRECTORY "${CMAKE_CURRENT_BINARY_DIR}/bin")
        set(CMAKE_RUNTIME_OUTPUT_DIRECTORY_DEBUG "${CMAKE_CURRENT_BINARY_DIR}/bin")
        set(CMAKE_RUNTIME_OUTPUT_DIRECTORY_RELEASE "${CMAKE_CURRENT_BINARY_DIR}/bin")
        find_package(mylibrary REQUIRED)
        message(">>> CONAN_FRAMEWORKS_FOUND_MYLIBRARY: ${CONAN_FRAMEWORKS_FOUND_MYLIBRARY}")
        add_executable(timer timer.cpp)
        target_link_libraries(timer mylibrary::mylibrary)
    """)

    test_conanfile = textwrap.dedent("""
        from conans import ConanFile, CMake
        class TestPkg(ConanFile):
            generators = "CMakeDeps", "CMakeToolchain"
            settings = "build_type",
            def build(self):
                cmake = CMake(self)
                cmake.configure()
                cmake.build()
            def test(self):
                self.run("bin/timer", run_environment=True)
        """)
    client.save({'conanfile.py': conanfile,
                 "src/CMakeLists.txt": cmake,
                 "src/hello.h": hello_h,
                 "src/hello.cpp": hello_cpp,
                 "src/Info.plist": infoplist,
                 "test_package/conanfile.py": test_conanfile,
                 'test_package/CMakeLists.txt': test_cmake,
                 "test_package/timer.cpp": timer_cpp})
    client.run("create .")
    assert "Hello World Release!" in client.out

@pytest.mark.skipif(platform.system() != "Darwin", reason="Only OSX")
def test_component_uses_apple_framework():
    conanfile_py = textwrap.dedent("""
from conans import ConanFile, CMake, tools


class HelloConan(ConanFile):
    name = "hello"
    description = "example"
    topics = ("conan",)
    url = "https://github.com/conan-io/conan-center-index"
    homepage = "https://www.example.com"
    license = "MIT"
    exports_sources = ["hello.cpp", "hello.h", "CMakeLists.txt"]
    generators = "CMakeDeps", "CMakeToolchain"
    settings = "os", "arch", "compiler", "build_type"

    def build(self):
        cmake = CMake(self)
        cmake.configure()
        cmake.build()
        cmake.install()

    def package_info(self):
        self.cpp_info.set_property("cmake_file_name", "HELLO")
        self.cpp_info.components["libhello"].set_property("cmake_target_name", "libhello")
        self.cpp_info.components["libhello"].set_property("cmake_target_name", "libhello")

        self.cpp_info.components["libhello"].libs = ["hello"]
        self.cpp_info.components["libhello"].frameworks.extend(["CoreFoundation"])
        """)
    hello_cpp = textwrap.dedent("""
#include <CoreFoundation/CoreFoundation.h>

void hello_api()
{
    CFTypeRef keys[] = {CFSTR("key")};
    CFTypeRef values[] = {CFSTR("value")};
    CFDictionaryRef dict = CFDictionaryCreate(kCFAllocatorDefault, keys, values, sizeof(keys) / sizeof(keys[0]), &kCFTypeDictionaryKeyCallBacks, &kCFTypeDictionaryValueCallBacks);
    if (dict)
        CFRelease(dict);
}
        """)
    hello_h = textwrap.dedent("""
void hello_api();
        """)
    cmakelists_txt = textwrap.dedent("""
cmake_minimum_required(VERSION 3.15)
project(hello)
include(GNUInstallDirs)
file(GLOB SOURCES *.cpp)
file(GLOB HEADERS *.h)
add_library(${PROJECT_NAME} ${SOURCES} ${HEADERS})
set_target_properties(${PROJECT_NAME} PROPERTIES PUBLIC_HEADER ${HEADERS})
install(TARGETS ${PROJECT_NAME}
    RUNTIME DESTINATION bin
    LIBRARY DESTINATION lib
    ARCHIVE DESTINATION lib
    PUBLIC_HEADER DESTINATION include)
        """)
    test_conanfile_py = textwrap.dedent("""
import os
from conans import ConanFile, CMake, tools

class TestPackageConan(ConanFile):
    settings = "os", "compiler", "build_type", "arch"
    generators = "CMakeDeps", "CMakeToolchain"
    # FIXME
    test_type = "build_requires", "requires"

    def build(self):
        cmake = CMake(self)
        cmake.configure()
        cmake.build()

    def test(self):
        if not tools.cross_building(self.settings):
            self.run("test_package", run_environment=True)
        """)
    test_test_package_cpp = textwrap.dedent("""
#include "hello.h"

int main()
{
    hello_api();
}
        """)
    test_cmakelists_txt = textwrap.dedent("""
cmake_minimum_required(VERSION 3.15)
project(test_package)

find_package(HELLO REQUIRED CONFIG)

add_executable(${PROJECT_NAME} test_package.cpp)
target_link_libraries(${PROJECT_NAME} hello::libhello)
        """)
    t = TestClient()
    t.save({'conanfile.py': conanfile_py,
            'hello.cpp': hello_cpp,
            'hello.h': hello_h,
            'CMakeLists.txt': cmakelists_txt,
            'test_package/conanfile.py': test_conanfile_py,
            'test_package/CMakeLists.txt': test_cmakelists_txt,
            'test_package/test_package.cpp': test_test_package_cpp})
    t.run("create . hello/1.0@")


@pytest.mark.skipif(platform.system() != "Darwin", reason="Only OSX")
def test_m1():
    xcrun = XCRun(None, sdk='iphoneos')
    cflags = " -isysroot " + xcrun.sdk_path
    cflags += " -arch " + to_apple_arch('armv8')
    cxxflags = cflags
    ldflags = cflags

    profile = textwrap.dedent("""
        include(default)
        [settings]
        os=iOS
        os.version=12.0
        arch=armv8
        [env]
        CC={cc}
        CXX={cxx}
        CFLAGS={cflags}
        CXXFLAGS={cxxflags}
        LDFLAGS={ldflags}
    """).format(cc=xcrun.cc, cxx=xcrun.cxx, cflags=cflags, cxxflags=cxxflags, ldflags=ldflags)

    client = TestClient(path_with_spaces=False)
    client.save({"m1": profile}, clean_first=True)
    client.run("new hello/0.1 --template=v2_cmake")
    client.run("create . --profile:build=default --profile:host=m1 -tf None")

    main = gen_function_cpp(name="main", includes=["hello"], calls=["hello"])
    # FIXME: The crossbuild for iOS etc is failing with find_package because cmake ignore the
    #        cmake_prefix_path to point only to the Frameworks of the system. The only fix found
    #        would require to introduce something like "set (mylibrary_DIR "${CMAKE_BINARY_DIR}")"
    #        at the toolchain (but it would require the toolchain to know about the deps)
    #        https://stackoverflow.com/questions/65494246/cmakes-find-package-ignores-the-paths-option-when-building-for-ios#
    cmakelists = textwrap.dedent("""
    cmake_minimum_required(VERSION 3.15)
    project(MyApp CXX)
    set(hello_DIR "${CMAKE_BINARY_DIR}")
    find_package(hello)
    add_executable(main main.cpp)
    target_link_libraries(main hello::hello)
    """)

    conanfile = textwrap.dedent("""
        from conans import ConanFile
        from conan.tools.cmake import CMake

        class TestConan(ConanFile):
            requires = "hello/0.1"
            settings = "os", "compiler", "arch", "build_type"
            exports_sources = "CMakeLists.txt", "main.cpp"
            generators = "CMakeDeps", "CMakeToolchain"

            def build(self):
                cmake = CMake(self)
                cmake.configure()
                cmake.build()
        """)

    client.save({"conanfile.py": conanfile,
                 "CMakeLists.txt": cmakelists,
                 "main.cpp": main,
                 "m1": profile}, clean_first=True)
    client.run("install . --profile:build=default --profile:host=m1")
    client.run("build . --profile:build=default --profile:host=m1")
    main_path = "./main.app/main"
    client.run_command(main_path, assert_error=True)
    assert "Bad CPU type in executable" in client.out
    client.run_command("lipo -info {}".format(main_path))
    assert "Non-fat file" in client.out
    assert "is architecture: arm64" in client.out<|MERGE_RESOLUTION|>--- conflicted
+++ resolved
@@ -304,16 +304,6 @@
         """)
     client.save({"conanfile.py": test_conanfile,
                  'CMakeLists.txt': test_cmake,
-<<<<<<< HEAD
-                 "timer.cpp": timer_cpp})
-    with environment_append({"CONAN_CMAKE_GENERATOR": "Xcode"}):
-        client.run("install . -s build_type=Debug")
-        client.run("install . -s build_type=Release")
-        client.run("test . mylibrary/1.0@")
-        assert "Hello World Release!" in client.out
-        client.run("test . mylibrary/1.0@ -s:b build_type=Debug")
-        assert "Hello World Debug!" in client.out
-=======
                  "timer.cpp": timer_cpp,
                  "profile": profile})
 
@@ -323,8 +313,6 @@
     assert "Hello World Release!" in client.out
     client.run("test . mylibrary/1.0@ -s build_type=Debug  -pr=profile")
     assert "Hello World Debug!" in client.out
-
->>>>>>> 36ef4405
 
 
 @pytest.mark.skipif(platform.system() != "Darwin", reason="Only OSX")
