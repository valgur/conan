import platform
import textwrap

import pytest

from conans.client.tools.apple import XCRun, to_apple_arch
from conans.test.assets.sources import gen_function_cpp
from conans.test.utils.tools import TestClient


@pytest.fixture
def client():
    lib_conanfile = textwrap.dedent("""
        from conans import ConanFile

        class FooLib(ConanFile):
            name = "foolib"
            version = "1.0"

            def package_info(self):
                self.cpp_info.frameworks.extend(['Foundation', 'CoreServices', 'CoreFoundation'])
    """)

    t = TestClient()
    t.save({'conanfile.py': lib_conanfile})
    t.run("create .")
    return t


app_conanfile = textwrap.dedent("""
    from conans import ConanFile
    from conan.tools.cmake import CMake

    class App(ConanFile):
        requires = "foolib/1.0"
        generators = "CMakeDeps", "CMakeToolchain"
        settings = "build_type", "os", "arch"

        def build(self):
            cmake = CMake(self)
            cmake.configure()
""")


@pytest.mark.skipif(platform.system() != "Darwin", reason="Only OSX")
@pytest.mark.tool_cmake(version="3.19")
def test_apple_framework_xcode(client):
    app_cmakelists = textwrap.dedent("""
        cmake_minimum_required(VERSION 3.15)
        project(Testing CXX)
        find_package(foolib REQUIRED)
        message(">>> foolib_FRAMEWORKS_FOUND_DEBUG: ${foolib_FRAMEWORKS_FOUND_DEBUG}")
        message(">>> foolib_FRAMEWORKS_FOUND_RELEASE: ${foolib_FRAMEWORKS_FOUND_RELEASE}")
    """)

    client.save({'conanfile.py': app_conanfile,
                 'CMakeLists.txt': app_cmakelists})

    client.run("build . -c tools.cmake.cmaketoolchain:generator=Xcode")
    assert "/System/Library/Frameworks/Foundation.framework;" in client.out
    assert "/System/Library/Frameworks/CoreServices.framework;" in client.out
    assert "/System/Library/Frameworks/CoreFoundation.framework" in client.out


conanfile = textwrap.dedent("""
            from conans import ConanFile
            from conans import tools
            from conan.tools.cmake import CMake, CMakeToolchain

            class AppleframeworkConan(ConanFile):
                settings = "os", "compiler", "build_type", "arch"
                generators = "CMakeDeps", "CMakeToolchain"
                exports_sources = "src/*"
                name = "mylibrary"
                version = "1.0"

                def layout(self):
                    self.folders.source = "src"

                def build(self):
                    cmake = CMake(self)
                    cmake.configure()
                    cmake.build()
                    cmake.install()
                    self.run("otool -L '%s/hello.framework/hello'" % self.build_folder)
                    self.run("otool -L '%s/hello.framework/hello'" % self.package_folder)

                def package_info(self):
                    self.cpp_info.frameworkdirs.append(self.package_folder)
                    self.cpp_info.frameworks.append("hello")
                    self.cpp_info.includedirs = []
            """)
cmake = textwrap.dedent("""
            cmake_minimum_required(VERSION 3.15)
            project(MyHello CXX)

            # set @rpaths for libraries to link against
            SET(CMAKE_SKIP_RPATH FALSE)
            #SET(CMAKE_SKIP_BUILD_RPATH  FALSE)
            #SET(CMAKE_INSTALL_RPATH "@rpath/")
            #SET(CMAKE_INSTALL_RPATH_USE_LINK_PATH TRUE)

            add_library(hello SHARED hello.cpp hello.h)
            set_target_properties(hello PROPERTIES
              FRAMEWORK TRUE
              FRAMEWORK_VERSION A
              MACOSX_FRAMEWORK_IDENTIFIER com.cmake.hello
              MACOSX_FRAMEWORK_INFO_PLIST src/Info.plist
              # "current version" in semantic format in Mach-O binary file
              VERSION 1.6.0
              # "compatibility version" in semantic format in Mach-O binary file
              SOVERSION 1.6.0
              PUBLIC_HEADER hello.h
              INSTALL_NAME_DIR "@rpath"
              MACOSX_RPATH TRUE
            )
            install(TARGETS hello DESTINATION ".")
        """)
hello_h = textwrap.dedent("""
            #pragma once

            #ifdef WIN32
              #define HELLO_EXPORT __declspec(dllexport)
            #else
              #define HELLO_EXPORT __attribute__((visibility("default")))
            #endif

            #ifdef __cplusplus
            extern "C" {
            #endif
            class HELLO_EXPORT Hello
            {
                public:
                    static void hello();
            };
            #ifdef __cplusplus
            }
            #endif
        """)
hello_cpp = textwrap.dedent("""
            #include <iostream>
            #include "hello.h"

            void Hello::hello(){
                #ifdef NDEBUG
                std::cout << "Hello World Release!" <<std::endl;
                #else
                std::cout << "Hello World Debug!" <<std::endl;
                #endif
            }
        """)
infoplist = textwrap.dedent("""
            <?xml version="1.0" encoding="UTF-8"?>
            <!DOCTYPE plist PUBLIC "-//Apple//DTD PLIST 1.0//EN"
                     "http://www.apple.com/DTDs/PropertyList-1.0.dtd">
            <plist version="1.0">
            <dict>
                <key>CFBundleDisplayName</key>
                <string>hello</string>
                <key>CFBundleExecutable</key>
                <string>hello</string>
                <key>CFBundleIdentifier</key>
                <string>com.test.hello</string>
                <key>CFBundleInfoDictionaryVersion</key>
                <string>6.0</string>
                <key>CFBundleName</key>
                <string>hello</string>
                <key>CFBundlePackageType</key>
                <string>FMWK</string>
                <key>CFBundleShortVersionString</key>
                <string>1.6.0</string>
                <key>CFBundleVersion</key>
                <string>1.6.0</string>
                <key>Flavor_ID</key>
                <string>0</string>
                <key>NSAppTransportSecurity</key>
                <dict>
                    <key>NSAllowsArbitraryLoads</key>
                    <true/>
                </dict>
                <key>NSPrincipalClass</key>
                <string></string>
            </dict>
            </plist>
        """)
timer_cpp = textwrap.dedent("""
    #include <hello/hello.h>
    int main(){
        Hello::hello();
    }
    """)


@pytest.mark.skipif(platform.system() != "Darwin", reason="Only OSX")
@pytest.mark.parametrize("settings",
<<<<<<< HEAD
                         [# FIXME: Skipped because environment changes ('',),
                          ('-s os=iOS -s os.sdk=iphoneos -s os.version=10.0 -s arch=armv8',),
                          ("-s os=tvOS -s os.sdk=appletvos -s os.version=11.0 -s arch=armv8",)])

=======
                         [('',),
                          ('-pr:b default -s os=iOS -s os.sdk=iphoneos -s os.version=10.0 -s arch=armv8',),
                          ("-pr:b default -s os=tvOS -s os.sdk=appletvos -s os.version=11.0 -s arch=armv8",)])
>>>>>>> 861170cd
def test_apple_own_framework_cross_build(settings):
    client = TestClient()

    test_cmake = textwrap.dedent("""
        cmake_minimum_required(VERSION 3.15)
        project(Testing CXX)

        find_package(mylibrary REQUIRED)

        add_executable(timer timer.cpp)
        target_link_libraries(timer mylibrary::mylibrary)
    """)

    test_conanfile = textwrap.dedent("""
        from conans import ConanFile, tools
        from conan.tools.cmake import CMake, CMakeToolchain, CMakeDeps
        from conan.tools.build import cross_building

        class TestPkg(ConanFile):
            generators = "CMakeToolchain"
            settings = "os", "arch", "compiler", "build_type"

            def requirements(self):
                self.requires(self.tested_reference_str)
                self.tool_requires(self.tested_reference_str)

            def generate(self):
                cmake = CMakeDeps(self)
                cmake.build_context_activated = ["mylibrary"]
                cmake.build_context_suffix = {"mylibrary": "_BUILD"}
                cmake.generate()

            def build(self):
                self.output.warning("Building test package at: {}".format(self.build_folder))
                cmake = CMake(self)
                cmake.configure()
                cmake.build()

            def test(self):
                if not cross_building(self):
                    self.run("timer", env="conanrunenv")
        """)

    client.save({'conanfile.py': conanfile,
                 "src/CMakeLists.txt": cmake,
                 "src/hello.h": hello_h,
                 "src/hello.cpp": hello_cpp,
                 "src/Info.plist": infoplist,
                 "test_package/conanfile.py": test_conanfile,
                 'test_package/CMakeLists.txt': test_cmake,
                 "test_package/timer.cpp": timer_cpp})
    client.run("create . %s" % settings)
    if not len(settings):
        assert "Hello World Release!" in client.out


@pytest.mark.xfail(reason="run_environment=True no longer works")
@pytest.mark.skipif(platform.system() != "Darwin", reason="Only OSX")
@pytest.mark.tool_cmake(version="3.19")
def test_apple_own_framework_cmake_deps():
    client = TestClient()

    test_cmake = textwrap.dedent("""
        cmake_minimum_required(VERSION 3.15)
        project(Testing CXX)
        message(STATUS "CMAKE_BINARY_DIR ${CMAKE_BINARY_DIR}")
        find_package(mylibrary REQUIRED)
        message(">>> MYLIBRARY_FRAMEWORKS_FOUND_DEBUG: ${MYLIBRARY_FRAMEWORKS_FOUND_DEBUG}")
        message(">>> MYLIBRARY_FRAMEWORKS_FOUND_RELEASE: ${MYLIBRARY_FRAMEWORKS_FOUND_RELEASE}")
        add_executable(timer timer.cpp)
        target_link_libraries(timer mylibrary::mylibrary)
    """)

    test_conanfile = textwrap.dedent("""
        import os
        from conans import ConanFile
        from conan.tools.cmake import CMake

        class TestPkg(ConanFile):
            generators = "CMakeToolchain"
            name = "app"
            version = "1.0"
            requires = "mylibrary/1.0"
            exports_sources = "CMakeLists.txt", "timer.cpp"
            settings = "os", "arch", "compiler", "build_type"

            def requirements(self):
                self.tool_requires(self.tested_reference_str)

            def generate(self):
                cmake = CMakeDeps(self)
                cmake.build_context_activated = ["mylibrary"]
                cmake.build_context_suffix = {"mylibrary": "_BUILD"}
                cmake.generate()

            def layout(self):
                self.folders.build = str(self.settings.build_type)

            def build(self):
                cmake = CMake(self)
                cmake.configure()
                cmake.build()

            def test(self):
                self.run(os.path.join(str(self.settings.build_type), "timer"), env="conanrunenv")
        """)
    client.save({'conanfile.py': conanfile,
                 "src/CMakeLists.txt": cmake,
                 "src/hello.h": hello_h,
                 "src/hello.cpp": hello_cpp,
                 "src/Info.plist": infoplist})
    client.run("export . --name=mylibrary --version=1.0")
    client.run("create . --name=mylibrary --version=1.0 -s build_type=Debug")
    client.run("create . --name=mylibrary --version=1.0 -s build_type=Release")

    profile = textwrap.dedent("""
        include(default)
        [conf]
        tools.cmake.cmaketoolchain:generator=Xcode
        """)
    client.save({"conanfile.py": test_conanfile,
                 'CMakeLists.txt': test_cmake,
                 "timer.cpp": timer_cpp,
                 "profile": profile})

    client.run("install . -s build_type=Debug -pr=profile")
    client.run("install . -s build_type=Release -pr=profile")
    client.run("test . mylibrary/1.0@  -pr=profile")
    assert "Hello World Release!" in client.out
    client.run("test . mylibrary/1.0@ -s:b build_type=Debug  -pr=profile")
    assert "Hello World Debug!" in client.out


@pytest.mark.skipif(platform.system() != "Darwin", reason="Only OSX")
def test_apple_own_framework_cmake_find_package_multi():
    client = TestClient()

    test_cmake = textwrap.dedent("""
        cmake_minimum_required(VERSION 3.15)
        project(Testing CXX)
        set(CMAKE_RUNTIME_OUTPUT_DIRECTORY "${CMAKE_CURRENT_BINARY_DIR}/bin")
        set(CMAKE_RUNTIME_OUTPUT_DIRECTORY_DEBUG "${CMAKE_CURRENT_BINARY_DIR}/bin")
        set(CMAKE_RUNTIME_OUTPUT_DIRECTORY_RELEASE "${CMAKE_CURRENT_BINARY_DIR}/bin")
        find_package(mylibrary REQUIRED)
        message(">>> CONAN_FRAMEWORKS_FOUND_MYLIBRARY: ${CONAN_FRAMEWORKS_FOUND_MYLIBRARY}")
        add_executable(timer timer.cpp)
        target_link_libraries(timer mylibrary::mylibrary)
    """)

    test_conanfile = textwrap.dedent("""
        from conans import ConanFile
        from conan.tools.cmake import CMake
        class TestPkg(ConanFile):
            generators = "CMakeDeps", "CMakeToolchain"
            settings = "build_type", "os", "arch"

            def requirements(self):
                self.requires(self.tested_reference_str)

            def build(self):
                cmake = CMake(self)
                cmake.configure()
                cmake.build()
            def test(self):
                self.run("bin/timer", env="conanrunenv")
        """)
    client.save({'conanfile.py': conanfile,
                 "src/CMakeLists.txt": cmake,
                 "src/hello.h": hello_h,
                 "src/hello.cpp": hello_cpp,
                 "src/Info.plist": infoplist,
                 "test_package/conanfile.py": test_conanfile,
                 'test_package/CMakeLists.txt': test_cmake,
                 "test_package/timer.cpp": timer_cpp})
    client.run("create .")
    assert "Hello World Release!" in client.out


@pytest.mark.tool_cmake(version="3.19")
@pytest.mark.skipif(platform.system() != "Darwin", reason="Only OSX")
def test_component_uses_apple_framework():
    conanfile_py = textwrap.dedent("""
from conans import ConanFile, tools
from conan.tools.cmake import CMake


class HelloConan(ConanFile):
    name = "hello"
    description = "example"
    topics = ("conan",)
    url = "https://github.com/conan-io/conan-center-index"
    homepage = "https://www.example.com"
    license = "MIT"
    exports_sources = ["hello.cpp", "hello.h", "CMakeLists.txt"]
    generators = "CMakeDeps", "CMakeToolchain"
    settings = "os", "arch", "compiler", "build_type"

    def build(self):
        cmake = CMake(self)
        cmake.configure()
        cmake.build()
        cmake.install()

    def package_info(self):
        self.cpp_info.set_property("cmake_file_name", "HELLO")
        self.cpp_info.components["libhello"].set_property("cmake_target_name", "hello::libhello")
        self.cpp_info.components["libhello"].libs = ["hello"]
        # We need to add the information about the lib/include directories to be able to find them
        self.cpp_info.components["libhello"].libdirs = ["lib"]
        self.cpp_info.components["libhello"].includedirs = ["include"]

        self.cpp_info.components["libhello"].frameworks.extend(["CoreFoundation"])
        """)
    hello_cpp = textwrap.dedent("""
#include <CoreFoundation/CoreFoundation.h>

void hello_api()
{
    CFTypeRef keys[] = {CFSTR("key")};
    CFTypeRef values[] = {CFSTR("value")};
    CFDictionaryRef dict = CFDictionaryCreate(kCFAllocatorDefault, keys, values, sizeof(keys) / sizeof(keys[0]), &kCFTypeDictionaryKeyCallBacks, &kCFTypeDictionaryValueCallBacks);
    if (dict)
        CFRelease(dict);
}
        """)
    hello_h = textwrap.dedent("""
void hello_api();
        """)
    cmakelists_txt = textwrap.dedent("""
cmake_minimum_required(VERSION 3.15)
project(hello)
include(GNUInstallDirs)
file(GLOB SOURCES *.cpp)
file(GLOB HEADERS *.h)
add_library(${PROJECT_NAME} ${SOURCES} ${HEADERS})
set_target_properties(${PROJECT_NAME} PROPERTIES PUBLIC_HEADER ${HEADERS})
install(TARGETS ${PROJECT_NAME}
    RUNTIME DESTINATION bin
    LIBRARY DESTINATION lib
    ARCHIVE DESTINATION lib
    PUBLIC_HEADER DESTINATION include)
        """)
    test_conanfile_py = textwrap.dedent("""
import os
from conans import ConanFile, tools
from conan.tools.cmake import CMake, CMakeToolchain, CMakeDeps
from conan.tools.build import cross_building


class TestPackageConan(ConanFile):
    settings = "os", "compiler", "build_type", "arch"
    generators = "CMakeToolchain"

    def requirements(self):
        self.requires(self.tested_reference_str)
        self.tool_requires(self.tested_reference_str)

    def generate(self):
        cmake = CMakeDeps(self)
        cmake.build_context_activated = ["hello"]
        cmake.build_context_suffix = {"hello": "_BUILD"}
        cmake.generate()

    def build(self):
        cmake = CMake(self)
        cmake.configure()
        cmake.build()

    def test(self):
        if not cross_building(self):
            self.run("./test_package", env="conanrunenv")
        """)
    test_test_package_cpp = textwrap.dedent("""
#include "hello.h"

int main()
{
    hello_api();
}
        """)
    test_cmakelists_txt = textwrap.dedent("""
cmake_minimum_required(VERSION 3.15)
project(test_package)

find_package(HELLO REQUIRED CONFIG)

add_executable(${PROJECT_NAME} test_package.cpp)
target_link_libraries(${PROJECT_NAME} hello::libhello)
        """)
    t = TestClient()
    t.save({'conanfile.py': conanfile_py,
            'hello.cpp': hello_cpp,
            'hello.h': hello_h,
            'CMakeLists.txt': cmakelists_txt,
            'test_package/conanfile.py': test_conanfile_py,
            'test_package/CMakeLists.txt': test_cmakelists_txt,
            'test_package/test_package.cpp': test_test_package_cpp})
    t.run("create . --name=hello --version=1.0")


@pytest.mark.skipif(platform.system() != "Darwin", reason="Only OSX")
def test_m1():
    xcrun = XCRun(None, sdk='iphoneos')
    cflags = " -isysroot " + xcrun.sdk_path
    cflags += " -arch " + to_apple_arch('armv8')
    cxxflags = cflags
    ldflags = cflags

    profile = textwrap.dedent("""
        include(default)
        [settings]
        os=iOS
        os.version=12.0
        os.sdk=iphoneos
        arch=armv8
        [env]
        CC={cc}
        CXX={cxx}
        CFLAGS={cflags}
        CXXFLAGS={cxxflags}
        LDFLAGS={ldflags}
    """).format(cc=xcrun.cc, cxx=xcrun.cxx, cflags=cflags, cxxflags=cxxflags, ldflags=ldflags)

    client = TestClient(path_with_spaces=False)
    client.save({"m1": profile}, clean_first=True)
    client.run("new cmake_lib -d name=hello -d version=0.1")
    client.run("create . --profile:build=default --profile:host=m1 -tf None")

    main = gen_function_cpp(name="main", includes=["hello"], calls=["hello"])
    # FIXME: The crossbuild for iOS etc is failing with find_package because cmake ignore the
    #        cmake_prefix_path to point only to the Frameworks of the system. The only fix found
    #        would require to introduce something like "set (mylibrary_DIR "${CMAKE_BINARY_DIR}")"
    #        at the toolchain (but it would require the toolchain to know about the deps)
    #        https://stackoverflow.com/questions/65494246/cmakes-find-package-ignores-the-paths-option-when-building-for-ios#
    cmakelists = textwrap.dedent("""
    cmake_minimum_required(VERSION 3.15)
    project(MyApp CXX)
    set(hello_DIR "${CMAKE_BINARY_DIR}")
    find_package(hello)
    add_executable(main main.cpp)
    target_link_libraries(main hello::hello)
    """)

    conanfile = textwrap.dedent("""
        from conans import ConanFile
        from conan.tools.cmake import CMake

        class TestConan(ConanFile):
            requires = "hello/0.1"
            settings = "os", "compiler", "arch", "build_type"
            exports_sources = "CMakeLists.txt", "main.cpp"
            generators = "CMakeDeps", "CMakeToolchain"

            def build(self):
                cmake = CMake(self)
                cmake.configure()
                cmake.build()
        """)

    client.save({"conanfile.py": conanfile,
                 "CMakeLists.txt": cmakelists,
                 "main.cpp": main,
                 "m1": profile}, clean_first=True)
    client.run("install . --profile:build=default --profile:host=m1")
    client.run("build . --profile:build=default --profile:host=m1")
    main_path = "./main.app/main"
    client.run_command(main_path, assert_error=True)
    assert "Bad CPU type in executable" in client.out
    client.run_command("lipo -info {}".format(main_path))
    assert "Non-fat file" in client.out
    assert "is architecture: arm64" in client.out<|MERGE_RESOLUTION|>--- conflicted
+++ resolved
@@ -193,16 +193,9 @@
 
 @pytest.mark.skipif(platform.system() != "Darwin", reason="Only OSX")
 @pytest.mark.parametrize("settings",
-<<<<<<< HEAD
-                         [# FIXME: Skipped because environment changes ('',),
-                          ('-s os=iOS -s os.sdk=iphoneos -s os.version=10.0 -s arch=armv8',),
-                          ("-s os=tvOS -s os.sdk=appletvos -s os.version=11.0 -s arch=armv8",)])
-
-=======
-                         [('',),
-                          ('-pr:b default -s os=iOS -s os.sdk=iphoneos -s os.version=10.0 -s arch=armv8',),
-                          ("-pr:b default -s os=tvOS -s os.sdk=appletvos -s os.version=11.0 -s arch=armv8",)])
->>>>>>> 861170cd
+         [('',),
+          ('-pr:b default -s os=iOS -s os.sdk=iphoneos -s os.version=10.0 -s arch=armv8',),
+          ("-pr:b default -s os=tvOS -s os.sdk=appletvos -s os.version=11.0 -s arch=armv8",)])
 def test_apple_own_framework_cross_build(settings):
     client = TestClient()
 
@@ -217,13 +210,18 @@
     """)
 
     test_conanfile = textwrap.dedent("""
+        import os
         from conans import ConanFile, tools
         from conan.tools.cmake import CMake, CMakeToolchain, CMakeDeps
+        from conan.tools.layout import cmake_layout
         from conan.tools.build import cross_building
 
         class TestPkg(ConanFile):
             generators = "CMakeToolchain"
             settings = "os", "arch", "compiler", "build_type"
+
+            def layout(self):
+                cmake_layout(self)
 
             def requirements(self):
                 self.requires(self.tested_reference_str)
@@ -243,7 +241,8 @@
 
             def test(self):
                 if not cross_building(self):
-                    self.run("timer", env="conanrunenv")
+                    cmd = os.path.join(self.cpp.build.bindirs[0], "timer")
+                    self.run(cmd, env="conanrunenv")
         """)
 
     client.save({'conanfile.py': conanfile,
