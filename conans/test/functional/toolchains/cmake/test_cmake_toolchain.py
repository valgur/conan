import json
import os
import platform
import re
import textwrap

import pytest

from conan.tools.cmake.presets import load_cmake_presets
from conans.model.recipe_ref import RecipeReference
from conan.tools.microsoft.visual import vcvars_command
from conans.test.assets.cmake import gen_cmakelists
from conans.test.assets.genconanfile import GenConanfile
from conans.test.utils.tools import TestClient, TurboTestClient
from conans.util.files import save, load, rmdir


@pytest.mark.skipif(platform.system() != "Windows", reason="Only for windows")
@pytest.mark.parametrize("compiler, version, update, runtime",
                         [("msvc", "192", None, "dynamic"),
                          ("msvc", "192", "6", "static"),
                          ("msvc", "192", "8", "static")])
def test_cmake_toolchain_win_toolset(compiler, version, update, runtime):
    client = TestClient(path_with_spaces=False)
    settings = {"compiler": compiler,
                "compiler.version": version,
                "compiler.update": update,
                "compiler.cppstd": "17",
                "compiler.runtime": runtime,
                "build_type": "Release",
                "arch": "x86_64"}

    # Build the profile according to the settings provided
    settings = " ".join('-s %s="%s"' % (k, v) for k, v in settings.items() if v)

    conanfile = GenConanfile().with_settings("os", "compiler", "build_type", "arch").\
        with_generator("CMakeToolchain")

    client.save({"conanfile.py": conanfile})
    client.run("install . {}".format(settings))
    toolchain = client.load("conan_toolchain.cmake")
    if update is not None:  # Fullversion
        value = "version=14.{}{}".format(version[-1], update)
    else:
        value = "v14{}".format(version[-1])
    assert 'set(CMAKE_GENERATOR_TOOLSET "{}" CACHE STRING "" FORCE)'.format(value) in toolchain


def test_cmake_toolchain_user_toolchain():
    client = TestClient(path_with_spaces=False)
    conanfile = GenConanfile().with_settings("os", "compiler", "build_type", "arch").\
        with_generator("CMakeToolchain")
    save(client.cache.new_config_path, "tools.cmake.cmaketoolchain:user_toolchain+=mytoolchain.cmake")

    client.save({"conanfile.py": conanfile})
    client.run("install .")
    toolchain = client.load("conan_toolchain.cmake")
    assert 'include("mytoolchain.cmake")' in toolchain


def test_cmake_toolchain_custom_toolchain():
    client = TestClient(path_with_spaces=False)
    conanfile = GenConanfile().with_settings("os", "compiler", "build_type", "arch").\
        with_generator("CMakeToolchain")
    save(client.cache.new_config_path, "tools.cmake.cmaketoolchain:toolchain_file=mytoolchain.cmake")

    client.save({"conanfile.py": conanfile})
    client.run("install .")
    assert not os.path.exists(os.path.join(client.current_folder, "conan_toolchain.cmake"))
    presets = load_cmake_presets(client.current_folder)
    assert "mytoolchain.cmake" in presets["configurePresets"][0]["toolchainFile"]
    assert "binaryDir" in presets["configurePresets"][0]


@pytest.mark.skipif(platform.system() != "Darwin",
                    reason="Single config test, Linux CI still without 3.23")
@pytest.mark.tool("cmake", "3.23")
@pytest.mark.parametrize("existing_user_presets", [None, "user_provided", "conan_generated"])
@pytest.mark.parametrize("schema2", [True, False])
def test_cmake_user_presets_load(existing_user_presets, schema2):
    """
    Test if the CMakeUserPresets.cmake is generated and use CMake to use it to verify the right
    syntax of generated CMakeUserPresets.cmake and CMakePresets.cmake. If the user already provided
    a CMakeUserPresets.cmake, leave the file untouched, and only generate or modify the file if
    the `conan` object exists in the `vendor` field.
    """
    t = TestClient()
    t.run("new -d name=mylib -d version=1.0 -f cmake_lib")
    t.run("create . -s:h build_type=Release")
    t.run("create . -s:h build_type=Debug")

    consumer = textwrap.dedent("""
        from conan import ConanFile
        from conan.tools.cmake import cmake_layout

        class Consumer(ConanFile):

            settings = "build_type", "os", "arch", "compiler"
            requires = "mylib/1.0"
            generators = "CMakeToolchain", "CMakeDeps"

            def layout(self):
                cmake_layout(self)

    """)

    cmakelist = textwrap.dedent("""
        cmake_minimum_required(VERSION 3.1)
        project(PackageTest CXX)
        find_package(mylib REQUIRED CONFIG)
        """)

    user_presets = None
    if existing_user_presets == "user_provided":
        user_presets = "{}"
    elif existing_user_presets == "conan_generated":
        user_presets = '{ "vendor": {"conan": {} } }'

    files_to_save = {"conanfile.py": consumer, "CMakeLists.txt": cmakelist}

    if user_presets:
        files_to_save['CMakeUserPresets.json'] = user_presets
    t.save(files_to_save, clean_first=True)
    t.run("install . -s:h build_type=Debug -g CMakeToolchain")
    t.run("install . -s:h build_type=Release -g CMakeToolchain")

    user_presets_path = os.path.join(t.current_folder, "CMakeUserPresets.json")
    assert os.path.exists(user_presets_path)

    user_presets_data = json.loads(load(user_presets_path))
    if existing_user_presets == "user_provided":
        assert not user_presets_data
    else:
        assert "include" in user_presets_data.keys()

    if existing_user_presets == None:
        t.run_command("cmake . --preset release")
        assert 'CMAKE_BUILD_TYPE="Release"' in t.out
        t.run_command("cmake . --preset debug")
        assert 'CMAKE_BUILD_TYPE="Debug"' in t.out


def test_cmake_toolchain_user_toolchain_from_dep():
    client = TestClient()
    conanfile = textwrap.dedent("""
        import os
        from conan import ConanFile
        from conan.tools.files import copy
        class Pkg(ConanFile):
            exports_sources = "*"
            def package(self):
                copy(self, "*", self.build_folder, self.package_folder)
            def package_info(self):
                f = os.path.join(self.package_folder, "mytoolchain.cmake")
                self.conf_info.append("tools.cmake.cmaketoolchain:user_toolchain", f)
        """)
    client.save({"conanfile.py": conanfile,
                 "mytoolchain.cmake": 'message(STATUS "mytoolchain.cmake !!!running!!!")'})
    client.run("create . --name=toolchain --version=0.1")

    conanfile = textwrap.dedent("""
        from conan import ConanFile
        from conan.tools.cmake import CMake
        class Pkg(ConanFile):
            settings = "os", "compiler", "arch", "build_type"
            exports_sources = "CMakeLists.txt"
            build_requires = "toolchain/0.1"
            generators = "CMakeToolchain"
            def build(self):
                cmake = CMake(self)
                cmake.configure()
        """)

    client.save({"conanfile.py": conanfile,
                 "CMakeLists.txt": gen_cmakelists()}, clean_first=True)
    client.run("create . --name=pkg --version=0.1")
    assert "mytoolchain.cmake !!!running!!!" in client.out


def test_cmake_toolchain_without_build_type():
    # If "build_type" is not defined, toolchain will still be generated, it will not crash
    # Main effect is CMAKE_MSVC_RUNTIME_LIBRARY not being defined
    client = TestClient(path_with_spaces=False)
    conanfile = GenConanfile().with_settings("os", "compiler", "arch").\
        with_generator("CMakeToolchain")

    client.save({"conanfile.py": conanfile})
    client.run("install .")
    toolchain = client.load("conan_toolchain.cmake")
    assert "CMAKE_MSVC_RUNTIME_LIBRARY" not in toolchain
    assert "CMAKE_BUILD_TYPE" not in toolchain


@pytest.mark.tool("cmake")
def test_cmake_toolchain_multiple_user_toolchain():
    """ A consumer consuming two packages that declare:
            self.conf_info["tools.cmake.cmaketoolchain:user_toolchain"]
        The consumer wants to use apply both toolchains in the CMakeToolchain.
        There are two ways to customize the CMakeToolchain (parametrized):
                1. Altering the context of the block (with_context = True)
                2. Using the t.blocks["user_toolchain"].user_toolchains = [] (with_context = False)
    """
    client = TestClient()
    conanfile = textwrap.dedent("""
        import os
        from conan import ConanFile
        from conan.tools.files import copy
        class Pkg(ConanFile):
            exports_sources = "*"
            def package(self):
                copy(self, "*", self.source_folder, self.package_folder)
            def package_info(self):
                f = os.path.join(self.package_folder, "mytoolchain.cmake")
                self.conf_info.append("tools.cmake.cmaketoolchain:user_toolchain", f)
        """)
    client.save({"conanfile.py": conanfile,
                 "mytoolchain.cmake": 'message(STATUS "mytoolchain1.cmake !!!running!!!")'})
    client.run("create . --name=toolchain1 --version=0.1")
    client.save({"conanfile.py": conanfile,
                 "mytoolchain.cmake": 'message(STATUS "mytoolchain2.cmake !!!running!!!")'})
    client.run("create . --name=toolchain2 --version=0.1")

    conanfile = textwrap.dedent("""
        from conan import ConanFile
        from conan.tools.cmake import CMake, CMakeToolchain
        class Pkg(ConanFile):
            settings = "os", "compiler", "arch", "build_type"
            exports_sources = "CMakeLists.txt"
            tool_requires = "toolchain1/0.1", "toolchain2/0.1"
            generators = "CMakeToolchain"

            def build(self):
                cmake = CMake(self)
                cmake.configure()
        """)

    client.save({"conanfile.py": conanfile,
                 "CMakeLists.txt": gen_cmakelists()}, clean_first=True)
    client.run("create . --name=pkg --version=0.1")
    assert "mytoolchain1.cmake !!!running!!!" in client.out
    assert "mytoolchain2.cmake !!!running!!!" in client.out


@pytest.mark.tool("cmake")
def test_cmaketoolchain_no_warnings():
    """Make sure unitialized variables do not cause any warnings, passing -Werror=dev
    and --wanr-unitialized, calling "cmake" with conan_toolchain.cmake used to fail
    """
    # Issue https://github.com/conan-io/conan/issues/10288
    client = TestClient()
    conanfile = textwrap.dedent("""
        from conan import ConanFile
        class Conan(ConanFile):
            settings = "os", "compiler", "arch", "build_type"
            generators = "CMakeToolchain", "CMakeDeps"
            requires = "dep/0.1"
        """)
    consumer = textwrap.dedent("""
       cmake_minimum_required(VERSION 3.15)
       set(CMAKE_CXX_COMPILER_WORKS 1)
       set(CMAKE_CXX_ABI_COMPILED 1)
       project(MyHello CXX)

       find_package(dep CONFIG REQUIRED)
       """)
    client.save({"dep/conanfile.py": GenConanfile("dep", "0.1"),
                 "conanfile.py": conanfile,
                 "CMakeLists.txt": consumer})

    client.run("create dep")
    client.run("install .")
    build_type = "-DCMAKE_BUILD_TYPE=Release" if platform.system() != "Windows" else ""
    client.run_command("cmake . -DCMAKE_TOOLCHAIN_FILE=./conan_toolchain.cmake {}"
                       "-Werror=dev --warn-uninitialized".format(build_type))
    assert "Using Conan toolchain" in client.out
    # The real test is that there are no errors, it returns successfully


def test_install_output_directories():
    """
    If we change the libdirs of the cpp.package, as we are doing cmake.install, the output directory
    for the libraries is changed
    """
    ref = RecipeReference.loads("zlib/1.2.11")
    client = TurboTestClient()
    client.run("new cmake_lib -d name=zlib -d version=1.2.11")
    cf = client.load("conanfile.py")
    pref = client.create(ref, conanfile=cf)
    p_folder = client.get_latest_pkg_layout(pref).package()
    assert not os.path.exists(os.path.join(p_folder, "mylibs"))
    assert os.path.exists(os.path.join(p_folder, "lib"))

    # Edit the cpp.package.libdirs and check if the library is placed anywhere else
    cf = client.load("conanfile.py")
    cf = cf.replace("cmake_layout(self)",
                    'cmake_layout(self)\n        self.cpp.package.libdirs = ["mylibs"]')

    pref = client.create(ref, conanfile=cf)
    p_folder = client.get_latest_pkg_layout(pref).package()
    assert os.path.exists(os.path.join(p_folder, "mylibs"))
    assert not os.path.exists(os.path.join(p_folder, "lib"))

    b_folder = client.get_latest_pkg_layout(pref).build()
    if platform.system() != "Windows":
        gen_folder = os.path.join(b_folder, "build", "Release", "generators")
    else:
        gen_folder = os.path.join(b_folder, "build", "generators")

    toolchain = client.load(os.path.join(gen_folder, "conan_toolchain.cmake"))
    assert 'set(CMAKE_INSTALL_LIBDIR "mylibs")' in toolchain


@pytest.mark.tool("cmake")
def test_cmake_toolchain_definitions_complex_strings():
    # https://github.com/conan-io/conan/issues/11043
    client = TestClient(path_with_spaces=False)
    profile = textwrap.dedent(r'''
        include(default)
        [conf]
        tools.build:defines+=["escape=partially \"escaped\""]
        tools.build:defines+=["spaces=me you"]
        tools.build:defines+=["foobar=bazbuz"]
        tools.build:defines+=["answer=42"]
    ''')

    conanfile = textwrap.dedent(r'''
        from conan import ConanFile
        from conan.tools.cmake import CMake, CMakeToolchain, cmake_layout

        class Test(ConanFile):
            exports_sources = "CMakeLists.txt", "src/*"
            settings = "os", "compiler", "arch", "build_type"

            def generate(self):
                tc = CMakeToolchain(self)
                tc.preprocessor_definitions["escape2"] = "partially \"escaped\""
                tc.preprocessor_definitions["spaces2"] = "me you"
                tc.preprocessor_definitions["foobar2"] = "bazbuz"
                tc.preprocessor_definitions["answer2"] = 42
                tc.preprocessor_definitions.release["escape_release"] = "release partially \"escaped\""
                tc.preprocessor_definitions.release["spaces_release"] = "release me you"
                tc.preprocessor_definitions.release["foobar_release"] = "release bazbuz"
                tc.preprocessor_definitions.release["answer_release"] = 42

                tc.preprocessor_definitions.debug["escape_debug"] = "debug partially \"escaped\""
                tc.preprocessor_definitions.debug["spaces_debug"] = "debug me you"
                tc.preprocessor_definitions.debug["foobar_debug"] = "debug bazbuz"
                tc.preprocessor_definitions.debug["answer_debug"] = 21
                tc.generate()

            def layout(self):
                cmake_layout(self)

            def build(self):
                cmake = CMake(self)
                cmake.configure()
                cmake.build()
        ''')

    main = textwrap.dedent("""
        #include <stdio.h>
        #define STR(x)   #x
        #define SHOW_DEFINE(x) printf("%s=%s", #x, STR(x))
        int main(int argc, char *argv[]) {
            SHOW_DEFINE(escape);
            SHOW_DEFINE(spaces);
            SHOW_DEFINE(foobar);
            SHOW_DEFINE(answer);
            SHOW_DEFINE(escape2);
            SHOW_DEFINE(spaces2);
            SHOW_DEFINE(foobar2);
            SHOW_DEFINE(answer2);
            #ifdef NDEBUG
            SHOW_DEFINE(escape_release);
            SHOW_DEFINE(spaces_release);
            SHOW_DEFINE(foobar_release);
            SHOW_DEFINE(answer_release);
            #else
            SHOW_DEFINE(escape_debug);
            SHOW_DEFINE(spaces_debug);
            SHOW_DEFINE(foobar_debug);
            SHOW_DEFINE(answer_debug);
            #endif
            return 0;
        }
        """)

    cmakelists = textwrap.dedent("""
        cmake_minimum_required(VERSION 3.15)
        project(Test CXX)
        set(CMAKE_CXX_STANDARD 11)
        add_executable(example src/main.cpp)
        """)

    client.save({"conanfile.py": conanfile, "profile": profile, "src/main.cpp": main,
                 "CMakeLists.txt": cmakelists}, clean_first=True)
    client.run("install . -pr=./profile")
    client.run("build . -pr=./profile")
    exe = "build/Release/example" if platform.system() != "Windows" else r"build\Release\example.exe"
    client.run_command(exe)
    assert 'escape=partially "escaped"' in client.out
    assert 'spaces=me you' in client.out
    assert 'foobar=bazbuz' in client.out
    assert 'answer=42' in client.out
    assert 'escape2=partially "escaped"' in client.out
    assert 'spaces2=me you' in client.out
    assert 'foobar2=bazbuz' in client.out
    assert 'answer2=42' in client.out
    assert 'escape_release=release partially "escaped"' in client.out
    assert 'spaces_release=release me you' in client.out
    assert 'foobar_release=release bazbuz' in client.out
    assert 'answer_release=42' in client.out

    client.run("install . -pr=./profile -s build_type=Debug")
    client.run("build . -pr=./profile -s build_type=Debug")
    exe = "build/Debug/example" if platform.system() != "Windows" else r"build\Debug\example.exe"

    client.run_command(exe)
    assert 'escape_debug=debug partially "escaped"' in client.out
    assert 'spaces_debug=debug me you' in client.out
    assert 'foobar_debug=debug bazbuz' in client.out
    assert 'answer_debug=21' in client.out


class TestAutoLinkPragma:
    # TODO: This is a CMakeDeps test, not a CMakeToolchain test, move it to the right place

    test_cf = textwrap.dedent("""
        import os

        from conan import ConanFile
        from conan.tools.cmake import CMake, cmake_layout, CMakeDeps
        from conan.tools.build import cross_building


        class HelloTestConan(ConanFile):
            settings = "os", "compiler", "build_type", "arch"
            generators = "CMakeToolchain", "VirtualBuildEnv", "VirtualRunEnv"
            apply_env = False
            test_type = "explicit"

            def generate(self):
                deps = CMakeDeps(self)
                deps.generate()

            def requirements(self):
                self.requires(self.tested_reference_str)

            def build(self):
                cmake = CMake(self)
                cmake.configure()
                cmake.build()

            def layout(self):
                cmake_layout(self)

            def test(self):
                if not cross_building(self):
                    cmd = os.path.join(self.cpp.build.bindirs[0], "example")
                    self.run(cmd, env="conanrun")
        """)

    @pytest.mark.skipif(platform.system() != "Windows", reason="Requires Visual Studio")
    @pytest.mark.tool("cmake")
    def test_autolink_pragma_components(self):
        """https://github.com/conan-io/conan/issues/10837

        NOTE: At the moment the property cmake_set_interface_link_directories is only read at the
        global cppinfo, not in the components"""

        client = TestClient()
        client.run("new cmake_lib -d name=hello -d version=1.0")
        cf = client.load("conanfile.py")
        cf = cf.replace('self.cpp_info.libs = ["hello"]', """
            self.cpp_info.components['my_component'].includedirs.append('include')
            self.cpp_info.components['my_component'].libdirs.append('lib')
            self.cpp_info.components['my_component'].libs = []
            self.cpp_info.set_property("cmake_set_interface_link_directories", True)
        """)
        hello_h = client.load("include/hello.h")
        hello_h = hello_h.replace("#define HELLO_EXPORT __declspec(dllexport)",
                                  '#define HELLO_EXPORT __declspec(dllexport)\n'
                                  '#pragma comment(lib, "hello")')

        test_cmakelist = client.load("test_package/CMakeLists.txt")
        test_cmakelist = test_cmakelist.replace("target_link_libraries(example hello::hello)",
                                                "target_link_libraries(example hello::my_component)")
        client.save({"conanfile.py": cf,
                     "include/hello.h": hello_h,
                     "test_package/CMakeLists.txt": test_cmakelist,
                     "test_package/conanfile.py": self.test_cf})

        client.run("create .")

    @pytest.mark.skipif(platform.system() != "Windows", reason="Requires Visual Studio")
    @pytest.mark.tool("cmake")
    def test_autolink_pragma_without_components(self):
        """https://github.com/conan-io/conan/issues/10837"""
        client = TestClient()
        client.run("new cmake_lib -d name=hello -d version=1.0")
        cf = client.load("conanfile.py")
        cf = cf.replace('self.cpp_info.libs = ["hello"]', """
            self.cpp_info.includedirs.append('include')
            self.cpp_info.libdirs.append('lib')
            self.cpp_info.libs = []
            self.cpp_info.set_property("cmake_set_interface_link_directories", True)
        """)
        hello_h = client.load("include/hello.h")
        hello_h = hello_h.replace("#define HELLO_EXPORT __declspec(dllexport)",
                                  '#define HELLO_EXPORT __declspec(dllexport)\n'
                                  '#pragma comment(lib, "hello")')

        client.save({"conanfile.py": cf,
                     "include/hello.h": hello_h,
                     "test_package/conanfile.py": self.test_cf})

        client.run("create .")


@pytest.mark.skipif(platform.system() != "Windows", reason="Only for windows")
def test_cmake_toolchain_runtime_types():
    # everything works with the default cmake_minimum_required version 3.15 in the template
    client = TestClient(path_with_spaces=False)
    client.run("new cmake_lib -d name=hello -d version=0.1")
    client.run("install . -s compiler.runtime=static -s build_type=Debug")
    client.run("build . -s compiler.runtime=static -s build_type=Debug")

    vcvars = vcvars_command(version="15", architecture="x64")
    lib = os.path.join(client.current_folder, "build", "Debug", "hello.lib")
    dumpbind_cmd = '{} && dumpbin /directives "{}"'.format(vcvars, lib)
    client.run_command(dumpbind_cmd)
    assert "LIBCMTD" in client.out


@pytest.mark.skipif(platform.system() != "Windows", reason="Only for windows")
def test_cmake_toolchain_runtime_types_cmake_older_than_3_15():
    client = TestClient(path_with_spaces=False)
    # Setting an older cmake_minimum_required in the CMakeLists fails, will link
    # against the default debug runtime (MDd->MSVCRTD), not against MTd->LIBCMTD
    client.run("new cmake_lib -d name=hello -d version=0.1")
    cmake = client.load("CMakeLists.txt")
    cmake2 = cmake.replace('cmake_minimum_required(VERSION 3.15)',
                           'cmake_minimum_required(VERSION 3.1)')
    assert cmake != cmake2
    client.save({"CMakeLists.txt": cmake2})

    client.run("install . -s compiler.runtime=static -s build_type=Debug")
    client.run("build . -s compiler.runtime=static -s build_type=Debug")

    vcvars = vcvars_command(version="15", architecture="x64")
    lib = os.path.join(client.current_folder, "build", "Debug", "hello.lib")
    dumpbind_cmd = '{} && dumpbin /directives "{}"'.format(vcvars, lib)
    client.run_command(dumpbind_cmd)
    assert "LIBCMTD" in client.out


@pytest.mark.tool("cmake", "3.23")
def test_cmake_presets_missing_option():
    client = TestClient(path_with_spaces=False)
<<<<<<< HEAD
    client.run("new cmake_exe -d name=hello -d version=0.1")
    settings_layout = '-c tools.cmake.cmake_layout:build_folder_vars=' \
                      '\'["options.missing"]\''
=======
    client.run("new hello/0.1 --template=cmake_exe")
    settings_layout = '-c tools.cmake.cmake_layout:build_folder_vars=\'["options.missing"]\' ' \
                      '-c tools.cmake.cmaketoolchain:generator=Ninja'
>>>>>>> b055accb
    client.run("install . {}".format(settings_layout))
    assert os.path.exists(os.path.join(client.current_folder, "build", "Release", "generators"))


@pytest.mark.tool("cmake", "3.23")
def test_cmake_presets_missing_setting():
    client = TestClient(path_with_spaces=False)
<<<<<<< HEAD
    client.run("new cmake_exe -d name=hello -d version=0.1")
    settings_layout = '-c tools.cmake.cmake_layout:build_folder_vars=' \
                      '\'["settings.missing"]\''
=======
    client.run("new hello/0.1 --template=cmake_exe")
    settings_layout = '-c tools.cmake.cmake_layout:build_folder_vars=\'["settings.missing"]\' ' \
                      '-c tools.cmake.cmaketoolchain:generator=Ninja'
>>>>>>> b055accb
    client.run("install . {}".format(settings_layout))
    assert os.path.exists(os.path.join(client.current_folder, "build", "Release", "generators"))


@pytest.mark.tool("cmake", "3.23")
def test_cmake_presets_multiple_settings_single_config():
    client = TestClient(path_with_spaces=False)
    client.run("new cmake_exe -d name=hello -d version=0.1")
    settings_layout = '-c tools.cmake.cmake_layout:build_folder_vars=' \
                      '\'["settings.compiler", "settings.compiler.version", ' \
                      '   "settings.compiler.cppstd"]\''

    user_presets_path = os.path.join(client.current_folder, "CMakeUserPresets.json")

    # Check that all generated names are expected, both in the layout and in the Presets
    settings = "-s compiler=apple-clang -s compiler.libcxx=libc++ " \
               "-s compiler.version=12.0 -s compiler.cppstd=gnu17"
    client.run("install . {} {}".format(settings, settings_layout))
    assert os.path.exists(os.path.join(client.current_folder, "build", "apple-clang-12.0-gnu17",
                                       "Release", "generators"))
    assert os.path.exists(user_presets_path)
    user_presets = json.loads(load(user_presets_path))
    assert len(user_presets["include"]) == 1
    presets = json.loads(load(user_presets["include"][0]))
    assert len(presets["configurePresets"]) == 1
    assert len(presets["buildPresets"]) == 1
    assert len(presets["testPresets"]) == 1
    assert presets["configurePresets"][0]["name"] == "apple-clang-12.0-gnu17-release"
    assert presets["buildPresets"][0]["name"] == "apple-clang-12.0-gnu17-release"
    assert presets["buildPresets"][0]["configurePreset"] == "apple-clang-12.0-gnu17-release"
    assert presets["testPresets"][0]["name"] == "apple-clang-12.0-gnu17-release"
    assert presets["testPresets"][0]["configurePreset"] == "apple-clang-12.0-gnu17-release"

    # If we create the "Debug" one, it will be appended
    client.run("install . {} -s build_type=Debug {}".format(settings, settings_layout))
    assert os.path.exists(os.path.join(client.current_folder, "build", "apple-clang-12.0-gnu17",
                                       "Release", "generators"))
    assert os.path.exists(user_presets_path)
    print(load(user_presets_path))
    user_presets = json.loads(load(user_presets_path))
    assert len(user_presets["include"]) == 2
    presets = json.loads(load(user_presets["include"][0]))
    assert len(presets["configurePresets"]) == 1
    assert len(presets["buildPresets"]) == 1
    assert len(presets["testPresets"]) == 1
    assert presets["configurePresets"][0]["name"] == "apple-clang-12.0-gnu17-release"
    assert presets["buildPresets"][0]["name"] == "apple-clang-12.0-gnu17-release"
    assert presets["buildPresets"][0]["configurePreset"] == "apple-clang-12.0-gnu17-release"
    assert presets["testPresets"][0]["name"] == "apple-clang-12.0-gnu17-release"
    assert presets["testPresets"][0]["configurePreset"] == "apple-clang-12.0-gnu17-release"

    presets = json.loads(load(user_presets["include"][1]))
    assert len(presets["configurePresets"]) == 1
    assert len(presets["buildPresets"]) == 1
    assert len(presets["testPresets"]) == 1
    assert presets["configurePresets"][0]["name"] == "apple-clang-12.0-gnu17-debug"
    assert presets["buildPresets"][0]["name"] == "apple-clang-12.0-gnu17-debug"
    assert presets["buildPresets"][0]["configurePreset"] == "apple-clang-12.0-gnu17-debug"
    assert presets["testPresets"][0]["name"] == "apple-clang-12.0-gnu17-debug"
    assert presets["testPresets"][0]["configurePreset"] == "apple-clang-12.0-gnu17-debug"

    # But If we change, for example, the cppstd and the compiler version, the toolchain
    # and presets will be different, but it will be appended to the UserPresets.json
    settings = "-s compiler=apple-clang -s compiler.libcxx=libc++ " \
               "-s compiler.version=13 -s compiler.cppstd=gnu20"
    client.run("install . {} {}".format(settings, settings_layout))
    assert os.path.exists(os.path.join(client.current_folder, "build", "apple-clang-13-gnu20",
                                       "Release", "generators"))
    assert os.path.exists(user_presets_path)
    user_presets = json.loads(load(user_presets_path))
    # The [0] is the apple-clang 12 the [1] is the apple-clang 13
    assert len(user_presets["include"]) == 3
    presets = json.loads(load(user_presets["include"][2]))
    assert len(presets["configurePresets"]) == 1
    assert len(presets["buildPresets"]) == 1
    assert len(presets["testPresets"]) == 1
    assert presets["configurePresets"][0]["name"] == "apple-clang-13-gnu20-release"
    assert presets["buildPresets"][0]["name"] == "apple-clang-13-gnu20-release"
    assert presets["buildPresets"][0]["configurePreset"] == "apple-clang-13-gnu20-release"
    assert presets["testPresets"][0]["name"] == "apple-clang-13-gnu20-release"
    assert presets["testPresets"][0]["configurePreset"] == "apple-clang-13-gnu20-release"

    # We can build with cmake manually
    if platform.system() == "Darwin":
        client.run_command("cmake . --preset apple-clang-12.0-gnu17-release")
        client.run_command("cmake --build --preset apple-clang-12.0-gnu17-release")
        client.run_command("ctest --preset apple-clang-12.0-gnu17-release")
        client.run_command("./build/apple-clang-12.0-gnu17/Release/hello")
        assert "Hello World Release!" in client.out
        assert "__cplusplus2017" in client.out

        client.run_command("cmake . --preset apple-clang-12.0-gnu17-debug")
        client.run_command("cmake --build --preset apple-clang-12.0-gnu17-debug")
        client.run_command("ctest --preset apple-clang-12.0-gnu17-debug")
        client.run_command("./build/apple-clang-12.0-gnu17/Debug/hello")
        assert "Hello World Debug!" in client.out
        assert "__cplusplus2017" in client.out

        client.run_command("cmake . --preset apple-clang-13-gnu20-release")
        client.run_command("cmake --build --preset apple-clang-13-gnu20-release")
        client.run_command("ctest --preset apple-clang-13-gnu20-release")
        client.run_command("./build/apple-clang-13-gnu20/Release/hello")
        assert "Hello World Release!" in client.out
        assert "__cplusplus2020" in client.out


@pytest.mark.parametrize("multiconfig", [True, False])
def test_cmake_presets_duplicated_install(multiconfig):
    # https://github.com/conan-io/conan/issues/11409
    """Only failed when using a multiconfig generator"""
    client = TestClient(path_with_spaces=False)
    client.run("new cmake_exe -d name=hello -d version=0.1")
    settings = '-s compiler=gcc -s compiler.version=5 -s compiler.libcxx=libstdc++11 ' \
               '-c tools.cmake.cmake_layout:build_folder_vars=' \
               '\'["settings.compiler", "settings.compiler.version"]\' '
    if multiconfig:
        settings += '-c tools.cmake.cmaketoolchain:generator="Multi-Config"'
    client.run("install . {}".format(settings))
    client.run("install . {}".format(settings))
    if multiconfig:
        presets_path = os.path.join(client.current_folder, "build", "gcc-5", "generators",
                                    "CMakePresets.json")
    else:
        presets_path = os.path.join(client.current_folder, "build", "gcc-5", "Release", "generators",
                                    "CMakePresets.json")
    assert os.path.exists(presets_path)
    contents = json.loads(load(presets_path))
    assert len(contents["buildPresets"]) == 1
    assert len(contents["testPresets"]) == 1


def test_remove_missing_presets():
    # https://github.com/conan-io/conan/issues/11413
    client = TestClient(path_with_spaces=False)
    client.run("new cmake_exe -d name=hello -d version=0.1")
    settings = '-s compiler=gcc -s compiler.version=5 -s compiler.libcxx=libstdc++11 ' \
               '-c tools.cmake.cmake_layout:build_folder_vars=' \
               '\'["settings.compiler", "settings.compiler.version"]\' '
    client.run("install . {}".format(settings))
    client.run("install . {} -s compiler.version=6".format(settings))

    presets_path_5 = os.path.join(client.current_folder, "build", "gcc-5")
    assert os.path.exists(presets_path_5)

    presets_path_6 = os.path.join(client.current_folder, "build", "gcc-6")
    assert os.path.exists(presets_path_6)

    rmdir(presets_path_5)

    # If we generate another configuration, the missing one (removed) for gcc-5 is not included
    client.run("install . {} -s compiler.version=11".format(settings))

    user_presets_path = os.path.join(client.current_folder, "CMakeUserPresets.json")
    assert os.path.exists(user_presets_path)

    contents = json.loads(load(user_presets_path))
    assert len(contents["include"]) == 2
    assert "gcc-6" in contents["include"][0]
    assert "gcc-11" in contents["include"][1]


@pytest.mark.tool("cmake", "3.23")
def test_cmake_presets_options_single_config():
    client = TestClient(path_with_spaces=False)
<<<<<<< HEAD
    client.run("new cmake_lib -d name=hello -d version=0.1")
    conf_layout = '-c tools.cmake.cmake_layout:build_folder_vars=\'["settings.compiler", ' \
                  '"options.shared"]\''
=======
    client.run("new hello/0.1 --template=cmake_lib")
    conf_layout = '-c tools.cmake.cmake_layout:build_folder_vars=\'["settings.compiler",' \
                  '"settings.build_type", "options.shared"]\''
>>>>>>> b055accb

    default_compiler = {"Darwin": "apple-clang",
                        "Windows": "msvc",
                        "Linux": "gcc"}.get(platform.system())

    for shared in (True, False):
        client.run("install . {} -o shared={}".format(conf_layout, shared))
        shared_str = "shared_true" if shared else "shared_false"
        assert os.path.exists(os.path.join(client.current_folder,
                                           "build", "{}-release-{}".format(default_compiler, shared_str),
                                           "generators"))

    client.run("install . {}".format(conf_layout))
    assert os.path.exists(os.path.join(client.current_folder,
                                       "build", "{}-release-shared_false".format(default_compiler),
                                       "generators"))

    user_presets_path = os.path.join(client.current_folder, "CMakeUserPresets.json")
    assert os.path.exists(user_presets_path)

    # We can build with cmake manually
    if platform.system() == "Darwin":
        for shared in (True, False):
            shared_str = "shared_true" if shared else "shared_false"
            client.run_command("cmake . --preset apple-clang-release-{}".format(shared_str))
            client.run_command("cmake --build --preset apple-clang-release-{}".format(shared_str))
            client.run_command("ctest --preset apple-clang-release-{}".format(shared_str))
            the_lib = "libhello.a" if not shared else "libhello.dylib"
            path = os.path.join(client.current_folder,
                                "build", "apple-clang-release-{}".format(shared_str), the_lib)
            assert os.path.exists(path)


@pytest.mark.tool("cmake", "3.23")
@pytest.mark.skipif(platform.system() != "Windows", reason="Needs windows")
def test_cmake_presets_multiple_settings_multi_config():
    client = TestClient(path_with_spaces=False)
    client.run("new cmake_exe -d name=hello -d version=0.1")
    settings_layout = '-c tools.cmake.cmake_layout:build_folder_vars=' \
                      '\'["settings.compiler.runtime", "settings.compiler.cppstd"]\''

    user_presets_path = os.path.join(client.current_folder, "CMakeUserPresets.json")

    # Check that all generated names are expected, both in the layout and in the Presets
    settings = "-s compiler=msvc -s compiler.version=191 -s compiler.runtime=dynamic " \
               "-s compiler.cppstd=14"
    client.run("install . {} {}".format(settings, settings_layout))
    assert os.path.exists(os.path.join(client.current_folder, "build", "dynamic-14", "generators"))
    assert os.path.exists(user_presets_path)
    user_presets = json.loads(load(user_presets_path))
    assert len(user_presets["include"]) == 1
    presets = json.loads(load(user_presets["include"][0]))
    assert len(presets["configurePresets"]) == 1
    assert len(presets["buildPresets"]) == 1
    assert len(presets["testPresets"]) == 1
    assert presets["configurePresets"][0]["name"] == "dynamic-14"
    assert presets["buildPresets"][0]["name"] == "dynamic-14-release"
    assert presets["buildPresets"][0]["configurePreset"] == "dynamic-14"
    assert presets["testPresets"][0]["name"] == "dynamic-14-release"
    assert presets["testPresets"][0]["configurePreset"] == "dynamic-14"

    # If we create the "Debug" one, it has the same toolchain and preset file, that is
    # always multiconfig
    client.run("install . {} -s build_type=Debug {}".format(settings, settings_layout))
    assert os.path.exists(os.path.join(client.current_folder, "build", "dynamic-14", "generators"))
    assert os.path.exists(user_presets_path)
    user_presets = json.loads(load(user_presets_path))
    assert len(user_presets["include"]) == 1
    presets = json.loads(load(user_presets["include"][0]))
    assert len(presets["configurePresets"]) == 1
    assert len(presets["buildPresets"]) == 2
    assert len(presets["testPresets"]) == 2
    assert presets["configurePresets"][0]["name"] == "dynamic-14"
    assert presets["buildPresets"][0]["name"] == "dynamic-14-release"
    assert presets["buildPresets"][1]["name"] == "dynamic-14-debug"
    assert presets["buildPresets"][0]["configurePreset"] == "dynamic-14"
    assert presets["buildPresets"][1]["configurePreset"] == "dynamic-14"
    assert presets["testPresets"][0]["name"] == "dynamic-14-release"
    assert presets["testPresets"][1]["name"] == "dynamic-14-debug"
    assert presets["testPresets"][0]["configurePreset"] == "dynamic-14"
    assert presets["testPresets"][1]["configurePreset"] == "dynamic-14"

    # But If we change, for example, the cppstd and the compiler version, the toolchain
    # and presets will be different, but it will be appended to the UserPresets.json
    settings = "-s compiler=msvc -s compiler.version=191 -s compiler.runtime=static " \
               "-s compiler.cppstd=17"
    client.run("install . {} {}".format(settings, settings_layout))
    assert os.path.exists(os.path.join(client.current_folder, "build", "static-17", "generators"))
    assert os.path.exists(user_presets_path)
    user_presets = json.loads(load(user_presets_path))
    # The [0] is the msvc dynamic/14 the [1] is the static/17
    assert len(user_presets["include"]) == 2
    presets = json.loads(load(user_presets["include"][1]))
    assert len(presets["configurePresets"]) == 1
    assert len(presets["buildPresets"]) == 1
    assert len(presets["testPresets"]) == 1
    assert presets["configurePresets"][0]["name"] == "static-17"
    assert presets["buildPresets"][0]["name"] == "static-17-release"
    assert presets["buildPresets"][0]["configurePreset"] == "static-17"
    assert presets["testPresets"][0]["name"] == "static-17-release"
    assert presets["testPresets"][0]["configurePreset"] == "static-17"

    # We can build with cmake manually
    client.run_command("cmake . --preset dynamic-14")

    client.run_command("cmake --build --preset dynamic-14-release")
    client.run_command("ctest --preset dynamic-14-release")
    client.run_command("build\\dynamic-14\\Release\\hello")
    assert "Hello World Release!" in client.out
    assert "MSVC_LANG2014" in client.out

    client.run_command("cmake --build --preset dynamic-14-debug")
    client.run_command("ctest --preset dynamic-14-debug")
    client.run_command("build\\dynamic-14\\Debug\\hello")
    assert "Hello World Debug!" in client.out
    assert "MSVC_LANG2014" in client.out

    client.run_command("cmake . --preset static-17")

    client.run_command("cmake --build --preset static-17-release")
    client.run_command("ctest --preset static-17-release")
    client.run_command("build\\static-17\\Release\\hello")
    assert "Hello World Release!" in client.out
    assert "MSVC_LANG2017" in client.out


@pytest.mark.tool("cmake", "3.23")
def test_max_schema_version2_build():
    client = TestClient(path_with_spaces=False)
    client.run("new cmake_exe -d name=hello -d version=0.1")
    configs = ["-c tools.cmake.cmaketoolchain.presets:max_schema_version=2"]
    client.run("install . {} -s compiler.cppstd=14".format(" ".join(configs)))
    client.run("build .")


@pytest.mark.tool("cmake", "3.23")
def test_user_presets_version2():
    client = TestClient(path_with_spaces=False)
    client.run("new cmake_exe -d name=hello -d version=0.1")
    configs = ["-c tools.cmake.cmaketoolchain.presets:max_schema_version=2 ",
               "-c tools.cmake.cmake_layout:build_folder_vars='[\"settings.compiler.cppstd\"]'"]
    client.run("install . {} -s compiler.cppstd=14".format(" ".join(configs)))
    client.run("install . {} -s compiler.cppstd=17".format(" ".join(configs)))
    # TODO: This line was failing, after being merged from conan 1.x, because the default
    #  compiler in CI is VS 191, that do not support c++20, and this raises, but apparently
    #  it does nothing @lasote
    # client.run("install . {} -s compiler.cppstd=20".format(" ".join(configs)))

    if platform.system() == "Windows":
        client.run_command("cmake . --preset 14")
        client.run_command("cmake --build --preset 14-release")
        client.run_command("ctest --preset 14-release")
        client.run_command(r"build\14\Release\hello.exe")
    else:
        client.run_command("cmake . --preset 14-release")
        client.run_command("cmake --build --preset 14-release")
        client.run_command("ctest --preset 14-release")
        client.run_command("./build/14/Release/hello")

    assert "Hello World Release!" in client.out

    if platform.system() != "Windows":
        assert "__cplusplus2014" in client.out
    else:
        assert "MSVC_LANG2014" in client.out

    if platform.system() == "Windows":
        client.run_command("cmake . --preset 17")
        client.run_command("cmake --build --preset 17-release")
        client.run_command("ctest --preset 17-release")
        client.run_command(r"build\17\Release\hello.exe")
    else:
        client.run_command("cmake . --preset 17-release")
        client.run_command("cmake --build --preset 17-release")
        client.run_command("ctest --preset 17-release")
        client.run_command("./build/17/Release/hello")

    assert "Hello World Release!" in client.out
    if platform.system() != "Windows":
        assert "__cplusplus2017" in client.out
    else:
        assert "MSVC_LANG2017" in client.out


@pytest.mark.tool("cmake")
def test_cmaketoolchain_sysroot():
    client = TestClient(path_with_spaces=False)

    conanfile = textwrap.dedent("""
        from conan import ConanFile
        from conan.tools.cmake import CMakeToolchain, CMake, cmake_layout

        class AppConan(ConanFile):
            settings = "os", "compiler", "build_type", "arch"
            exports_sources = "CMakeLists.txt"

            def generate(self):
                tc = CMakeToolchain(self)
                {}
                tc.generate()

            def build(self):
                cmake = CMake(self)
                cmake.configure()
                cmake.build()
        """)

    cmakelist = textwrap.dedent("""
        cmake_minimum_required(VERSION 3.15)
        set(CMAKE_CXX_COMPILER_WORKS 1)
        project(app CXX)
        message("sysroot: '${CMAKE_SYSROOT}'")
        message("osx_sysroot: '${CMAKE_OSX_SYSROOT}'")
        """)

    client.save({
        "conanfile.py": conanfile.format(""),
        "CMakeLists.txt": cmakelist
    })

    fake_sysroot = client.current_folder
    output_fake_sysroot = fake_sysroot.replace("\\", "/") if platform.system() == "Windows" else fake_sysroot
    client.run("create . --name=app --version=1.0 -c tools.build:sysroot='{}'".format(fake_sysroot))
    assert "sysroot: '{}'".format(output_fake_sysroot) in client.out

    # set in a block instead of using conf
    set_sysroot_in_block = 'tc.blocks["generic_system"].values["cmake_sysroot"] = "{}"'.format(output_fake_sysroot)
    client.save({
        "conanfile.py": conanfile.format(set_sysroot_in_block),
    })
    client.run("create . --name=app --version=1.0")
    assert "sysroot: '{}'".format(output_fake_sysroot) in client.out


@pytest.mark.tool("cmake", "3.23")
def test_cmake_presets_with_conanfile_txt():
    c = TestClient()

    c.run("new cmake_exe -d name=foo -d version=1.0")
    os.unlink(os.path.join(c.current_folder, "conanfile.py"))
    c.save({"conanfile.txt": textwrap.dedent("""
        [generators]
        CMakeToolchain

        [layout]
        cmake_layout
        """)})

    c.run("install .")
    c.run("install . -s build_type=Debug")

    if platform.system() != "Windows":
        c.run_command("cmake --preset debug")
        c.run_command("cmake --build --preset debug")
        c.run_command("ctest --preset debug")
        c.run_command("./build/Debug/foo")
    else:
        c.run_command("cmake --preset default")
        c.run_command("cmake --build --preset debug")
        c.run_command("ctest --preset debug")
        c.run_command("build\\Debug\\foo")

    assert "Hello World Debug!" in c.out

    if platform.system() != "Windows":
        c.run_command("cmake --preset release")
        c.run_command("cmake --build --preset release")
        c.run_command("ctest --preset release")
        c.run_command("./build/Release/foo")
    else:
        c.run_command("cmake --build --preset release")
        c.run_command("ctest --preset release")
        c.run_command("build\\Release\\foo")

    assert "Hello World Release!" in c.out


def test_cmake_presets_not_forbidden_build_type():
    client = TestClient(path_with_spaces=False)
    client.run("new cmake_exe -d name=hello -d version=0.1")
    settings_layout = '-c tools.cmake.cmake_layout:build_folder_vars=' \
                      '\'["options.missing", "settings.build_type"]\''
    client.run("install . {}".format(settings_layout))
    assert os.path.exists(os.path.join(client.current_folder,
                                       "build/release/generators/conan_toolchain.cmake"))


def test_resdirs_cmake_install():
    """If resdirs is declared, the CMAKE_INSTALL_DATAROOTDIR folder is set"""

    client = TestClient(path_with_spaces=False)

    conanfile = textwrap.dedent("""
            from conan import ConanFile
            from conan.tools.cmake import CMakeToolchain, CMake, cmake_layout

            class AppConan(ConanFile):
                settings = "os", "compiler", "build_type", "arch"
                exports_sources = "CMakeLists.txt", "my_license"
                name = "foo"
                version = "1.0"

                def generate(self):
                    tc = CMakeToolchain(self)
                    tc.generate()

                def layout(self):
                    self.cpp.package.resdirs = ["res"]

                def build(self):
                    cmake = CMake(self)
                    cmake.configure()
                    cmake.build()

                def package(self):
                    cmake = CMake(self)
                    cmake.install()
            """)

    cmake = """
    cmake_minimum_required(VERSION 3.15)
    set(CMAKE_CXX_COMPILER_WORKS 1)
    project(foo)
    if(NOT CMAKE_INSTALL_DATAROOTDIR)
        message(FATAL_ERROR "Cannot install stuff")
    endif()
    install(FILES my_license DESTINATION ${CMAKE_INSTALL_DATAROOTDIR}/licenses)
    """

    client.save({"conanfile.py": conanfile, "CMakeLists.txt": cmake, "my_license": "MIT"})
    client.run("create .")
    assert "/res/licenses/my_license" in client.out
    assert "Packaged 1 file: my_license" in client.out


def test_resdirs_none_cmake_install():
    """If no resdirs are declared, the CMAKE_INSTALL_DATAROOTDIR folder is not set"""

    client = TestClient(path_with_spaces=False)

    conanfile = textwrap.dedent("""
            from conan import ConanFile
            from conan.tools.cmake import CMakeToolchain, CMake, cmake_layout

            class AppConan(ConanFile):
                settings = "os", "compiler", "build_type", "arch"
                exports_sources = "CMakeLists.txt", "my_license"
                name = "foo"
                version = "1.0"

                def generate(self):
                    tc = CMakeToolchain(self)
                    tc.generate()

                def build(self):
                    cmake = CMake(self)
                    cmake.configure()
                    cmake.build()

                def package(self):
                    cmake = CMake(self)
                    cmake.install()
            """)

    cmake = """
    cmake_minimum_required(VERSION 3.15)
    set(CMAKE_CXX_COMPILER_WORKS 1)
    project(foo)
    if(NOT CMAKE_INSTALL_DATAROOTDIR)
        message(FATAL_ERROR "Cannot install stuff")
    endif()
    """

    client.save({"conanfile.py": conanfile, "CMakeLists.txt": cmake, "my_license": "MIT"})
    client.run("create .", assert_error=True)
    assert "Cannot install stuff" in client.out


def test_cmake_toolchain_vars_when_option_declared():
    t = TestClient()

    cmakelists = textwrap.dedent("""
    cmake_minimum_required(VERSION 2.8) # <---- set this to an old version for old policies
    cmake_policy(SET CMP0091 NEW) # <-- Needed on Windows
    project(mylib CXX)

    message("CMake version: ${CMAKE_VERSION}")

    # Set the options AFTER the call to project, that is, after toolchain is loaded
    option(BUILD_SHARED_LIBS "" ON)
    option(CMAKE_POSITION_INDEPENDENT_CODE "" OFF)

    add_library(mylib src/mylib.cpp)
    target_include_directories(mylib PUBLIC include)

    get_target_property(MYLIB_TARGET_TYPE mylib TYPE)
    get_target_property(MYLIB_PIC mylib POSITION_INDEPENDENT_CODE)
    message("mylib target type: ${MYLIB_TARGET_TYPE}")
    message("MYLIB_PIC value: ${MYLIB_PIC}")
    if(MYLIB_PIC)
        #Note: the value is "True"/"False" if set by cmake,
        #       and "ON"/"OFF" if set by Conan
        message("mylib position independent code: ON")
    else()
        message("mylib position independent code: OFF")
    endif()

    set_target_properties(mylib PROPERTIES PUBLIC_HEADER "include/mylib.h")
    install(TARGETS mylib)
    """)

    t.run("new cmake_lib -d name=mylib -d version=1.0")
    t.save({"CMakeLists.txt": cmakelists})

    # The generated toolchain should set `BUILD_SHARED_LIBS` to `OFF`,
    # and `CMAKE_POSITION_INDEPENDENT_CODE` to `ON` and the calls to
    # `option()` in the CMakeLists.txt should respect the existing values.
    # Note: on *WINDOWS* `fPIC` is not an option for this recipe, so it's invalid
    #       to pass it to Conan, in which case the value in CMakeLists.txt
    #       takes precedence.
    fpic_option = "-o mylib/*:fPIC=True" if platform.system() != "Windows" else ""
    fpic_cmake_value = "ON" if platform.system() != "Windows" else "OFF"
    t.run(f"create . -o mylib/*:shared=False {fpic_option} --test-folder=None")
    assert "mylib target type: STATIC_LIBRARY" in t.out
    assert f"mylib position independent code: {fpic_cmake_value}" in t.out

    # When building manually, ensure the value passed by the toolchain overrides the ones in
    # the CMakeLists
    fpic_option = "-o mylib/*:fPIC=False" if platform.system() != "Windows" else ""
    t.run(f"install . -o mylib/*:shared=False {fpic_option}")
    folder = "build/generators" if platform.system() == "Windows" else "build/Release/generators"
    t.run_command(f"cmake -S . -B build/ -DCMAKE_TOOLCHAIN_FILE={folder}/conan_toolchain.cmake")
    assert "mylib target type: STATIC_LIBRARY" in t.out
    assert f"mylib position independent code: OFF" in t.out

    # Note: from this point forward, the CMakeCache is already initialised.
    # When explicitly overriding `CMAKE_POSITION_INDEPENDENT_CODE` via command line, ensure
    # this takes precedence to the value defined by the toolchain
    t.run_command("cmake -S . -B build/ -DCMAKE_POSITION_INDEPENDENT_CODE=ON")
    assert "mylib target type: STATIC_LIBRARY" in t.out
    assert "mylib position independent code: ON" in t.out

    t.run_command("cmake -S . -B build/ -DBUILD_SHARED_LIBS=ON")
    assert "mylib target type: SHARED_LIBRARY" in t.out
    assert "mylib position independent code: ON" in t.out


<<<<<<< HEAD
@pytest.mark.tool("cmake")
def test_find_program_for_tool_requires():
=======
@pytest.mark.tool_cmake
@pytest.mark.parametrize("single_profile", [True, False])
def test_find_program_for_tool_requires(single_profile):
>>>>>>> b055accb
    """Test that the same reference can be both a tool_requires and a regular requires,
    and that find_program (executables) and find_package (libraries) find the correct ones
    when cross building.
    """

    client = TestClient()

    conanfile = textwrap.dedent("""
        import os

        from conan import ConanFile
        from conan.tools.files import copy
        class TestConan(ConanFile):
            name = "foobar"
            version = "1.0"
            settings = "os", "arch", "compiler", "build_type"
            exports_sources = "*"
            def layout(self):
                pass
            def package(self):
                copy(self, pattern="lib*", src=self.build_folder, dst=os.path.join(self.package_folder, "lib"))
                copy(self, pattern="*bin", src=self.build_folder, dst=os.path.join(self.package_folder, "bin"))
    """)

    host_profile = textwrap.dedent("""
    [settings]
        os=Linux
        arch=armv8
        compiler=gcc
        compiler.version=12
        compiler.libcxx=libstdc++11
        build_type=Release
    """)

    build_profile = textwrap.dedent("""
        [settings]
        os=Linux
        arch=x86_64
        compiler=gcc
        compiler.version=12
        compiler.libcxx=libstdc++11
        build_type=Release
    """)

    client.save({"conanfile.py": conanfile,
                "libfoo.so": "",
                "foobin": "",
                "host_profile": host_profile,
                "build_profile": build_profile
                })

<<<<<<< HEAD
    client.run("create . -pr:b build_profile -pr:h build_profile")
    build_context_package_folder = re.search(r"Package folder ([\w\W]+).conan2([\w\W]+)", str(client.out)).group(2).strip()
    build_context_package_folder = build_context_package_folder.replace("\\", "/")
    client.run("create . -pr:b build_profile -pr:h host_profile")
    host_context_package_folder = re.search(r"Package folder ([\w\W]+).conan2([\w\W]+)", str(client.out)).group(2).strip()
    host_context_package_folder = host_context_package_folder.replace("\\", "/")
=======
    if single_profile:
        client.run("create . --profile host_profile")
    else:
        client.run("create . -pr:b build_profile -pr:h build_profile")
        client.run("create . -pr:b build_profile -pr:h host_profile")
>>>>>>> b055accb

    conanfile_consumer = textwrap.dedent("""
        from conan import ConanFile
        from conan.tools.cmake import cmake_layout
        class PkgConan(ConanFile):
            settings = "os", "arch", "compiler", "build_type"

            def layout(self):
                cmake_layout(self)

            def requirements(self):
                self.requires("foobar/1.0")

            def build_requirements(self):
               self.tool_requires("foobar/1.0")
    """)

    cmakelists_consumer = textwrap.dedent("""
        cmake_minimum_required(VERSION 3.15)
        project(Hello LANGUAGES NONE)
        find_package(foobar CONFIG REQUIRED)
        find_program(FOOBIN_EXECUTABLE foobin)
        message("foobin executable: ${FOOBIN_EXECUTABLE}")
        message("foobar include dir: ${foobar_INCLUDE_DIR}")
        if(NOT FOOBIN_EXECUTABLE)
          message(FATAL_ERROR "FOOBIN executable not found")
        endif()
    """)

    client.save({
        "conanfile_consumer.py": conanfile_consumer,
        "CMakeLists.txt": cmakelists_consumer,
        "host_profile": host_profile,
        "build_profile": build_profile}, clean_first=True)
<<<<<<< HEAD
    client.run("install conanfile_consumer.py -g CMakeToolchain -g CMakeDeps -pr:b build_profile -pr:h host_profile")
=======
    
    if single_profile:
        profiles = "-pr host_profile"
    else:
        profiles = "-pr:b build_profile -pr:h host_profile"
    
    client.run(f"install conanfile_consumer.py pkg/0.1@ -g CMakeToolchain -g CMakeDeps {profiles}")
>>>>>>> b055accb

    with client.chdir("build"):
        client.run_command("cmake .. -DCMAKE_TOOLCHAIN_FILE=Release/generators/conan_toolchain.cmake -DCMAKE_BUILD_TYPE=Release")
        # Verify binary executable is found from build context package,
        # and library comes from host context package
<<<<<<< HEAD
        assert f"{build_context_package_folder}/bin/foobin" in client.out
        assert f"{host_context_package_folder}/include" in client.out
=======

        if not single_profile:
            build_context_package_id = "581814504b2e960b35df487e5bdb32b1ecf02253"
            host_context_package_id = "bf544cd3bc20b82121fd76b82eacbb36d75fa167"
            assert f"package/{build_context_package_id}/bin/foobin" in client.out
            assert f"package/{host_context_package_id}/include" in client.out
>>>>>>> b055accb


@pytest.mark.tool("pkg_config")
def test_cmaketoolchain_and_pkg_config_path():
    """
    Lightweight test which is loading a dependency as a *.pc file through
    CMake thanks to pkg_check_modules macro.
    It's working because PKG_CONFIG_PATH env variable is being loaded automatically
    by the CMakeToolchain generator.
    """
    client = TestClient()
    dep = textwrap.dedent("""
    from conan import ConanFile
    class DepConan(ConanFile):
        name = "dep"
        version = "1.0"
        def package_info(self):
            self.cpp_info.libs = ["dep"]
    """)
    pkg = textwrap.dedent("""
    from conan import ConanFile
    from conan.tools.cmake import CMake, cmake_layout
    class HelloConan(ConanFile):
        name = "pkg"
        version = "1.0"
        settings = "os", "compiler", "build_type", "arch"
        generators = "PkgConfigDeps", "CMakeToolchain"
        exports_sources = "CMakeLists.txt"

        def requirements(self):
            self.requires("dep/1.0")

        def layout(self):
            cmake_layout(self)

        def build(self):
            cmake = CMake(self)
            cmake.configure()
            cmake.build()
    """)
    cmakelists = textwrap.dedent("""
    cmake_minimum_required(VERSION 3.15)
    project(pkg CXX)

    find_package(PkgConfig REQUIRED)
    # We should have PKG_CONFIG_PATH created in the current environment
    pkg_check_modules(DEP REQUIRED IMPORTED_TARGET dep)
    """)
    client.save({
        "dep/conanfile.py": dep,
        "pkg/conanfile.py": pkg,
        "pkg/CMakeLists.txt": cmakelists
    })
    client.run("create dep/conanfile.py")
    client.run("create pkg/conanfile.py")
    assert "Found dep, version 1.0" in client.out<|MERGE_RESOLUTION|>--- conflicted
+++ resolved
@@ -557,15 +557,10 @@
 @pytest.mark.tool("cmake", "3.23")
 def test_cmake_presets_missing_option():
     client = TestClient(path_with_spaces=False)
-<<<<<<< HEAD
+
     client.run("new cmake_exe -d name=hello -d version=0.1")
-    settings_layout = '-c tools.cmake.cmake_layout:build_folder_vars=' \
-                      '\'["options.missing"]\''
-=======
-    client.run("new hello/0.1 --template=cmake_exe")
     settings_layout = '-c tools.cmake.cmake_layout:build_folder_vars=\'["options.missing"]\' ' \
                       '-c tools.cmake.cmaketoolchain:generator=Ninja'
->>>>>>> b055accb
     client.run("install . {}".format(settings_layout))
     assert os.path.exists(os.path.join(client.current_folder, "build", "Release", "generators"))
 
@@ -573,15 +568,9 @@
 @pytest.mark.tool("cmake", "3.23")
 def test_cmake_presets_missing_setting():
     client = TestClient(path_with_spaces=False)
-<<<<<<< HEAD
     client.run("new cmake_exe -d name=hello -d version=0.1")
-    settings_layout = '-c tools.cmake.cmake_layout:build_folder_vars=' \
-                      '\'["settings.missing"]\''
-=======
-    client.run("new hello/0.1 --template=cmake_exe")
     settings_layout = '-c tools.cmake.cmake_layout:build_folder_vars=\'["settings.missing"]\' ' \
                       '-c tools.cmake.cmaketoolchain:generator=Ninja'
->>>>>>> b055accb
     client.run("install . {}".format(settings_layout))
     assert os.path.exists(os.path.join(client.current_folder, "build", "Release", "generators"))
 
@@ -620,7 +609,6 @@
     assert os.path.exists(os.path.join(client.current_folder, "build", "apple-clang-12.0-gnu17",
                                        "Release", "generators"))
     assert os.path.exists(user_presets_path)
-    print(load(user_presets_path))
     user_presets = json.loads(load(user_presets_path))
     assert len(user_presets["include"]) == 2
     presets = json.loads(load(user_presets["include"][0]))
@@ -746,15 +734,9 @@
 @pytest.mark.tool("cmake", "3.23")
 def test_cmake_presets_options_single_config():
     client = TestClient(path_with_spaces=False)
-<<<<<<< HEAD
     client.run("new cmake_lib -d name=hello -d version=0.1")
-    conf_layout = '-c tools.cmake.cmake_layout:build_folder_vars=\'["settings.compiler", ' \
-                  '"options.shared"]\''
-=======
-    client.run("new hello/0.1 --template=cmake_lib")
     conf_layout = '-c tools.cmake.cmake_layout:build_folder_vars=\'["settings.compiler",' \
                   '"settings.build_type", "options.shared"]\''
->>>>>>> b055accb
 
     default_compiler = {"Darwin": "apple-clang",
                         "Windows": "msvc",
@@ -1202,14 +1184,9 @@
     assert "mylib position independent code: ON" in t.out
 
 
-<<<<<<< HEAD
 @pytest.mark.tool("cmake")
-def test_find_program_for_tool_requires():
-=======
-@pytest.mark.tool_cmake
 @pytest.mark.parametrize("single_profile", [True, False])
 def test_find_program_for_tool_requires(single_profile):
->>>>>>> b055accb
     """Test that the same reference can be both a tool_requires and a regular requires,
     and that find_program (executables) and find_package (libraries) find the correct ones
     when cross building.
@@ -1261,20 +1238,12 @@
                 "build_profile": build_profile
                 })
 
-<<<<<<< HEAD
     client.run("create . -pr:b build_profile -pr:h build_profile")
     build_context_package_folder = re.search(r"Package folder ([\w\W]+).conan2([\w\W]+)", str(client.out)).group(2).strip()
     build_context_package_folder = build_context_package_folder.replace("\\", "/")
     client.run("create . -pr:b build_profile -pr:h host_profile")
     host_context_package_folder = re.search(r"Package folder ([\w\W]+).conan2([\w\W]+)", str(client.out)).group(2).strip()
     host_context_package_folder = host_context_package_folder.replace("\\", "/")
-=======
-    if single_profile:
-        client.run("create . --profile host_profile")
-    else:
-        client.run("create . -pr:b build_profile -pr:h build_profile")
-        client.run("create . -pr:b build_profile -pr:h host_profile")
->>>>>>> b055accb
 
     conanfile_consumer = textwrap.dedent("""
         from conan import ConanFile
@@ -1309,33 +1278,14 @@
         "CMakeLists.txt": cmakelists_consumer,
         "host_profile": host_profile,
         "build_profile": build_profile}, clean_first=True)
-<<<<<<< HEAD
     client.run("install conanfile_consumer.py -g CMakeToolchain -g CMakeDeps -pr:b build_profile -pr:h host_profile")
-=======
-    
-    if single_profile:
-        profiles = "-pr host_profile"
-    else:
-        profiles = "-pr:b build_profile -pr:h host_profile"
-    
-    client.run(f"install conanfile_consumer.py pkg/0.1@ -g CMakeToolchain -g CMakeDeps {profiles}")
->>>>>>> b055accb
 
     with client.chdir("build"):
         client.run_command("cmake .. -DCMAKE_TOOLCHAIN_FILE=Release/generators/conan_toolchain.cmake -DCMAKE_BUILD_TYPE=Release")
         # Verify binary executable is found from build context package,
         # and library comes from host context package
-<<<<<<< HEAD
         assert f"{build_context_package_folder}/bin/foobin" in client.out
         assert f"{host_context_package_folder}/include" in client.out
-=======
-
-        if not single_profile:
-            build_context_package_id = "581814504b2e960b35df487e5bdb32b1ecf02253"
-            host_context_package_id = "bf544cd3bc20b82121fd76b82eacbb36d75fa167"
-            assert f"package/{build_context_package_id}/bin/foobin" in client.out
-            assert f"package/{host_context_package_id}/include" in client.out
->>>>>>> b055accb
 
 
 @pytest.mark.tool("pkg_config")
