import json
import os
import platform
import textwrap

import pytest

from conan.tools.cmake.presets import load_cmake_presets
from conans.model.recipe_ref import RecipeReference
from conan.tools.microsoft.visual import vcvars_command
from conans.test.assets.cmake import gen_cmakelists
from conans.test.assets.genconanfile import GenConanfile
from conans.test.utils.tools import TestClient, TurboTestClient
from conans.util.files import save, load


@pytest.mark.skipif(platform.system() != "Windows", reason="Only for windows")
@pytest.mark.parametrize("compiler, version, update, runtime",
                         [("msvc", "192", None, "dynamic"),
                          ("msvc", "192", "6", "static"),
                          ("msvc", "192", "8", "static")])
def test_cmake_toolchain_win_toolset(compiler, version, update, runtime):
    client = TestClient(path_with_spaces=False)
    settings = {"compiler": compiler,
                "compiler.version": version,
                "compiler.update": update,
                "compiler.cppstd": "17",
                "compiler.runtime": runtime,
                "build_type": "Release",
                "arch": "x86_64"}

    # Build the profile according to the settings provided
    settings = " ".join('-s %s="%s"' % (k, v) for k, v in settings.items() if v)

    conanfile = GenConanfile().with_settings("os", "compiler", "build_type", "arch").\
        with_generator("CMakeToolchain")

    client.save({"conanfile.py": conanfile})
    client.run("install . {}".format(settings))
    toolchain = client.load("conan_toolchain.cmake")
    if update is not None:  # Fullversion
        value = "version=14.{}{}".format(version[-1], update)
    else:
        value = "v14{}".format(version[-1])
    assert 'set(CMAKE_GENERATOR_TOOLSET "{}" CACHE STRING "" FORCE)'.format(value) in toolchain


def test_cmake_toolchain_user_toolchain():
    client = TestClient(path_with_spaces=False)
    conanfile = GenConanfile().with_settings("os", "compiler", "build_type", "arch").\
        with_generator("CMakeToolchain")
    save(client.cache.new_config_path, "tools.cmake.cmaketoolchain:user_toolchain+=mytoolchain.cmake")

    client.save({"conanfile.py": conanfile})
    client.run("install .")
    toolchain = client.load("conan_toolchain.cmake")
    assert 'include("mytoolchain.cmake")' in toolchain


def test_cmake_toolchain_custom_toolchain():
    client = TestClient(path_with_spaces=False)
    conanfile = GenConanfile().with_settings("os", "compiler", "build_type", "arch").\
        with_generator("CMakeToolchain")
    save(client.cache.new_config_path, "tools.cmake.cmaketoolchain:toolchain_file=mytoolchain.cmake")

    client.save({"conanfile.py": conanfile})
    client.run("install .")
    assert not os.path.exists(os.path.join(client.current_folder, "conan_toolchain.cmake"))
    presets = load_cmake_presets(client.current_folder)
    assert "mytoolchain.cmake" in presets["configurePresets"][0]["toolchainFile"]
    assert "binaryDir" in presets["configurePresets"][0]


@pytest.mark.tool("cmake", "3.23")
@pytest.mark.skipif(platform.system() != "Darwin",
                    reason="Single config test, Linux CI still without 3.23")
def test_cmake_user_presets_load():
    """
    Test if the CMakeUserPresets.cmake is generated and use CMake to use it to verify the right
    syntax of generated CMakeUserPresets.cmake and CMakePresets.cmake
    """
    t = TestClient()
    t.run("new -d name=mylib -d version=1.0 -f cmake_lib")
    t.run("create . -s:h build_type=Release")
    t.run("create . -s:h build_type=Debug")

    consumer = textwrap.dedent("""
        from conan import ConanFile
        from conan.tools.cmake import cmake_layout

        class Consumer(ConanFile):

            settings = "build_type", "os", "arch", "compiler"
            requires = "mylib/1.0"
            generators = "CMakeToolchain", "CMakeDeps"

            def layout(self):
                cmake_layout(self)

    """)

    cmakelist = textwrap.dedent("""
        cmake_minimum_required(VERSION 3.1)
        project(PackageTest CXX)
        find_package(mylib REQUIRED CONFIG)
        """)
    t.save({"conanfile.py": consumer, "CMakeLists.txt": cmakelist}, clean_first=True)
    t.run("install . -s:h build_type=Debug -g CMakeToolchain")
    t.run("install . -s:h build_type=Release -g CMakeToolchain")
    assert os.path.exists(os.path.join(t.current_folder, "CMakeUserPresets.json"))
    t.run_command("cmake . --preset Release")
    assert 'CMAKE_BUILD_TYPE="Release"' in t.out
    t.run_command("cmake . --preset Debug")
    assert 'CMAKE_BUILD_TYPE="Debug"' in t.out


def test_cmake_toolchain_user_toolchain_from_dep():
    client = TestClient()
    conanfile = textwrap.dedent("""
        import os
        from conan import ConanFile
        from conan.tools.files import copy
        class Pkg(ConanFile):
            exports_sources = "*"
            def package(self):
                copy(self, "*", self.build_folder, self.package_folder)
            def package_info(self):
                f = os.path.join(self.package_folder, "mytoolchain.cmake")
                self.conf_info.append("tools.cmake.cmaketoolchain:user_toolchain", f)
        """)
    client.save({"conanfile.py": conanfile,
                 "mytoolchain.cmake": 'message(STATUS "mytoolchain.cmake !!!running!!!")'})
    client.run("create . --name=toolchain --version=0.1")

    conanfile = textwrap.dedent("""
        from conan import ConanFile
        from conan.tools.cmake import CMake
        class Pkg(ConanFile):
            settings = "os", "compiler", "arch", "build_type"
            exports_sources = "CMakeLists.txt"
            build_requires = "toolchain/0.1"
            generators = "CMakeToolchain"
            def build(self):
                cmake = CMake(self)
                cmake.configure()
        """)

    client.save({"conanfile.py": conanfile,
                 "CMakeLists.txt": gen_cmakelists()}, clean_first=True)
    client.run("create . --name=pkg --version=0.1")
    assert "mytoolchain.cmake !!!running!!!" in client.out


def test_cmake_toolchain_without_build_type():
    # If "build_type" is not defined, toolchain will still be generated, it will not crash
    # Main effect is CMAKE_MSVC_RUNTIME_LIBRARY not being defined
    client = TestClient(path_with_spaces=False)
    conanfile = GenConanfile().with_settings("os", "compiler", "arch").\
        with_generator("CMakeToolchain")

    client.save({"conanfile.py": conanfile})
    client.run("install .")
    toolchain = client.load("conan_toolchain.cmake")
    assert "CMAKE_MSVC_RUNTIME_LIBRARY" not in toolchain
    assert "CMAKE_BUILD_TYPE" not in toolchain


@pytest.mark.tool("cmake")
def test_cmake_toolchain_multiple_user_toolchain():
    """ A consumer consuming two packages that declare:
            self.conf_info["tools.cmake.cmaketoolchain:user_toolchain"]
        The consumer wants to use apply both toolchains in the CMakeToolchain.
        There are two ways to customize the CMakeToolchain (parametrized):
                1. Altering the context of the block (with_context = True)
                2. Using the t.blocks["user_toolchain"].user_toolchains = [] (with_context = False)
    """
    client = TestClient()
    conanfile = textwrap.dedent("""
        import os
        from conan import ConanFile
        from conan.tools.files import copy
        class Pkg(ConanFile):
            exports_sources = "*"
            def package(self):
                copy(self, "*", self.source_folder, self.package_folder)
            def package_info(self):
                f = os.path.join(self.package_folder, "mytoolchain.cmake")
                self.conf_info.append("tools.cmake.cmaketoolchain:user_toolchain", f)
        """)
    client.save({"conanfile.py": conanfile,
                 "mytoolchain.cmake": 'message(STATUS "mytoolchain1.cmake !!!running!!!")'})
    client.run("create . --name=toolchain1 --version=0.1")
    client.save({"conanfile.py": conanfile,
                 "mytoolchain.cmake": 'message(STATUS "mytoolchain2.cmake !!!running!!!")'})
    client.run("create . --name=toolchain2 --version=0.1")

    conanfile = textwrap.dedent("""
        from conan import ConanFile
        from conan.tools.cmake import CMake, CMakeToolchain
        class Pkg(ConanFile):
            settings = "os", "compiler", "arch", "build_type"
            exports_sources = "CMakeLists.txt"
            tool_requires = "toolchain1/0.1", "toolchain2/0.1"
            generators = "CMakeToolchain"

            def build(self):
                cmake = CMake(self)
                cmake.configure()
        """)

    client.save({"conanfile.py": conanfile,
                 "CMakeLists.txt": gen_cmakelists()}, clean_first=True)
    client.run("create . --name=pkg --version=0.1")
    assert "mytoolchain1.cmake !!!running!!!" in client.out
    assert "mytoolchain2.cmake !!!running!!!" in client.out


@pytest.mark.tool("cmake")
def test_cmaketoolchain_no_warnings():
    """Make sure unitialized variables do not cause any warnings, passing -Werror=dev
    and --wanr-unitialized, calling "cmake" with conan_toolchain.cmake used to fail
    """
    # Issue https://github.com/conan-io/conan/issues/10288
    client = TestClient()
    conanfile = textwrap.dedent("""
        from conan import ConanFile
        class Conan(ConanFile):
            settings = "os", "compiler", "arch", "build_type"
            generators = "CMakeToolchain", "CMakeDeps"
            requires = "dep/0.1"
        """)
    consumer = textwrap.dedent("""
       cmake_minimum_required(VERSION 3.15)
       set(CMAKE_CXX_COMPILER_WORKS 1)
       set(CMAKE_CXX_ABI_COMPILED 1)
       project(MyHello CXX)

       find_package(dep CONFIG REQUIRED)
       """)
    client.save({"dep/conanfile.py": GenConanfile("dep", "0.1"),
                 "conanfile.py": conanfile,
                 "CMakeLists.txt": consumer})

    client.run("create dep")
    client.run("install .")
    build_type = "-DCMAKE_BUILD_TYPE=Release" if platform.system() != "Windows" else ""
    client.run_command("cmake . -DCMAKE_TOOLCHAIN_FILE=./conan_toolchain.cmake {}"
                       "-Werror=dev --warn-uninitialized".format(build_type))
    assert "Using Conan toolchain" in client.out
    # The real test is that there are no errors, it returns successfully


def test_install_output_directories():
    """
    If we change the libdirs of the cpp.package, as we are doing cmake.install, the output directory
    for the libraries is changed
    """
    ref = RecipeReference.loads("zlib/1.2.11")
    client = TurboTestClient()
    client.run("new cmake_lib -d name=zlib -d version=1.2.11")
    cf = client.load("conanfile.py")
    pref = client.create(ref, conanfile=cf)
    p_folder = client.get_latest_pkg_layout(pref).package()
    assert not os.path.exists(os.path.join(p_folder, "mylibs"))
    assert os.path.exists(os.path.join(p_folder, "lib"))

    # Edit the cpp.package.libdirs and check if the library is placed anywhere else
    cf = client.load("conanfile.py")
    cf = cf.replace("cmake_layout(self)",
                    'cmake_layout(self)\n        self.cpp.package.libdirs = ["mylibs"]')

    pref = client.create(ref, conanfile=cf)
    p_folder = client.get_latest_pkg_layout(pref).package()
    assert os.path.exists(os.path.join(p_folder, "mylibs"))
    assert not os.path.exists(os.path.join(p_folder, "lib"))
    b_folder = client.get_latest_pkg_layout(pref).build()
    toolchain = client.load(os.path.join(b_folder, "build", "generators", "conan_toolchain.cmake"))
    assert 'set(CMAKE_INSTALL_LIBDIR "mylibs")' in toolchain


@pytest.mark.tool("cmake")
def test_cmake_toolchain_definitions_complex_strings():
    # https://github.com/conan-io/conan/issues/11043
    client = TestClient(path_with_spaces=False)
    profile = textwrap.dedent(r'''
        include(default)
        [conf]
        tools.build:defines+=["escape=partially \"escaped\""]
        tools.build:defines+=["spaces=me you"]
        tools.build:defines+=["foobar=bazbuz"]
        tools.build:defines+=["answer=42"]
    ''')

    conanfile = textwrap.dedent(r'''
        from conan import ConanFile
        from conan.tools.cmake import CMake, CMakeToolchain, cmake_layout

        class Test(ConanFile):
            exports_sources = "CMakeLists.txt", "src/*"
            settings = "os", "compiler", "arch", "build_type"

            def generate(self):
                tc = CMakeToolchain(self)
                tc.preprocessor_definitions["escape2"] = "partially \"escaped\""
                tc.preprocessor_definitions["spaces2"] = "me you"
                tc.preprocessor_definitions["foobar2"] = "bazbuz"
                tc.preprocessor_definitions["answer2"] = 42
                tc.preprocessor_definitions.release["escape_release"] = "release partially \"escaped\""
                tc.preprocessor_definitions.release["spaces_release"] = "release me you"
                tc.preprocessor_definitions.release["foobar_release"] = "release bazbuz"
                tc.preprocessor_definitions.release["answer_release"] = 42

                tc.preprocessor_definitions.debug["escape_debug"] = "debug partially \"escaped\""
                tc.preprocessor_definitions.debug["spaces_debug"] = "debug me you"
                tc.preprocessor_definitions.debug["foobar_debug"] = "debug bazbuz"
                tc.preprocessor_definitions.debug["answer_debug"] = 21
                tc.generate()

            def layout(self):
                cmake_layout(self)

            def build(self):
                cmake = CMake(self)
                cmake.configure()
                cmake.build()
        ''')

    main = textwrap.dedent("""
        #include <stdio.h>
        #define STR(x)   #x
        #define SHOW_DEFINE(x) printf("%s=%s", #x, STR(x))
        int main(int argc, char *argv[]) {
            SHOW_DEFINE(escape);
            SHOW_DEFINE(spaces);
            SHOW_DEFINE(foobar);
            SHOW_DEFINE(answer);
            SHOW_DEFINE(escape2);
            SHOW_DEFINE(spaces2);
            SHOW_DEFINE(foobar2);
            SHOW_DEFINE(answer2);
            #ifdef NDEBUG
            SHOW_DEFINE(escape_release);
            SHOW_DEFINE(spaces_release);
            SHOW_DEFINE(foobar_release);
            SHOW_DEFINE(answer_release);
            #else
            SHOW_DEFINE(escape_debug);
            SHOW_DEFINE(spaces_debug);
            SHOW_DEFINE(foobar_debug);
            SHOW_DEFINE(answer_debug);
            #endif
            return 0;
        }
        """)

    cmakelists = textwrap.dedent("""
        cmake_minimum_required(VERSION 3.15)
        project(Test CXX)
        set(CMAKE_CXX_STANDARD 11)
        add_executable(example src/main.cpp)
        """)

    client.save({"conanfile.py": conanfile, "profile": profile, "src/main.cpp": main,
                 "CMakeLists.txt": cmakelists}, clean_first=True)
    client.run("install . -pr=./profile")
    client.run("build . -pr=./profile")
    exe = "cmake-build-release/example" if platform.system() != "Windows" else r"build\Release\example.exe"
    client.run_command(exe)
    assert 'escape=partially "escaped"' in client.out
    assert 'spaces=me you' in client.out
    assert 'foobar=bazbuz' in client.out
    assert 'answer=42' in client.out
    assert 'escape2=partially "escaped"' in client.out
    assert 'spaces2=me you' in client.out
    assert 'foobar2=bazbuz' in client.out
    assert 'answer2=42' in client.out
    assert 'escape_release=release partially "escaped"' in client.out
    assert 'spaces_release=release me you' in client.out
    assert 'foobar_release=release bazbuz' in client.out
    assert 'answer_release=42' in client.out

    client.run("install . -pr=./profile -s build_type=Debug")
    client.run("build . -pr=./profile -s build_type=Debug")
    exe = "cmake-build-debug/example" if platform.system() != "Windows" else r"build\Debug\example.exe"
    client.run_command(exe)
    assert 'escape_debug=debug partially "escaped"' in client.out
    assert 'spaces_debug=debug me you' in client.out
    assert 'foobar_debug=debug bazbuz' in client.out
    assert 'answer_debug=21' in client.out


class TestAutoLinkPragma:
    # TODO: This is a CMakeDeps test, not a CMakeToolchain test, move it to the right place

    test_cf = textwrap.dedent("""
        import os

        from conan import ConanFile
        from conan.tools.cmake import CMake, cmake_layout, CMakeDeps
        from conan.tools.build import cross_building


        class HelloTestConan(ConanFile):
            settings = "os", "compiler", "build_type", "arch"
            generators = "CMakeToolchain", "VirtualBuildEnv", "VirtualRunEnv"
            apply_env = False
            test_type = "explicit"

            def generate(self):
                deps = CMakeDeps(self)
                deps.generate()

            def requirements(self):
                self.requires(self.tested_reference_str)

            def build(self):
                cmake = CMake(self)
                cmake.configure()
                cmake.build()

            def layout(self):
                cmake_layout(self)

            def test(self):
                if not cross_building(self):
                    cmd = os.path.join(self.cpp.build.bindirs[0], "example")
                    self.run(cmd, env="conanrun")
        """)

    @pytest.mark.skipif(platform.system() != "Windows", reason="Requires Visual Studio")
    @pytest.mark.tool("cmake")
    def test_autolink_pragma_components(self):
        """https://github.com/conan-io/conan/issues/10837

        NOTE: At the moment the property cmake_set_interface_link_directories is only read at the
        global cppinfo, not in the components"""

        client = TestClient()
        client.run("new cmake_lib -d name=hello -d version=1.0")
        cf = client.load("conanfile.py")
        cf = cf.replace('self.cpp_info.libs = ["hello"]', """
            self.cpp_info.components['my_component'].includedirs.append('include')
            self.cpp_info.components['my_component'].libdirs.append('lib')
            self.cpp_info.components['my_component'].libs = []
            self.cpp_info.set_property("cmake_set_interface_link_directories", True)
        """)
        hello_h = client.load("include/hello.h")
        hello_h = hello_h.replace("#define HELLO_EXPORT __declspec(dllexport)",
                                  '#define HELLO_EXPORT __declspec(dllexport)\n'
                                  '#pragma comment(lib, "hello")')

        test_cmakelist = client.load("test_package/CMakeLists.txt")
        test_cmakelist = test_cmakelist.replace("target_link_libraries(example hello::hello)",
                                                "target_link_libraries(example hello::my_component)")
        client.save({"conanfile.py": cf,
                     "include/hello.h": hello_h,
                     "test_package/CMakeLists.txt": test_cmakelist,
                     "test_package/conanfile.py": self.test_cf})

        client.run("create .")

    @pytest.mark.skipif(platform.system() != "Windows", reason="Requires Visual Studio")
    @pytest.mark.tool("cmake")
    def test_autolink_pragma_without_components(self):
        """https://github.com/conan-io/conan/issues/10837"""
        client = TestClient()
        client.run("new cmake_lib -d name=hello -d version=1.0")
        cf = client.load("conanfile.py")
        cf = cf.replace('self.cpp_info.libs = ["hello"]', """
            self.cpp_info.includedirs.append('include')
            self.cpp_info.libdirs.append('lib')
            self.cpp_info.libs = []
            self.cpp_info.set_property("cmake_set_interface_link_directories", True)
        """)
        hello_h = client.load("include/hello.h")
        hello_h = hello_h.replace("#define HELLO_EXPORT __declspec(dllexport)",
                                  '#define HELLO_EXPORT __declspec(dllexport)\n'
                                  '#pragma comment(lib, "hello")')

        client.save({"conanfile.py": cf,
                     "include/hello.h": hello_h,
                     "test_package/conanfile.py": self.test_cf})

        client.run("create .")


@pytest.mark.skipif(platform.system() != "Windows", reason="Only for windows")
def test_cmake_toolchain_runtime_types():
    # everything works with the default cmake_minimum_required version 3.15 in the template
    client = TestClient(path_with_spaces=False)
    client.run("new cmake_lib -d name=hello -d version=0.1")
    client.run("install . -s compiler.runtime=static -s build_type=Debug")
    client.run("build . -s compiler.runtime=static -s build_type=Debug")

    vcvars = vcvars_command(version="15", architecture="x64")
    lib = os.path.join(client.current_folder, "build", "Debug", "hello.lib")
    dumpbind_cmd = '{} && dumpbin /directives "{}"'.format(vcvars, lib)
    client.run_command(dumpbind_cmd)
    assert "LIBCMTD" in client.out


@pytest.mark.skipif(platform.system() != "Windows", reason="Only for windows")
def test_cmake_toolchain_runtime_types_cmake_older_than_3_15():
    client = TestClient(path_with_spaces=False)
    # Setting an older cmake_minimum_required in the CMakeLists fails, will link
    # against the default debug runtime (MDd->MSVCRTD), not against MTd->LIBCMTD
    client.run("new cmake_lib -d name=hello -d version=0.1")
    cmake = client.load("CMakeLists.txt")
    cmake2 = cmake.replace('cmake_minimum_required(VERSION 3.15)',
                           'cmake_minimum_required(VERSION 3.1)')
    assert cmake != cmake2
    client.save({"CMakeLists.txt": cmake2})

    client.run("install . -s compiler.runtime=static -s build_type=Debug")
    client.run("build . -s compiler.runtime=static -s build_type=Debug")

    vcvars = vcvars_command(version="15", architecture="x64")
    lib = os.path.join(client.current_folder, "build", "Debug", "hello.lib")
    dumpbind_cmd = '{} && dumpbin /directives "{}"'.format(vcvars, lib)
    client.run_command(dumpbind_cmd)
    assert "LIBCMTD" in client.out


@pytest.mark.tool("cmake", "3.23")
def test_cmake_presets_missing_option():
    client = TestClient(path_with_spaces=False)
<<<<<<< HEAD
    client.run("new cmake_exe -d name=hello -d version=0.1")
    settings_layout = '-c tools.cmake.cmake_layout.build_folder_vars=' \
=======
    client.run("new hello/0.1 --template=cmake_exe")
    settings_layout = '-c tools.cmake.cmake_layout:build_folder_vars=' \
>>>>>>> cb69c456
                      '\'["options.missing"]\''
    client.run("install . {}".format(settings_layout))
    assert os.path.exists(os.path.join(client.current_folder, "build", "generators"))


@pytest.mark.tool("cmake", "3.23")
def test_cmake_presets_missing_setting():
    client = TestClient(path_with_spaces=False)
<<<<<<< HEAD
    client.run("new cmake_exe -d name=hello -d version=0.1")
    settings_layout = '-c tools.cmake.cmake_layout.build_folder_vars=' \
=======
    client.run("new hello/0.1 --template=cmake_exe")
    settings_layout = '-c tools.cmake.cmake_layout:build_folder_vars=' \
>>>>>>> cb69c456
                      '\'["settings.missing"]\''
    client.run("install . {}".format(settings_layout))
    assert os.path.exists(os.path.join(client.current_folder, "build", "generators"))


@pytest.mark.tool("cmake", "3.23")
def test_cmake_presets_multiple_settings_single_config():
    client = TestClient(path_with_spaces=False)
<<<<<<< HEAD
    client.run("new cmake_exe -d name=hello -d version=0.1")
    settings_layout = '-c tools.cmake.cmake_layout.build_folder_vars=' \
=======
    client.run("new hello/0.1 --template=cmake_exe")
    settings_layout = '-c tools.cmake.cmake_layout:build_folder_vars=' \
>>>>>>> cb69c456
                      '\'["settings.compiler", "settings.compiler.version", ' \
                      '   "settings.compiler.cppstd"]\''

    user_presets_path = os.path.join(client.current_folder, "CMakeUserPresets.json")

    # Check that all generated names are expected, both in the layout and in the Presets
    settings = "-s compiler=apple-clang -s compiler.libcxx=libc++ " \
               "-s compiler.version=12.0 -s compiler.cppstd=gnu17"
    client.run("install . {} {}".format(settings, settings_layout))
    assert os.path.exists(os.path.join(client.current_folder, "build-apple-clang-12.0-gnu17",
                                       "generators"))
    assert os.path.exists(user_presets_path)
    user_presets = json.loads(load(user_presets_path))
    assert len(user_presets["include"]) == 1
    presets = json.loads(load(user_presets["include"][0]))
    assert len(presets["configurePresets"]) == 1
    assert len(presets["buildPresets"]) == 1
    assert presets["configurePresets"][0]["name"] == "Release-apple-clang-12.0-gnu17"
    assert presets["buildPresets"][0]["name"] == "Release-apple-clang-12.0-gnu17"
    assert presets["buildPresets"][0]["configurePreset"] == "Release-apple-clang-12.0-gnu17"

    # If we create the "Debug" one, it has the same toolchain and preset file, that is
    # always multiconfig
    client.run("install . {} -s build_type=Debug {}".format(settings, settings_layout))
    assert os.path.exists(os.path.join(client.current_folder, "build-apple-clang-12.0-gnu17", "generators"))
    assert os.path.exists(user_presets_path)
    user_presets = json.loads(load(user_presets_path))
    assert len(user_presets["include"]) == 1
    presets = json.loads(load(user_presets["include"][0]))
    assert len(presets["configurePresets"]) == 2
    assert len(presets["buildPresets"]) == 2
    assert presets["configurePresets"][0]["name"] == "Release-apple-clang-12.0-gnu17"
    assert presets["configurePresets"][1]["name"] == "Debug-apple-clang-12.0-gnu17"
    assert presets["buildPresets"][0]["name"] == "Release-apple-clang-12.0-gnu17"
    assert presets["buildPresets"][1]["name"] == "Debug-apple-clang-12.0-gnu17"
    assert presets["buildPresets"][0]["configurePreset"] == "Release-apple-clang-12.0-gnu17"
    assert presets["buildPresets"][1]["configurePreset"] == "Debug-apple-clang-12.0-gnu17"

    # But If we change, for example, the cppstd and the compiler version, the toolchain
    # and presets will be different, but it will be appended to the UserPresets.json
    settings = "-s compiler=apple-clang -s compiler.libcxx=libc++ " \
               "-s compiler.version=13 -s compiler.cppstd=gnu20"
    client.run("install . {} {}".format(settings, settings_layout))
    assert os.path.exists(os.path.join(client.current_folder, "build-apple-clang-13-gnu20",
                                       "generators"))
    assert os.path.exists(user_presets_path)
    user_presets = json.loads(load(user_presets_path))
    # The [0] is the apple-clang 12 the [1] is the apple-clang 13
    assert len(user_presets["include"]) == 2
    presets = json.loads(load(user_presets["include"][1]))
    assert len(presets["configurePresets"]) == 1
    assert len(presets["buildPresets"]) == 1
    assert presets["configurePresets"][0]["name"] == "Release-apple-clang-13-gnu20"
    assert presets["buildPresets"][0]["name"] == "Release-apple-clang-13-gnu20"
    assert presets["buildPresets"][0]["configurePreset"] == "Release-apple-clang-13-gnu20"

    # We can build with cmake manually
    if platform.system() == "Darwin":
        client.run_command("cmake . --preset Release-apple-clang-12.0-gnu17")
        client.run_command("cmake --build --preset Release-apple-clang-12.0-gnu17")
        client.run_command("./cmake-build-release-apple-clang-12.0-gnu17/hello")
        assert "Hello World Release!" in client.out
        assert "__cplusplus2017" in client.out

        client.run_command("cmake . --preset Debug-apple-clang-12.0-gnu17")
        client.run_command("cmake --build --preset Debug-apple-clang-12.0-gnu17")
        client.run_command("./cmake-build-debug-apple-clang-12.0-gnu17/hello")
        assert "Hello World Debug!" in client.out
        assert "__cplusplus2017" in client.out

        client.run_command("cmake . --preset Release-apple-clang-13-gnu20")
        client.run_command("cmake --build --preset Release-apple-clang-13-gnu20")
        client.run_command("./cmake-build-release-apple-clang-13-gnu20/hello")
        assert "Hello World Release!" in client.out
        assert "__cplusplus2020" in client.out


@pytest.mark.tool("cmake", "3.23")
def test_cmake_presets_options_single_config():
    client = TestClient(path_with_spaces=False)
<<<<<<< HEAD
    client.run("new cmake_lib -d name=hello -d version=0.1")
    conf_layout = '-c tools.cmake.cmake_layout.build_folder_vars=\'["settings.compiler", ' \
=======
    client.run("new hello/0.1 --template=cmake_lib")
    conf_layout = '-c tools.cmake.cmake_layout:build_folder_vars=\'["settings.compiler", ' \
>>>>>>> cb69c456
                  '"options.shared"]\''

    default_compiler = {"Darwin": "apple-clang",
                        "Windows": "msvc",
                        "Linux": "gcc"}.get(platform.system())

    for shared in (True, False):
        client.run("install . {} -o shared={}".format(conf_layout, shared))
        shared_str = "shared_true" if shared else "shared_false"
        assert os.path.exists(os.path.join(client.current_folder,
                                           "build-{}-{}".format(default_compiler, shared_str),
                                           "generators"))

    client.run("install . {}".format(conf_layout))
    assert os.path.exists(os.path.join(client.current_folder,
                                       "build-{}-shared_false".format(default_compiler),
                                       "generators"))

    user_presets_path = os.path.join(client.current_folder, "CMakeUserPresets.json")
    assert os.path.exists(user_presets_path)

    # We can build with cmake manually
    if platform.system() == "Darwin":
        for shared in (True, False):
            shared_str = "shared_true" if shared else "shared_false"
            client.run_command("cmake . --preset Release-apple-clang-{}".format(shared_str))
            client.run_command("cmake --build --preset Release-apple-clang-{}".format(shared_str))
            the_lib = "libhello.a" if not shared else "libhello.dylib"
            path = os.path.join(client.current_folder,
                                "cmake-build-release-apple-clang-{}".format(shared_str),
                                the_lib)
            assert os.path.exists(path)


@pytest.mark.tool("cmake", "3.23")
@pytest.mark.skipif(platform.system() != "Windows", reason="Needs windows")
def test_cmake_presets_multiple_settings_multi_config():
    client = TestClient(path_with_spaces=False)
<<<<<<< HEAD
    client.run("new cmake_exe -d name=hello -d version=0.1")
    settings_layout = '-c tools.cmake.cmake_layout.build_folder_vars=' \
=======
    client.run("new hello/0.1 --template=cmake_exe")
    settings_layout = '-c tools.cmake.cmake_layout:build_folder_vars=' \
>>>>>>> cb69c456
                      '\'["settings.compiler.runtime", "settings.compiler.cppstd"]\''

    user_presets_path = os.path.join(client.current_folder, "CMakeUserPresets.json")

    # Check that all generated names are expected, both in the layout and in the Presets
    settings = "-s compiler=msvc -s compiler.version=191 -s compiler.runtime=dynamic " \
               "-s compiler.cppstd=14"
    client.run("install . {} {}".format(settings, settings_layout))
    assert os.path.exists(os.path.join(client.current_folder, "build-dynamic-14", "generators"))
    assert os.path.exists(user_presets_path)
    user_presets = json.loads(load(user_presets_path))
    assert len(user_presets["include"]) == 1
    presets = json.loads(load(user_presets["include"][0]))
    assert len(presets["configurePresets"]) == 1
    assert len(presets["buildPresets"]) == 1
    assert presets["configurePresets"][0]["name"] == "default-dynamic-14"
    assert presets["buildPresets"][0]["name"] == "Release-dynamic-14"
    assert presets["buildPresets"][0]["configurePreset"] == "default-dynamic-14"

    # If we create the "Debug" one, it has the same toolchain and preset file, that is
    # always multiconfig
    client.run("install . {} -s build_type=Debug {}".format(settings, settings_layout))
    assert os.path.exists(os.path.join(client.current_folder, "build-dynamic-14", "generators"))
    assert os.path.exists(user_presets_path)
    user_presets = json.loads(load(user_presets_path))
    assert len(user_presets["include"]) == 1
    presets = json.loads(load(user_presets["include"][0]))
    assert len(presets["configurePresets"]) == 1
    assert len(presets["buildPresets"]) == 2
    assert presets["configurePresets"][0]["name"] == "default-dynamic-14"
    assert presets["buildPresets"][0]["name"] == "Release-dynamic-14"
    assert presets["buildPresets"][1]["name"] == "Debug-dynamic-14"
    assert presets["buildPresets"][0]["configurePreset"] == "default-dynamic-14"
    assert presets["buildPresets"][1]["configurePreset"] == "default-dynamic-14"

    # But If we change, for example, the cppstd and the compiler version, the toolchain
    # and presets will be different, but it will be appended to the UserPresets.json
    settings = "-s compiler=msvc -s compiler.version=191 -s compiler.runtime=static " \
               "-s compiler.cppstd=17"
    client.run("install . {} {}".format(settings, settings_layout))
    assert os.path.exists(os.path.join(client.current_folder, "build-static-17", "generators"))
    assert os.path.exists(user_presets_path)
    user_presets = json.loads(load(user_presets_path))
    # The [0] is the msvc dynamic/14 the [1] is the static/17
    assert len(user_presets["include"]) == 2
    presets = json.loads(load(user_presets["include"][1]))
    assert len(presets["configurePresets"]) == 1
    assert len(presets["buildPresets"]) == 1
    assert presets["configurePresets"][0]["name"] == "default-static-17"
    assert presets["buildPresets"][0]["name"] == "Release-static-17"
    assert presets["buildPresets"][0]["configurePreset"] == "default-static-17"

    # We can build with cmake manually
    client.run_command("cmake . --preset default-dynamic-14")

    client.run_command("cmake --build --preset Release-dynamic-14")
    client.run_command("build-dynamic-14\\Release\\hello")
    assert "Hello World Release!" in client.out
    assert "MSVC_LANG2014" in client.out

    client.run_command("cmake --build --preset Debug-dynamic-14")
    client.run_command("build-dynamic-14\\Debug\\hello")
    assert "Hello World Debug!" in client.out
    assert "MSVC_LANG2014" in client.out

    client.run_command("cmake . --preset default-static-17")

    client.run_command("cmake --build --preset Release-static-17")
    client.run_command("build-static-17\\Release\\hello")
    assert "Hello World Release!" in client.out
    assert "MSVC_LANG2017" in client.out


@pytest.mark.tool("cmake")
def test_cmaketoolchain_sysroot():
    client = TestClient(path_with_spaces=False)

    conanfile = textwrap.dedent("""
        from conan import ConanFile
        from conan.tools.cmake import CMakeToolchain, CMake, cmake_layout

        class AppConan(ConanFile):
            settings = "os", "compiler", "build_type", "arch"
            exports_sources = "CMakeLists.txt"

            def generate(self):
                tc = CMakeToolchain(self)
                {}
                tc.generate()

            def build(self):
                cmake = CMake(self)
                cmake.configure()
                cmake.build()
        """)

    cmakelist = textwrap.dedent("""
        cmake_minimum_required(VERSION 3.15)
        set(CMAKE_CXX_COMPILER_WORKS 1)
        project(app CXX)
        message("sysroot: '${CMAKE_SYSROOT}'")
        message("osx_sysroot: '${CMAKE_OSX_SYSROOT}'")
        """)

    client.save({
        "conanfile.py": conanfile.format(""),
        "CMakeLists.txt": cmakelist
    })

    fake_sysroot = client.current_folder
    output_fake_sysroot = fake_sysroot.replace("\\", "/") if platform.system() == "Windows" else fake_sysroot
    client.run("create . --name=app --version=1.0 -c tools.build:sysroot='{}'".format(fake_sysroot))
    assert "sysroot: '{}'".format(output_fake_sysroot) in client.out

    # set in a block instead of using conf
    set_sysroot_in_block = 'tc.blocks["generic_system"].values["cmake_sysroot"] = "{}"'.format(output_fake_sysroot)
    client.save({
        "conanfile.py": conanfile.format(set_sysroot_in_block),
    })
<<<<<<< HEAD
    client.run("create . --name=app --version=1.0")
    assert "sysroot: '{}'".format(output_fake_sysroot) in client.out
=======
    client.run("create . app/1.0@")
    assert "sysroot: '{}'".format(output_fake_sysroot) in client.out


# FIXME: DEVELOP2: @pytest.mark.tool("cmake", "3.23")
@pytest.mark.tool_cmake(version="3.23")
def test_cmake_presets_with_conanfile_txt():
    c = TestClient()

    # FIXME: DEVELOP 2: c.run("new cmake_exe -d name=foo -d version=1.0")
    c.run("new foo/1.0 --template cmake_exe")
    os.unlink(os.path.join(c.current_folder, "conanfile.py"))
    c.save({"conanfile.txt": textwrap.dedent("""

    [generators]
    CMakeToolchain

    [layout]
    cmake_layout

    """)})

    c.run("install .")
    c.run("install . -s build_type=Debug")
    assert os.path.exists(os.path.join(c.current_folder, "CMakeUserPresets.json"))
    presets_path = os.path.join(c.current_folder, "build", "generators", "CMakePresets.json")
    assert os.path.exists(presets_path)

    if platform.system() != "Windows":
        c.run_command("cmake --preset Debug")
        c.run_command("cmake --build --preset Debug")
        c.run_command("./cmake-build-debug/foo")
    else:
        c.run_command("cmake --preset default")
        c.run_command("cmake --build --preset Debug")
        c.run_command("build\\Debug\\foo")

    assert "Hello World Debug!" in c.out

    if platform.system() != "Windows":
        c.run_command("cmake --preset Release")
        c.run_command("cmake --build --preset Release")
        c.run_command("./cmake-build-release/foo")
    else:
        c.run_command("cmake --build --preset Release")
        c.run_command("build\\Release\\foo")

    assert "Hello World Release!" in c.out
>>>>>>> cb69c456
<|MERGE_RESOLUTION|>--- conflicted
+++ resolved
@@ -524,13 +524,8 @@
 @pytest.mark.tool("cmake", "3.23")
 def test_cmake_presets_missing_option():
     client = TestClient(path_with_spaces=False)
-<<<<<<< HEAD
     client.run("new cmake_exe -d name=hello -d version=0.1")
-    settings_layout = '-c tools.cmake.cmake_layout.build_folder_vars=' \
-=======
-    client.run("new hello/0.1 --template=cmake_exe")
     settings_layout = '-c tools.cmake.cmake_layout:build_folder_vars=' \
->>>>>>> cb69c456
                       '\'["options.missing"]\''
     client.run("install . {}".format(settings_layout))
     assert os.path.exists(os.path.join(client.current_folder, "build", "generators"))
@@ -539,13 +534,8 @@
 @pytest.mark.tool("cmake", "3.23")
 def test_cmake_presets_missing_setting():
     client = TestClient(path_with_spaces=False)
-<<<<<<< HEAD
     client.run("new cmake_exe -d name=hello -d version=0.1")
-    settings_layout = '-c tools.cmake.cmake_layout.build_folder_vars=' \
-=======
-    client.run("new hello/0.1 --template=cmake_exe")
     settings_layout = '-c tools.cmake.cmake_layout:build_folder_vars=' \
->>>>>>> cb69c456
                       '\'["settings.missing"]\''
     client.run("install . {}".format(settings_layout))
     assert os.path.exists(os.path.join(client.current_folder, "build", "generators"))
@@ -554,13 +544,8 @@
 @pytest.mark.tool("cmake", "3.23")
 def test_cmake_presets_multiple_settings_single_config():
     client = TestClient(path_with_spaces=False)
-<<<<<<< HEAD
     client.run("new cmake_exe -d name=hello -d version=0.1")
-    settings_layout = '-c tools.cmake.cmake_layout.build_folder_vars=' \
-=======
-    client.run("new hello/0.1 --template=cmake_exe")
     settings_layout = '-c tools.cmake.cmake_layout:build_folder_vars=' \
->>>>>>> cb69c456
                       '\'["settings.compiler", "settings.compiler.version", ' \
                       '   "settings.compiler.cppstd"]\''
 
@@ -641,13 +626,8 @@
 @pytest.mark.tool("cmake", "3.23")
 def test_cmake_presets_options_single_config():
     client = TestClient(path_with_spaces=False)
-<<<<<<< HEAD
     client.run("new cmake_lib -d name=hello -d version=0.1")
-    conf_layout = '-c tools.cmake.cmake_layout.build_folder_vars=\'["settings.compiler", ' \
-=======
-    client.run("new hello/0.1 --template=cmake_lib")
     conf_layout = '-c tools.cmake.cmake_layout:build_folder_vars=\'["settings.compiler", ' \
->>>>>>> cb69c456
                   '"options.shared"]\''
 
     default_compiler = {"Darwin": "apple-clang",
@@ -686,13 +666,8 @@
 @pytest.mark.skipif(platform.system() != "Windows", reason="Needs windows")
 def test_cmake_presets_multiple_settings_multi_config():
     client = TestClient(path_with_spaces=False)
-<<<<<<< HEAD
     client.run("new cmake_exe -d name=hello -d version=0.1")
-    settings_layout = '-c tools.cmake.cmake_layout.build_folder_vars=' \
-=======
-    client.run("new hello/0.1 --template=cmake_exe")
     settings_layout = '-c tools.cmake.cmake_layout:build_folder_vars=' \
->>>>>>> cb69c456
                       '\'["settings.compiler.runtime", "settings.compiler.cppstd"]\''
 
     user_presets_path = os.path.join(client.current_folder, "CMakeUserPresets.json")
@@ -812,21 +787,15 @@
     client.save({
         "conanfile.py": conanfile.format(set_sysroot_in_block),
     })
-<<<<<<< HEAD
     client.run("create . --name=app --version=1.0")
     assert "sysroot: '{}'".format(output_fake_sysroot) in client.out
-=======
-    client.run("create . app/1.0@")
-    assert "sysroot: '{}'".format(output_fake_sysroot) in client.out
-
-
-# FIXME: DEVELOP2: @pytest.mark.tool("cmake", "3.23")
-@pytest.mark.tool_cmake(version="3.23")
+
+
+@pytest.mark.tool("cmake", "3.23")
 def test_cmake_presets_with_conanfile_txt():
     c = TestClient()
 
-    # FIXME: DEVELOP 2: c.run("new cmake_exe -d name=foo -d version=1.0")
-    c.run("new foo/1.0 --template cmake_exe")
+    c.run("new cmake_exe -d name=foo -d version=1.0")
     os.unlink(os.path.join(c.current_folder, "conanfile.py"))
     c.save({"conanfile.txt": textwrap.dedent("""
 
@@ -863,5 +832,4 @@
         c.run_command("cmake --build --preset Release")
         c.run_command("build\\Release\\foo")
 
-    assert "Hello World Release!" in c.out
->>>>>>> cb69c456
+    assert "Hello World Release!" in c.out