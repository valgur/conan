import os
import platform
import shutil
import textwrap
import unittest

import pytest
from parameterized import parameterized


from conans.client.tools import chdir
from conans.util.files import mkdir
from conan.tools.microsoft.visual import vcvars_command
from conans.client.tools import vs_installation_path
from conans.test.assets.sources import gen_function_cpp
from conans.test.functional.utils import check_vs_runtime, check_exe_run
from conans.test.utils.tools import TestClient


sln_file = r"""
Microsoft Visual Studio Solution File, Format Version 12.00
# Visual Studio 15
VisualStudioVersion = 15.0.28307.757
MinimumVisualStudioVersion = 10.0.40219.1
Project("{8BC9CEB8-8B4A-11D0-8D11-00A0C91BC942}") = "MyApp", "MyApp\MyApp.vcxproj", "{B58316C0-C78A-4E9B-AE8F-5D6368CE3840}"
EndProject
Global
    GlobalSection(SolutionConfigurationPlatforms) = preSolution
        Debug|x64 = Debug|x64
        Debug|x86 = Debug|x86
        Release|x64 = Release|x64
        Release|x86 = Release|x86
        ReleaseShared|x64 = ReleaseShared|x64
        ReleaseShared|x86 = ReleaseShared|x86
    EndGlobalSection
    GlobalSection(ProjectConfigurationPlatforms) = postSolution
        {B58316C0-C78A-4E9B-AE8F-5D6368CE3840}.Debug|x64.ActiveCfg = Debug|x64
        {B58316C0-C78A-4E9B-AE8F-5D6368CE3840}.Debug|x64.Build.0 = Debug|x64
        {B58316C0-C78A-4E9B-AE8F-5D6368CE3840}.Debug|x86.ActiveCfg = Debug|Win32
        {B58316C0-C78A-4E9B-AE8F-5D6368CE3840}.Debug|x86.Build.0 = Debug|Win32
        {B58316C0-C78A-4E9B-AE8F-5D6368CE3840}.Release|x64.ActiveCfg = Release|x64
        {B58316C0-C78A-4E9B-AE8F-5D6368CE3840}.Release|x64.Build.0 = Release|x64
        {B58316C0-C78A-4E9B-AE8F-5D6368CE3840}.Release|x86.ActiveCfg = Release|Win32
        {B58316C0-C78A-4E9B-AE8F-5D6368CE3840}.Release|x86.Build.0 = Release|Win32
        {B58316C0-C78A-4E9B-AE8F-5D6368CE3840}.ReleaseShared|x64.ActiveCfg = ReleaseShared|x64
        {B58316C0-C78A-4E9B-AE8F-5D6368CE3840}.ReleaseShared|x64.Build.0 = ReleaseShared|x64
        {B58316C0-C78A-4E9B-AE8F-5D6368CE3840}.ReleaseShared|x86.ActiveCfg = ReleaseShared|Win32
        {B58316C0-C78A-4E9B-AE8F-5D6368CE3840}.ReleaseShared|x86.Build.0 = ReleaseShared|Win32
    EndGlobalSection
    GlobalSection(SolutionProperties) = preSolution
        HideSolutionNode = FALSE
    EndGlobalSection
    GlobalSection(ExtensibilityGlobals) = postSolution
        SolutionGuid = {DE6E462F-E299-4F9C-951A-F9404EB51521}
    EndGlobalSection
EndGlobal
"""


myapp_vcxproj = r"""<?xml version="1.0" encoding="utf-8"?>
<Project DefaultTargets="Build" ToolsVersion="15.0"
          xmlns="http://schemas.microsoft.com/developer/msbuild/2003">
  <ItemGroup Label="ProjectConfigurations">
    <ProjectConfiguration Include="Debug|Win32">
      <Configuration>Debug</Configuration>
      <Platform>Win32</Platform>
    </ProjectConfiguration>
    <ProjectConfiguration Include="ReleaseShared|Win32">
      <Configuration>ReleaseShared</Configuration>
      <Platform>Win32</Platform>
    </ProjectConfiguration>
    <ProjectConfiguration Include="ReleaseShared|x64">
      <Configuration>ReleaseShared</Configuration>
      <Platform>x64</Platform>
    </ProjectConfiguration>
    <ProjectConfiguration Include="Release|Win32">
      <Configuration>Release</Configuration>
      <Platform>Win32</Platform>
    </ProjectConfiguration>
    <ProjectConfiguration Include="Debug|x64">
      <Configuration>Debug</Configuration>
      <Platform>x64</Platform>
    </ProjectConfiguration>
    <ProjectConfiguration Include="Release|x64">
      <Configuration>Release</Configuration>
      <Platform>x64</Platform>
    </ProjectConfiguration>
  </ItemGroup>
  <PropertyGroup Label="Globals">
    <VCProjectVersion>15.0</VCProjectVersion>
    <ProjectGuid>{B58316C0-C78A-4E9B-AE8F-5D6368CE3840}</ProjectGuid>
    <Keyword>Win32Proj</Keyword>
    <RootNamespace>MyApp</RootNamespace>
  </PropertyGroup>
  <Import Project="$(VCTargetsPath)\Microsoft.Cpp.Default.props" />
  <PropertyGroup Condition="'$(Configuration)|$(Platform)'=='ReleaseShared|Win32'" Label="Configuration">
    <ConfigurationType>Application</ConfigurationType>
    <UseDebugLibraries>false</UseDebugLibraries>
    <PlatformToolset>v141</PlatformToolset>
    <WholeProgramOptimization>true</WholeProgramOptimization>
    <CharacterSet>Unicode</CharacterSet>
  </PropertyGroup>
  <PropertyGroup Condition="'$(Configuration)|$(Platform)'=='ReleaseShared|x64'" Label="Configuration">
    <ConfigurationType>Application</ConfigurationType>
    <UseDebugLibraries>false</UseDebugLibraries>
    <PlatformToolset>v141</PlatformToolset>
    <WholeProgramOptimization>true</WholeProgramOptimization>
    <CharacterSet>Unicode</CharacterSet>
  </PropertyGroup>
  <PropertyGroup Condition="'$(Configuration)|$(Platform)'=='Debug|Win32'" Label="Configuration">
    <ConfigurationType>Application</ConfigurationType>
    <UseDebugLibraries>true</UseDebugLibraries>
    <PlatformToolset>v141</PlatformToolset>
    <CharacterSet>Unicode</CharacterSet>
  </PropertyGroup>
  <PropertyGroup Condition="'$(Configuration)|$(Platform)'=='Release|Win32'" Label="Configuration">
    <ConfigurationType>Application</ConfigurationType>
    <UseDebugLibraries>false</UseDebugLibraries>
    <PlatformToolset>v141</PlatformToolset>
    <WholeProgramOptimization>true</WholeProgramOptimization>
    <CharacterSet>Unicode</CharacterSet>
  </PropertyGroup>
  <PropertyGroup Condition="'$(Configuration)|$(Platform)'=='Debug|x64'" Label="Configuration">
    <ConfigurationType>Application</ConfigurationType>
    <UseDebugLibraries>true</UseDebugLibraries>
    <PlatformToolset>v141</PlatformToolset>
    <CharacterSet>Unicode</CharacterSet>
  </PropertyGroup>
  <PropertyGroup Condition="'$(Configuration)|$(Platform)'=='Release|x64'" Label="Configuration">
    <ConfigurationType>Application</ConfigurationType>
    <UseDebugLibraries>false</UseDebugLibraries>
    <PlatformToolset>v141</PlatformToolset>
    <WholeProgramOptimization>true</WholeProgramOptimization>
    <CharacterSet>Unicode</CharacterSet>
  </PropertyGroup>
  <!-- Very IMPORTANT this should go BEFORE the Microsoft.Cpp.props.
  If it goes after, the Toolset definition is ignored -->
  <ImportGroup Label="PropertySheets">
    <Import Project="..\conan\conan_hello.props" />
    <Import Project="..\conan\conantoolchain.props" />
  </ImportGroup>
  <Import Project="$(VCTargetsPath)\Microsoft.Cpp.props" />
  <ImportGroup Label="ExtensionSettings">
  </ImportGroup>
  <ImportGroup Label="Shared">
  </ImportGroup>
  <ImportGroup Label="PropertySheets" Condition="'$(Configuration)|$(Platform)'=='Debug|Win32'">
    <Import Project="$(UserRootDir)\Microsoft.Cpp.$(Platform).user.props"
    Condition="exists('$(UserRootDir)\Microsoft.Cpp.$(Platform).user.props')"
    Label="LocalAppDataPlatform" />
  </ImportGroup>
  <ImportGroup Label="PropertySheets" Condition="'$(Configuration)|$(Platform)'=='Release|Win32'">
    <Import Project="$(UserRootDir)\Microsoft.Cpp.$(Platform).user.props"
    Condition="exists('$(UserRootDir)\Microsoft.Cpp.$(Platform).user.props')"
    Label="LocalAppDataPlatform" />
  </ImportGroup>
   <ImportGroup Label="PropertySheets" Condition="'$(Configuration)|$(Platform)'=='ReleaseShared|Win32'">
    <Import Project="$(UserRootDir)\Microsoft.Cpp.$(Platform).user.props"
    Condition="exists('$(UserRootDir)\Microsoft.Cpp.$(Platform).user.props')"
    Label="LocalAppDataPlatform" />
  </ImportGroup>
   <ImportGroup Label="PropertySheets" Condition="'$(Configuration)|$(Platform)'=='ReleaseShared|Win32'">
    <Import Project="$(UserRootDir)\Microsoft.Cpp.$(Platform).user.props"
    Condition="exists('$(UserRootDir)\Microsoft.Cpp.$(Platform).user.props')"
    Label="LocalAppDataPlatform" />
  </ImportGroup>
  <ImportGroup Label="PropertySheets" Condition="'$(Configuration)|$(Platform)'=='Debug|x64'">
    <Import Project="$(UserRootDir)\Microsoft.Cpp.$(Platform).user.props"
    Condition="exists('$(UserRootDir)\Microsoft.Cpp.$(Platform).user.props')"
    Label="LocalAppDataPlatform" />
  </ImportGroup>
  <ImportGroup Label="PropertySheets" Condition="'$(Configuration)|$(Platform)'=='Release|x64'">
    <Import Project="$(UserRootDir)\Microsoft.Cpp.$(Platform).user.props"
    Condition="exists('$(UserRootDir)\Microsoft.Cpp.$(Platform).user.props')"
    Label="LocalAppDataPlatform" />
  </ImportGroup>
  <PropertyGroup Label="UserMacros" />
  <PropertyGroup Condition="'$(Configuration)|$(Platform)'=='Debug|Win32'">
    <LinkIncremental>true</LinkIncremental>
  </PropertyGroup>
  <PropertyGroup Condition="'$(Configuration)|$(Platform)'=='Debug|x64'">
    <LinkIncremental>true</LinkIncremental>
  </PropertyGroup>
  <PropertyGroup Condition="'$(Configuration)|$(Platform)'=='Release|Win32'">
    <LinkIncremental>false</LinkIncremental>
  </PropertyGroup>
  <PropertyGroup Condition="'$(Configuration)|$(Platform)'=='Release|x64'">
    <LinkIncremental>false</LinkIncremental>
  </PropertyGroup>
  <PropertyGroup Condition="'$(Configuration)|$(Platform)'=='ReleaseShared|Win32'">
    <LinkIncremental>false</LinkIncremental>
  </PropertyGroup>
  <PropertyGroup Condition="'$(Configuration)|$(Platform)'=='ReleaseShared|x64'">
    <LinkIncremental>false</LinkIncremental>
  </PropertyGroup>
  <ItemDefinitionGroup Condition="'$(Configuration)|$(Platform)'=='Debug|Win32'">
    <ClCompile>
      <PrecompiledHeader>NotUsing</PrecompiledHeader>
      <WarningLevel>Level3</WarningLevel>
      <Optimization>Disabled</Optimization>
      <SDLCheck>true</SDLCheck>
      <PreprocessorDefinitions>WIN32;_DEBUG;_CONSOLE;%(PreprocessorDefinitions)
      </PreprocessorDefinitions>
      <ConformanceMode>true</ConformanceMode>
    </ClCompile>
    <Link>
      <SubSystem>Console</SubSystem>
      <GenerateDebugInformation>true</GenerateDebugInformation>
    </Link>
  </ItemDefinitionGroup>
  <ItemDefinitionGroup Condition="'$(Configuration)|$(Platform)'=='ReleaseShared|Win32'">
    <ClCompile>
      <PrecompiledHeader>NotUsing</PrecompiledHeader>
      <WarningLevel>Level3</WarningLevel>
      <Optimization>MaxSpeed</Optimization>
      <FunctionLevelLinking>true</FunctionLevelLinking>
      <IntrinsicFunctions>true</IntrinsicFunctions>
      <SDLCheck>true</SDLCheck>
      <PreprocessorDefinitions>WIN32;NDEBUG;_CONSOLE;%(PreprocessorDefinitions)
      </PreprocessorDefinitions>
      <ConformanceMode>true</ConformanceMode>
    </ClCompile>
    <Link>
      <SubSystem>Console</SubSystem>
      <EnableCOMDATFolding>true</EnableCOMDATFolding>
      <OptimizeReferences>true</OptimizeReferences>
      <GenerateDebugInformation>true</GenerateDebugInformation>
    </Link>
  </ItemDefinitionGroup>
  <ItemDefinitionGroup Condition="'$(Configuration)|$(Platform)'=='ReleaseShared|x64'">
    <ClCompile>
      <PrecompiledHeader>NotUsing</PrecompiledHeader>
      <WarningLevel>Level3</WarningLevel>
      <Optimization>MaxSpeed</Optimization>
      <FunctionLevelLinking>true</FunctionLevelLinking>
      <IntrinsicFunctions>true</IntrinsicFunctions>
      <SDLCheck>true</SDLCheck>
      <PreprocessorDefinitions>NDEBUG;_CONSOLE;%(PreprocessorDefinitions)</PreprocessorDefinitions>
      <ConformanceMode>true</ConformanceMode>
    </ClCompile>
    <Link>
      <SubSystem>Console</SubSystem>
      <EnableCOMDATFolding>true</EnableCOMDATFolding>
      <OptimizeReferences>true</OptimizeReferences>
      <GenerateDebugInformation>true</GenerateDebugInformation>
    </Link>
  </ItemDefinitionGroup>
  <ItemDefinitionGroup Condition="'$(Configuration)|$(Platform)'=='Debug|x64'">
    <ClCompile>
      <PrecompiledHeader>NotUsing</PrecompiledHeader>
      <WarningLevel>Level3</WarningLevel>
      <Optimization>Disabled</Optimization>
      <SDLCheck>true</SDLCheck>
      <PreprocessorDefinitions>_DEBUG;_CONSOLE;%(PreprocessorDefinitions)</PreprocessorDefinitions>
      <ConformanceMode>true</ConformanceMode>
    </ClCompile>
    <Link>
      <SubSystem>Console</SubSystem>
      <GenerateDebugInformation>true</GenerateDebugInformation>
    </Link>
  </ItemDefinitionGroup>
  <ItemDefinitionGroup Condition="'$(Configuration)|$(Platform)'=='Release|Win32'">
    <ClCompile>
      <PrecompiledHeader>NotUsing</PrecompiledHeader>
      <WarningLevel>Level3</WarningLevel>
      <Optimization>MaxSpeed</Optimization>
      <FunctionLevelLinking>true</FunctionLevelLinking>
      <IntrinsicFunctions>true</IntrinsicFunctions>
      <SDLCheck>true</SDLCheck>
      <PreprocessorDefinitions>WIN32;NDEBUG;_CONSOLE;%(PreprocessorDefinitions)
      </PreprocessorDefinitions>
      <ConformanceMode>true</ConformanceMode>
    </ClCompile>
    <Link>
      <SubSystem>Console</SubSystem>
      <EnableCOMDATFolding>true</EnableCOMDATFolding>
      <OptimizeReferences>true</OptimizeReferences>
      <GenerateDebugInformation>true</GenerateDebugInformation>
    </Link>
  </ItemDefinitionGroup>
  <ItemDefinitionGroup Condition="'$(Configuration)|$(Platform)'=='Release|x64'">
    <ClCompile>
      <PrecompiledHeader>NotUsing</PrecompiledHeader>
      <WarningLevel>Level3</WarningLevel>
      <Optimization>MaxSpeed</Optimization>
      <FunctionLevelLinking>true</FunctionLevelLinking>
      <IntrinsicFunctions>true</IntrinsicFunctions>
      <SDLCheck>true</SDLCheck>
      <PreprocessorDefinitions>NDEBUG;_CONSOLE;%(PreprocessorDefinitions)</PreprocessorDefinitions>
      <ConformanceMode>true</ConformanceMode>
    </ClCompile>
    <Link>
      <SubSystem>Console</SubSystem>
      <EnableCOMDATFolding>true</EnableCOMDATFolding>
      <OptimizeReferences>true</OptimizeReferences>
      <GenerateDebugInformation>true</GenerateDebugInformation>
    </Link>
  </ItemDefinitionGroup>
  <ItemGroup>
    <ClCompile Include="MyApp.cpp" />
  </ItemGroup>
  <Import Project="$(VCTargetsPath)\Microsoft.Cpp.targets" />
  <ImportGroup Label="ExtensionTargets">
  </ImportGroup>
</Project>
"""


@pytest.mark.tool_visual_studio
@pytest.mark.skipif(platform.system() != "Windows", reason="Only for windows")
def test_msvc_runtime_flag():
    client = TestClient()
    conanfile = textwrap.dedent("""
       from conans import ConanFile
       from conan.tools.microsoft import msvc_runtime_flag
       class App(ConanFile):
           settings = "os", "arch", "compiler", "build_type"

           def generate(self):
               self.output.info("MSVC FLAG={}!!".format(msvc_runtime_flag(self)))
        """)
    client.save({"conanfile.py": conanfile})
    client.run('install . -s compiler="Visual Studio" -s compiler.version=15 -s compiler.runtime=MD')
    assert "MSVC FLAG=MD!!" in client.out
    client.run('install . -s compiler=msvc -s compiler.version=19.1 -s compiler.runtime=static '
               '-s compiler.runtime_type=Debug -s compiler.cppstd=14')
    assert "MSVC FLAG=MTd!!" in client.out
    client.run('install . -s compiler=msvc -s compiler.version=19.1 -s compiler.runtime=dynamic '
               '-s compiler.cppstd=14')
    assert "MSVC FLAG=MD!!" in client.out


@pytest.mark.skipif(platform.system() != "Windows", reason="Only for windows")
@pytest.mark.tool_visual_studio
class WinTest(unittest.TestCase):

    conanfile = textwrap.dedent("""
        from conans import ConanFile
        from conan.tools.microsoft import MSBuildToolchain, MSBuild, MSBuildDeps
        class App(ConanFile):
            settings = "os", "arch", "compiler", "build_type"
            requires = "hello/0.1"
            options = {"shared": [True, False]}
            default_options = {"shared": False}

            def generate(self):
                tc = MSBuildToolchain(self)
                gen = MSBuildDeps(self)
                if self.options["hello"].shared and self.settings.build_type == "Release":
                    tc.configuration = "ReleaseShared"
                    gen.configuration = "ReleaseShared"

                tc.preprocessor_definitions["DEFINITIONS_BOTH"] = "True"
                if self.settings.build_type == "Debug":
                    tc.preprocessor_definitions["DEFINITIONS_CONFIG"] = "Debug"
                else:
                    tc.preprocessor_definitions["DEFINITIONS_CONFIG"] = "Release"

                tc.generate()
                gen.generate()

            def imports(self):
                if self.options["hello"].shared and self.settings.build_type == "Release":
                    configuration = "ReleaseShared"
                else:
                    configuration = self.settings.build_type
                self.copy("*.dll", src="bin",
                          dst="%s/%s" % (self.settings.arch, configuration),
                          keep_path=False)

            def build(self):
                msbuild = MSBuild(self)
                msbuild.build("MyProject.sln")
        """)
    app = gen_function_cpp(name="main", includes=["hello"], calls=["hello"],
                           preprocessor=["DEFINITIONS_BOTH", "DEFINITIONS_CONFIG"])

    @staticmethod
    def _run_app(client, arch, build_type, shared=None):
        if build_type == "Release" and shared:
            configuration = "ReleaseShared"
        else:
            configuration = build_type

        if arch == "x86":
            command_str = "%s\\MyApp.exe" % configuration
        else:
            command_str = "x64\\%s\\MyApp.exe" % configuration
        # To run the app without VS IDE, we need to copy the .exe to the DLLs folder
        new_cmd = "conan\\%s\\%s\\MyApp.exe" % (arch, configuration)
        with chdir(client.current_folder):
            mkdir(os.path.dirname(new_cmd))
            shutil.copy(command_str, new_cmd)
        client.run_command(new_cmd)

    @parameterized.expand([("Visual Studio", "15", "MT", "17"),
                           ("msvc", "19.1", "static", "17"),
                           ("msvc", "19.0", "static", "14")]
                          )
    @pytest.mark.tool_cmake
    def test_toolchain_win(self, compiler, version, runtime, cppstd):
        client = TestClient(path_with_spaces=False)
        settings = [("compiler", compiler),
                    ("compiler.version", version),
                    ("compiler.cppstd", cppstd),
                    ("compiler.runtime", runtime),
                    ("build_type", "Release"),
                    ("arch", "x86")]

        profile = textwrap.dedent("""
            [settings]
            os=Windows

            [conf]
            tools.microsoft.msbuild:vs_version=15
            """)
        client.save({"myprofile": profile})
        # Build the profile according to the settings provided
        settings = " ".join('-s %s="%s"' % (k, v) for k, v in settings if v)

        client.run("new hello/0.1 -m=v2_cmake")
        client.run("create . hello/0.1@ %s" % (settings, ))

        # Prepare the actual consumer package
        client.save({"conanfile.py": self.conanfile,
                     "MyProject.sln": sln_file,
                     "MyApp/MyApp.vcxproj": myapp_vcxproj,
                     "MyApp/MyApp.cpp": self.app,
                     "myprofile": profile},
                    clean_first=True)

        # Run the configure corresponding to this test case
<<<<<<< HEAD
        client.run("build . %s -if=conan" % (settings, ))
=======
        client.run("install . %s -if=conan -pr=myprofile" % (settings, ))
>>>>>>> e4af39e1
        self.assertIn("conanfile.py: MSBuildToolchain created conantoolchain_release_win32.props",
                      client.out)
        self.assertIn("Visual Studio 2017", client.out)
        self.assertIn("[vcvarsall.bat] Environment initialized for: 'x86'", client.out)

        self._run_app(client, "x86", "Release")
        self.assertIn("Hello World Release", client.out)
        compiler_version = version if compiler == "msvc" else "19.1"
        check_exe_run(client.out, "main", "msvc", compiler_version, "Release", "x86", cppstd,
                      {"DEFINITIONS_BOTH": "True",
                       "DEFINITIONS_CONFIG": "Release"})
        check_vs_runtime("Release/MyApp.exe", client, "15", static=True, build_type="Release")

    @pytest.mark.tool_cmake
    def test_toolchain_win_debug(self):
        client = TestClient(path_with_spaces=False)
        settings = [("compiler",  "Visual Studio"),
                    ("compiler.version",  "15"),
                    ("compiler.toolset",  "v140"),
                    ("compiler.runtime",  "MDd"),
                    ("build_type",  "Debug"),
                    ("arch",  "x86_64")]

        # Build the profile according to the settings provided
        settings = " ".join('-s %s="%s"' % (k, v) for k, v in settings if v)

        client.run("new hello/0.1 -s")
        client.run("create . hello/0.1@ %s" % (settings,))

        # Prepare the actual consumer package
        client.save({"conanfile.py": self.conanfile,
                     "MyProject.sln": sln_file,
                     "MyApp/MyApp.vcxproj": myapp_vcxproj,
                     "MyApp/MyApp.cpp": self.app},
                    clean_first=True)

        # Run the configure corresponding to this test case
        client.run("build . %s -if=conan" % (settings, ))
        self.assertIn("conanfile.py: MSBuildToolchain created conantoolchain_debug_x64.props",
                      client.out)
        self.assertIn("Visual Studio 2017", client.out)
        self.assertIn("[vcvarsall.bat] Environment initialized for: 'x64'", client.out)
        self._run_app(client, "x64", "Debug")
        self.assertIn("Hello World Debug", client.out)
        check_exe_run(client.out, "main", "msvc", "19.0", "Debug", "x86_64", "14",
                      {"DEFINITIONS_BOTH": "True",
                       "DEFINITIONS_CONFIG": "Debug"})
        check_vs_runtime("x64/Debug/MyApp.exe", client, "15", static=False, build_type="Debug")

    @pytest.mark.tool_cmake
    def test_toolchain_win_multi(self):
        client = TestClient(path_with_spaces=False)

        settings = [("compiler", "Visual Studio"),
                    ("compiler.version", "15"),
                    ("compiler.cppstd", "17")]

        settings = " ".join('-s %s="%s"' % (k, v) for k, v in settings if v)
        client.run("new hello/0.1 -s")
        configs = [("Release", "x86", True), ("Release", "x86_64", True),
                   ("Debug", "x86", False), ("Debug", "x86_64", False)]
        for build_type, arch, shared in configs:
            # Build the profile according to the settings provided
            runtime = "MT" if build_type == "Release" else "MTd"
            client.run("create . hello/0.1@ %s -s build_type=%s -s arch=%s -s compiler.runtime=%s "
                       " -o hello:shared=%s" % (settings, build_type, arch, runtime, shared))

        # Prepare the actual consumer package
        client.save({"conanfile.py": self.conanfile,
                     "MyProject.sln": sln_file,
                     "MyApp/MyApp.vcxproj": myapp_vcxproj,
                     "MyApp/MyApp.cpp": self.app},
                    clean_first=True)

        # Run the configure corresponding to this test case
        for build_type, arch, shared in configs:
            runtime = "MT" if build_type == "Release" else "MTd"
            client.run("install . %s -s build_type=%s -s arch=%s -s compiler.runtime=%s -if=conan"
                       " -o hello:shared=%s" % (settings, build_type, arch, runtime, shared))

        vs_path = vs_installation_path("15")
        vcvars_path = os.path.join(vs_path, "VC/Auxiliary/Build/vcvarsall.bat")

        for build_type, arch, shared in configs:
            platform_arch = "x86" if arch == "x86" else "x64"
            if build_type == "Release" and shared:
                configuration = "ReleaseShared"
            else:
                configuration = build_type

            # The "conan build" command is not good enough, cannot do the switch between configs
            cmd = ('set "VSCMD_START_DIR=%%CD%%" && '
                   '"%s" x64 && msbuild "MyProject.sln" /p:Configuration=%s '
                   '/p:Platform=%s ' % (vcvars_path, configuration, platform_arch))
            client.run_command(cmd)
            self.assertIn("Visual Studio 2017", client.out)
            self.assertIn("[vcvarsall.bat] Environment initialized for: 'x64'", client.out)

            self._run_app(client, arch, build_type, shared)
            check_exe_run(client.out, "main", "msvc", "19.1", build_type, arch, "17",
                          {"DEFINITIONS_BOTH": "True",
                           "DEFINITIONS_CONFIG": build_type})

            new_cmd = "conan\\%s\\%s\\MyApp.exe" % (arch, configuration)
            vcvars = vcvars_command(version="15", architecture="amd64")
            cmd = ('%s && dumpbin /dependents "%s"' % (vcvars, new_cmd))
            client.run_command(cmd)
            if shared:
                self.assertIn("hello.dll", client.out)
            else:
                self.assertNotIn("hello.dll", client.out)
            self.assertIn("KERNEL32.dll", client.out)<|MERGE_RESOLUTION|>--- conflicted
+++ resolved
@@ -430,11 +430,7 @@
                     clean_first=True)
 
         # Run the configure corresponding to this test case
-<<<<<<< HEAD
-        client.run("build . %s -if=conan" % (settings, ))
-=======
-        client.run("install . %s -if=conan -pr=myprofile" % (settings, ))
->>>>>>> e4af39e1
+        client.run("build . %s -if=conan -pr=myprofile" % (settings, ))
         self.assertIn("conanfile.py: MSBuildToolchain created conantoolchain_release_win32.props",
                       client.out)
         self.assertIn("Visual Studio 2017", client.out)
