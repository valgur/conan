--- conflicted
+++ resolved
@@ -141,11 +141,7 @@
     def layout(self):
         self.folders.source = "my_source"
     def source(self):
-<<<<<<< HEAD
-        save(self, "my_source/downloaded.h", "bar")
-=======
-        tools.save("downloaded.h", "bar")
->>>>>>> a43c1eb7
+        save(self, "downloaded.h", "bar")
     """
     client.save({"conanfile.py": conan_file})
     client.run("install . -of=my_install")
@@ -165,11 +161,7 @@
     def layout(self):
         self.folders.source = "my_source"
     def source(self):
-<<<<<<< HEAD
-        save(self, "my_source/downloaded.h", "bar")
-=======
-        tools.save("downloaded.h", "bar")
->>>>>>> a43c1eb7
+        save(self, "downloaded.h", "bar")
     """
     client.save({"conanfile.py": conan_file})
     client.run("install . -of=common")
@@ -182,8 +174,8 @@
 def test_export_pkg():
     """The export-pkg, calling the "package" method, follows the layout if `cache_package_layout` """
     client = TestClient()
-    conan_file = str(GenConanfile().with_import("from conans import tools")
-                     .with_import("from conan.tools.files import copy"))
+    conan_file = str(GenConanfile()
+                     .with_import("from conan.tools.files import copy, save"))
     conan_file += """
     no_copy_source = True
     def layout(self):
