import os
import re
import textwrap

import pytest

from conans.test.utils.scm import create_local_git_repo, git_add_changes_commit, git_create_bare_repo
from conans.test.utils.test_files import temp_folder
from conans.test.utils.tools import TestClient
from conans.util.files import rmdir, save_files


@pytest.mark.tool("git")
class TestGitBasicCapture:
    """ base Git capture operations. They do not raise (unless errors)
    """
    conanfile = textwrap.dedent("""
        from conan import ConanFile
        from conan.tools.scm import Git

        class Pkg(ConanFile):
            name = "pkg"
            version = "0.1"

            def export(self):
                git = Git(self, self.recipe_folder)
                commit = git.get_commit()
                url = git.get_remote_url()
                self.output.info("URL: {}".format(url))
                self.output.info("COMMIT: {}".format(commit))
                in_remote = git.commit_in_remote(commit)
                self.output.info("COMMIT IN REMOTE: {}".format(in_remote))
                self.output.info("DIRTY: {}".format(git.is_dirty()))
        """)

    def test_capture_commit_local(self):
        """
        A local repo, without remote, will have commit, but no URL
        """
        c = TestClient()
        c.save({"conanfile.py": self.conanfile})
        commit = c.init_git_repo()
        c.run("export .")
        assert "pkg/0.1: COMMIT: {}".format(commit) in c.out
        assert "pkg/0.1: URL: None" in c.out
        assert "pkg/0.1: COMMIT IN REMOTE: False" in c.out
        assert "pkg/0.1: DIRTY: False" in c.out

    def test_capture_remote_url(self):
        """
        a cloned repo, will have a default "origin" remote and will manage to get URL
        """
        folder = temp_folder()
        url, commit = create_local_git_repo(files={"conanfile.py": self.conanfile}, folder=folder)

        c = TestClient()
        c.run_command('git clone "{}" myclone'.format(folder))
        with c.chdir("myclone"):
            c.run("export .")
            assert "pkg/0.1: COMMIT: {}".format(commit) in c.out
            assert "pkg/0.1: URL: {}".format(url) in c.out
            assert "pkg/0.1: COMMIT IN REMOTE: True" in c.out
            assert "pkg/0.1: DIRTY: False" in c.out

    def test_capture_remote_pushed_commit(self):
        """
        a cloned repo, after doing some new commit, no longer commit in remote, until push
        """
        url = git_create_bare_repo()

        c = TestClient()
        c.run_command('git clone "{}" myclone'.format(url))
        with c.chdir("myclone"):
            c.save({"conanfile.py": self.conanfile + "\n# some coment!"})
            new_commit = git_add_changes_commit(c.current_folder)

            c.run("export .")
            assert "pkg/0.1: COMMIT: {}".format(new_commit) in c.out
            assert "pkg/0.1: URL: {}".format(url) in c.out
            assert "pkg/0.1: COMMIT IN REMOTE: False" in c.out
            assert "pkg/0.1: DIRTY: False" in c.out
            c.run_command("git push")
            c.run("export .")
            assert "pkg/0.1: COMMIT: {}".format(new_commit) in c.out
            assert "pkg/0.1: URL: {}".format(url) in c.out
            assert "pkg/0.1: COMMIT IN REMOTE: True" in c.out
            assert "pkg/0.1: DIRTY: False" in c.out


@pytest.mark.tool("git")
class TestGitCaptureSCM:
    """ test the get_url_and_commit() high level method intended for SCM capturing
    into conandata.yaml
    """
    conanfile = textwrap.dedent("""
        from conan import ConanFile
        from conan.tools.scm import Git

        class Pkg(ConanFile):
            name = "pkg"
            version = "0.1"

            def export(self):
                git = Git(self, self.recipe_folder)
                scm_url, scm_commit = git.get_url_and_commit()
                self.output.info("SCM URL: {}".format(scm_url))
                self.output.info("SCM COMMIT: {}".format(scm_commit))
        """)

    def test_capture_commit_local(self):
        """
        A local repo, without remote, will provide its own URL to the export(),
        and if it has local changes, it will be marked as dirty, and raise an error
        """
        c = TestClient()
        c.save({"conanfile.py": self.conanfile})
        commit = c.init_git_repo()
        c.run("export .")
        assert "This revision will not be buildable in other computer" in c.out
        assert "pkg/0.1: SCM COMMIT: {}".format(commit) in c.out
        assert "pkg/0.1: SCM URL: {}".format(c.current_folder.replace("\\", "/")) in c.out

        c.save({"conanfile.py": self.conanfile + "\n# something...."})
        c.run("export .", assert_error=True)
        assert "Repo is dirty, cannot capture url and commit" in c.out

    def test_capture_remote_url(self):
        """
        a cloned repo that is expored, will report the URL of the remote
        """
        folder = temp_folder()
        url, commit = create_local_git_repo(files={"conanfile.py": self.conanfile}, folder=folder)

        c = TestClient()
        c.run_command('git clone "{}" myclone'.format(folder))
        with c.chdir("myclone"):
            c.run("export .")
            assert "pkg/0.1: SCM COMMIT: {}".format(commit) in c.out
            assert "pkg/0.1: SCM URL: {}".format(url) in c.out

    def test_capture_remote_pushed_commit(self):
        """
        a cloned repo, after doing some new commit, no longer commit in remote, until push
        """
        url = git_create_bare_repo()

        c = TestClient()
        c.run_command('git clone "{}" myclone'.format(url))
        with c.chdir("myclone"):
            c.save({"conanfile.py": self.conanfile + "\n# some coment!"})
            new_commit = git_add_changes_commit(c.current_folder)

            c.run("export .")
            assert "This revision will not be buildable in other computer" in c.out
            assert "pkg/0.1: SCM COMMIT: {}".format(new_commit) in c.out
            # NOTE: commit not pushed yet, so locally is the current folder
            assert "pkg/0.1: SCM URL: {}".format(c.current_folder.replace("\\", "/")) in c.out
            c.run_command("git push")
            c.run("export .")
            assert "pkg/0.1: SCM COMMIT: {}".format(new_commit) in c.out
            assert "pkg/0.1: SCM URL: {}".format(url) in c.out


@pytest.mark.tool("git")
class TestGitBasicClone:
    """ base Git cloning operations
    """
    conanfile = textwrap.dedent("""
        import os
        from conan import ConanFile
        from conan.tools.scm import Git
        from conan.tools.files import load

        class Pkg(ConanFile):
            name = "pkg"
            version = "0.1"

            def layout(self):
                self.folders.source = "source"

            def source(self):
                git = Git(self)
                git.clone(url="{url}", target=".")
                git.checkout(commit="{commit}")
                self.output.info("MYCMAKE: {{}}".format(load(self, "CMakeLists.txt")))
                self.output.info("MYFILE: {{}}".format(load(self, "src/myfile.h")))
        """)

    def test_clone_checkout(self):
        folder = os.path.join(temp_folder(), "myrepo")
        url, commit = create_local_git_repo(files={"src/myfile.h": "myheader!",
                                                   "CMakeLists.txt": "mycmake"}, folder=folder)
        # This second commit will NOT be used, as I will use the above commit in the conanfile
        save_files(path=folder, files={"src/myfile.h": "my2header2!"})
        git_add_changes_commit(folder=folder)

        c = TestClient()
        c.save({"conanfile.py": self.conanfile.format(url=url, commit=commit)})
        c.run("create .")
        assert "pkg/0.1: MYCMAKE: mycmake" in c.out
        assert "pkg/0.1: MYFILE: myheader!" in c.out

        # It also works in local flow
        c.run("source .")
        assert "conanfile.py (pkg/0.1): MYCMAKE: mycmake" in c.out
        assert "conanfile.py (pkg/0.1): MYFILE: myheader!" in c.out
        assert c.load("source/src/myfile.h") == "myheader!"
        assert c.load("source/CMakeLists.txt") == "mycmake"


<<<<<<< HEAD
@pytest.mark.tool("git")
=======
class TestGitCloneWithArgs:
    """ Git cloning passing additional arguments
    """
    conanfile = textwrap.dedent("""
        import os
        from conan import ConanFile
        from conan.tools.scm import Git
        from conan.tools.files import load

        class Pkg(ConanFile):
            name = "pkg"
            version = "0.1"

            def layout(self):
                self.folders.source = "source"

            def source(self):
                git = Git(self)
                git.clone(url="{url}", target=".", args={args})
                self.output.info("MYCMAKE: {{}}".format(load(self, "CMakeLists.txt")))
                self.output.info("MYFILE: {{}}".format(load(self, "src/myfile.h")))
        """)

    def test_clone_specify_branch_or_tag(self):
        folder = os.path.join(temp_folder(), "myrepo")
        url, commit = create_local_git_repo(files={"src/myfile.h": "myheader!",
                                                   "CMakeLists.txt": "mycmake"}, folder=folder,
                                                   commits=3, branch="main", tags=["v1.2.3"])

        c = TestClient()
        git_args = ['--branch', 'main']
        c.save({"conanfile.py": self.conanfile.format(url=url, commit=commit, args=str(git_args))})
        c.run("create .")
        assert "pkg/0.1: MYCMAKE: mycmake" in c.out
        assert "pkg/0.1: MYFILE: myheader!" in c.out

        git_args = ['--branch', 'v1.2.3']
        c.save({"conanfile.py": self.conanfile.format(url=url, commit=commit, args=str(git_args))})
        c.run("create .")
        assert "pkg/0.1: MYCMAKE: mycmake" in c.out
        assert "pkg/0.1: MYFILE: myheader!" in c.out

    def test_clone_invalid_branch_argument(self):
        folder = os.path.join(temp_folder(), "myrepo")
        url, commit = create_local_git_repo(files={"src/myfile.h": "myheader!",
                                                   "CMakeLists.txt": "mycmake"}, folder=folder,
                                                   commits=3, branch="main", tags=["v1.2.3"])
        c = TestClient()
        git_args = ['--branch', 'foobar']
        c.save({"conanfile.py": self.conanfile.format(url=url, commit=commit, args=str(git_args))})
        with pytest.raises(Exception):
            c.run("create .")
            assert "Remote branch foobar not found" in c.out

@pytest.mark.skipif(six.PY2, reason="Only Py3")
>>>>>>> 84cadfc5
class TestGitBasicSCMFlow:
    """ Build the full new SCM approach:
    - export() captures the URL and commit with get_url_and_commit(
    - export() stores it in conandata.yml
    - source() recovers the info from conandata.yml and clones it
    """
    conanfile = textwrap.dedent("""
        import os
        from conan import ConanFile
        from conan.tools.scm import Git
        from conan.tools.files import load, update_conandata

        class Pkg(ConanFile):
            name = "pkg"
            version = "0.1"

            def export(self):
                git = Git(self, self.recipe_folder)
                scm_url, scm_commit = git.get_url_and_commit()
                update_conandata(self, {"sources": {"commit": scm_commit, "url": scm_url}})

            def layout(self):
                self.folders.source = "."

            def source(self):
                git = Git(self)
                sources = self.conan_data["sources"]
                git.clone(url=sources["url"], target=".")
                git.checkout(commit=sources["commit"])
                self.output.info("MYCMAKE: {}".format(load(self, "CMakeLists.txt")))
                self.output.info("MYFILE: {}".format(load(self, "src/myfile.h")))

            def build(self):
                cmake = os.path.join(self.source_folder, "CMakeLists.txt")
                file_h = os.path.join(self.source_folder, "src/myfile.h")
                self.output.info("MYCMAKE-BUILD: {}".format(load(self, cmake)))
                self.output.info("MYFILE-BUILD: {}".format(load(self, file_h)))
        """)

    def test_full_scm(self):
        folder = os.path.join(temp_folder(), "myrepo")
        url, commit = create_local_git_repo(files={"conanfile.py": self.conanfile,
                                                   "src/myfile.h": "myheader!",
                                                   "CMakeLists.txt": "mycmake"}, folder=folder)

        c = TestClient(default_server_user=True)
        c.run_command('git clone "{}" .'.format(url))
        c.run("create .")
        assert "pkg/0.1: MYCMAKE: mycmake" in c.out
        assert "pkg/0.1: MYFILE: myheader!" in c.out
        c.run("upload * -c -r=default")

        # Do a change and commit, this commit will not be used by package
        save_files(path=folder, files={"src/myfile.h": "my2header2!"})
        git_add_changes_commit(folder=folder)

        # use another fresh client
        c2 = TestClient(servers=c.servers)
        c2.run("install --requires=pkg/0.1@ --build=pkg*")
        assert "pkg/0.1: MYCMAKE: mycmake" in c2.out
        assert "pkg/0.1: MYFILE: myheader!" in c2.out

        # local flow
        c.run("install .")
        c.run("build .")
        assert "conanfile.py (pkg/0.1): MYCMAKE-BUILD: mycmake" in c.out
        assert "conanfile.py (pkg/0.1): MYFILE-BUILD: myheader!" in c.out

    def test_branch_flow(self):
        """ Testing that when a user creates a branch, and pushes a commit,
        the package can still be built from sources, and get_url_and_commit() captures the
        remote URL and not the local
        """
        url = git_create_bare_repo()
        c = TestClient(default_server_user=True)
        c.run_command('git clone "{}" .'.format(url))
        c.save({"conanfile.py": self.conanfile,
                "src/myfile.h": "myheader!",
                "CMakeLists.txt": "mycmake"})
        c.run_command("git checkout -b mybranch")
        git_add_changes_commit(folder=c.current_folder)
        c.run_command("git push --set-upstream origin mybranch")
        c.run("create .")
        assert "pkg/0.1: MYCMAKE: mycmake" in c.out
        assert "pkg/0.1: MYFILE: myheader!" in c.out
        c.run("upload * -c -r=default")
        rmdir(c.current_folder)  # Remove current folder to make sure things are not used from here

        # use another fresh client
        c2 = TestClient(servers=c.servers)
        c2.run("install --requires=pkg/0.1@ --build=pkg*")
        assert "pkg/0.1: MYCMAKE: mycmake" in c2.out
        assert "pkg/0.1: MYFILE: myheader!" in c2.out


@pytest.mark.tool("git")
class TestGitBasicSCMFlowSubfolder:
    """ Same as above, but conanfile.py put in "conan" subfolder in the root
    """
    conanfile = textwrap.dedent("""
        import os
        from conan import ConanFile
        from conan.tools.scm import Git
        from conan.tools.files import load, update_conandata

        class Pkg(ConanFile):
            name = "pkg"
            version = "0.1"

            def export(self):
                git = Git(self, os.path.dirname(self.recipe_folder)) # PARENT!
                scm_url, scm_commit = git.get_url_and_commit()
                update_conandata(self, {"sources": {"commit": scm_commit, "url": scm_url}})

            def layout(self):
                self.folders.root = ".."
                self.folders.source = "."

            def source(self):
                git = Git(self)
                sources = self.conan_data["sources"]
                git.clone(url=sources["url"], target=".")
                git.checkout(commit=sources["commit"])
                self.output.info("MYCMAKE: {}".format(load(self, "CMakeLists.txt")))
                self.output.info("MYFILE: {}".format(load(self, "src/myfile.h")))

            def build(self):
                cmake = os.path.join(self.source_folder, "CMakeLists.txt")
                file_h = os.path.join(self.source_folder, "src/myfile.h")
                self.output.info("MYCMAKE-BUILD: {}".format(load(self, cmake)))
                self.output.info("MYFILE-BUILD: {}".format(load(self, file_h)))
        """)

    def test_full_scm(self):
        folder = os.path.join(temp_folder(), "myrepo")
        url, commit = create_local_git_repo(files={"conan/conanfile.py": self.conanfile,
                                                   "src/myfile.h": "myheader!",
                                                   "CMakeLists.txt": "mycmake"}, folder=folder)

        c = TestClient(default_server_user=True)
        c.run_command('git clone "{}" .'.format(url))
        c.run("create conan")
        assert "pkg/0.1: MYCMAKE: mycmake" in c.out
        assert "pkg/0.1: MYFILE: myheader!" in c.out
        c.run("upload * -c -r=default")

        # Do a change and commit, this commit will not be used by package
        save_files(path=folder, files={"src/myfile.h": "my2header2!"})
        git_add_changes_commit(folder=folder)

        # use another fresh client
        c2 = TestClient(servers=c.servers)
        c2.run("install --requires=pkg/0.1@ --build=pkg*")
        assert "pkg/0.1: MYCMAKE: mycmake" in c2.out
        assert "pkg/0.1: MYFILE: myheader!" in c2.out

        # local flow
        c.run("install conan")
        c.run("build conan")
        assert "conanfile.py (pkg/0.1): MYCMAKE-BUILD: mycmake" in c.out
        assert "conanfile.py (pkg/0.1): MYFILE-BUILD: myheader!" in c.out


@pytest.mark.tool("git")
class TestGitMonorepoSCMFlow:
    """ Build the full new SCM approach:
    Same as above but with a monorepo with multiple subprojects
    """
    # TODO: swap_child_folder() not documented, not public usage
    conanfile = textwrap.dedent("""
        import os, shutil
        from conan import ConanFile
        from conan.tools.scm import Git
        from conan.tools.files import load, update_conandata
        from conan.tools.files.files import swap_child_folder

        class Pkg(ConanFile):
            name = "{pkg}"
            version = "0.1"

            {requires}

            def export(self):
                git = Git(self, self.recipe_folder)
                scm_url, scm_commit = git.get_url_and_commit()
                self.output.info("CAPTURING COMMIT: {{}}!!!".format(scm_commit))
                folder = os.path.basename(self.recipe_folder)
                update_conandata(self, {{"sources": {{"commit": scm_commit, "url": scm_url,
                                                      "folder": folder}}}})

            def layout(self):
                self.folders.source = "."

            def source(self):
                git = Git(self)
                sources = self.conan_data["sources"]
                git.clone(url=sources["url"], target=".")
                git.checkout(commit=sources["commit"])
                swap_child_folder(self.source_folder, sources["folder"])

            def build(self):
                cmake = os.path.join(self.source_folder, "CMakeLists.txt")
                file_h = os.path.join(self.source_folder, "src/myfile.h")
                self.output.info("MYCMAKE-BUILD: {{}}".format(load(self, cmake)))
                self.output.info("MYFILE-BUILD: {{}}".format(load(self, file_h)))
        """)

    def test_full_scm(self):
        folder = os.path.join(temp_folder(), "myrepo")
        conanfile1 = self.conanfile.format(pkg="pkg1", requires="")
        conanfile2 = self.conanfile.format(pkg="pkg2", requires="requires = 'pkg1/0.1'")
        url, commit = create_local_git_repo(files={"sub1/conanfile.py": conanfile1,
                                                   "sub1/src/myfile.h": "myheader1!",
                                                   "sub1/CMakeLists.txt": "mycmake1!",
                                                   "sub2/conanfile.py": conanfile2,
                                                   "sub2/src/myfile.h": "myheader2!",
                                                   "sub2/CMakeLists.txt": "mycmake2!"
                                                   },
                                            folder=folder)

        c = TestClient(default_server_user=True)
        c.run_command('git clone "{}" .'.format(url))
        c.run("create sub1")
        commit = re.search(r"CAPTURING COMMIT: (\S+)!!!", str(c.out)).group(1)
        assert "pkg1/0.1: MYCMAKE-BUILD: mycmake1!" in c.out
        assert "pkg1/0.1: MYFILE-BUILD: myheader1!" in c.out

        c.save({"sub2/src/myfile.h": "my2header!"})
        git_add_changes_commit(folder=c.current_folder)
        c.run("create sub2")
        assert "pkg2/0.1: MYCMAKE-BUILD: mycmake2!" in c.out
        assert "pkg2/0.1: MYFILE-BUILD: my2header!" in c.out

        # Exporting again sub1, gives us exactly the same revision as before
        c.run("export sub1")
        assert "CAPTURING COMMIT: {}".format(commit) in c.out
        c.run("upload * -c -r=default")

        # use another fresh client
        c2 = TestClient(servers=c.servers)
        c2.run("install --requires=pkg2/0.1@ --build=*")
        assert "pkg1/0.1: Checkout: {}".format(commit) in c2.out
        assert "pkg1/0.1: MYCMAKE-BUILD: mycmake1!" in c2.out
        assert "pkg1/0.1: MYFILE-BUILD: myheader1!" in c2.out
        assert "pkg2/0.1: MYCMAKE-BUILD: mycmake2!" in c2.out
        assert "pkg2/0.1: MYFILE-BUILD: my2header!" in c2.out


class TestConanFileSubfolder:
    """verify that we can have a conanfile in a subfolder
        # https://github.com/conan-io/conan/issues/11275
    """

    conanfile = textwrap.dedent("""
        import os
        from conan import ConanFile
        from conan.tools.scm import Git
        from conan.tools.files import update_conandata, load

        class Pkg(ConanFile):
            name = "pkg"
            version = "0.1"

            def export(self):
                git = Git(self, os.path.dirname(self.recipe_folder))
                url, commit = git.get_url_and_commit()
                # We store the current url and commit in conandata.yml
                update_conandata(self, {"sources": {"commit": commit, "url": url}})
                self.output.info("URL: {}".format(url))
                self.output.info("COMMIT: {}".format(commit))

            def layout(self):
                pass # self.folders.source = "source"

            def source(self):
                git = Git(self)
                sources = self.conan_data["sources"]
                url = sources["url"]
                commit = sources["commit"]
                git.clone(url=url, target=".")
                git.checkout(commit=commit)
                self.output.info("MYCMAKE: {}".format(load(self, "CMakeLists.txt")))
                self.output.info("MYFILE: {}".format(load(self, "src/myfile.h")))
        """)

    def test_conanfile_subfolder(self):
        """
        A local repo, without remote, will have commit, but no URL
        """
        c = TestClient()
        c.save({"conan/conanfile.py": self.conanfile,
                "CMakeLists.txt": "mycmakelists",
                "src/myfile.h": "myheader"})
        commit = c.init_git_repo()
        c.run("export conan")
        assert "pkg/0.1: COMMIT: {}".format(commit) in c.out
        assert "pkg/0.1: URL: {}".format(c.current_folder.replace("\\", "/")) in c.out

        c.run("create conan")
        assert "pkg/0.1: MYCMAKE: mycmakelists" in c.out
        assert "pkg/0.1: MYFILE: myheader" in c.out<|MERGE_RESOLUTION|>--- conflicted
+++ resolved
@@ -208,9 +208,7 @@
         assert c.load("source/CMakeLists.txt") == "mycmake"
 
 
-<<<<<<< HEAD
-@pytest.mark.tool("git")
-=======
+@pytest.mark.tool("git")
 class TestGitCloneWithArgs:
     """ Git cloning passing additional arguments
     """
@@ -265,8 +263,8 @@
             c.run("create .")
             assert "Remote branch foobar not found" in c.out
 
-@pytest.mark.skipif(six.PY2, reason="Only Py3")
->>>>>>> 84cadfc5
+
+@pytest.mark.tool("git")
 class TestGitBasicSCMFlow:
     """ Build the full new SCM approach:
     - export() captures the URL and commit with get_url_and_commit(
