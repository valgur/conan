--- conflicted
+++ resolved
@@ -209,9 +209,7 @@
         assert c.load("source/CMakeLists.txt") == "mycmake"
 
 
-<<<<<<< HEAD
 @pytest.mark.tool("git")
-=======
 class TestGitShallowClone:
     """ base Git cloning operations
     """
@@ -258,7 +256,6 @@
         assert c.load("source/CMakeLists.txt") == "mycmake"
 
 
->>>>>>> 95336b8c
 class TestGitCloneWithArgs:
     """ Git cloning passing additional arguments
     """
