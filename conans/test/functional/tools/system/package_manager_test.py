--- conflicted
+++ resolved
@@ -50,23 +50,12 @@
     client.save({"conanfile.py": conanfile_py.format(installs)})
     client.run("create . --name=test --version=1.0 -c tools.system.package_manager:mode=install "
                "-c tools.system.package_manager:sudo=True", assert_error=True)
-<<<<<<< HEAD
-    host_arch = client.get_default_host_profile().settings['arch']
-    arch_map = {"armv8": "arm64", "x86_64": "amd64"}
-    dpkg_arch = arch_map[host_arch]
-    assert f"dpkg-query: no packages found matching non-existing1:{dpkg_arch}" in client.out
-    assert f"dpkg-query: no packages found matching non-existing2:{dpkg_arch}" in client.out
-    assert f"dpkg-query: no packages found matching non-existing3:{dpkg_arch}" in client.out
-    assert f"dpkg-query: no packages found matching non-existing4:{dpkg_arch}" in client.out
-    assert "None of the installs for the package substitutes succeeded." in client.out
-=======
     assert "dpkg-query: no packages found matching non-existing1" in client.out
     assert "dpkg-query: no packages found matching non-existing2" in client.out
     assert "dpkg-query: no packages found matching non-existing3" in client.out
     assert "dpkg-query: no packages found matching non-existing4" in client.out
     assert "ERROR: while executing system_requirements(): " \
            "None of the installs for the package substitutes succeeded." in client.out
->>>>>>> 45fbed3f
 
     client.run_command("sudo apt remove nano -yy")
     installs = 'apt.install_substitutes(["non-existing1", "non-existing2"], ["nano"], ["non-existing3"])'
@@ -98,16 +87,10 @@
             settings = "arch", "os"
             tool_requires = "tool_require/1.0"
         """)})
-<<<<<<< HEAD
     client.run("create consumer.py --name=consumer --version=1.0 "
                "-s:b arch=armv8 -s:h arch=x86 --build=missing")
-    assert "dpkg-query: no packages found matching non-existing1:arm64" in client.out
-    assert "dpkg-query: no packages found matching non-existing2:arm64" in client.out
-=======
-    client.run("create consumer.py consumer/1.0@ -s:b arch=armv8 -s:h arch=x86 --build=missing")
     assert "dpkg-query: no packages found matching non-existing1" in client.out
     assert "dpkg-query: no packages found matching non-existing2" in client.out
->>>>>>> 45fbed3f
     assert "missing: ['non-existing1', 'non-existing2']" in client.out
 
 
