import os
import platform
import textwrap
import unittest
from collections import OrderedDict
from textwrap import dedent

import pytest
from parameterized import parameterized

from conans.cli.output import ConanOutput
from conans.client import tools
from conans.paths import CONANFILE
from conans.test.assets.genconanfile import GenConanfile
from conans.test.utils.profiles import create_profile as _create_profile
from conans.test.utils.test_files import temp_folder
from conans.test.utils.tools import TestClient
from conans.util.files import load, save

conanfile_scope_env = """
from conans import ConanFile

class AConan(ConanFile):
    name = "Hello0"
    version = "0.1"
    settings = "os", "compiler", "arch"

    def build(self):
        # Print environment vars
        if self.settings.os == "Windows":
            self.run("SET")
        else:
            self.run("env")
"""


def create_profile(folder, name, settings=None, package_settings=None, env=None,
                   package_env=None, options=None):
    _create_profile(folder, name, settings, package_settings, env, package_env, options)
    content = load(os.path.join(folder, name))
    content = "include(default)\n    \n" + content
    save(os.path.join(folder, name), content)


class ProfileTest(unittest.TestCase):

    def setUp(self):
        self.client = TestClient()

    @pytest.mark.xfail(reason="New environment changed")
    def test_profile_conanfile_txt(self):
        """
        Test prepended env variables are applied correctrly from a profile
        """
        self.client.save({"conanfile.txt": ""})
        create_profile(self.client.cache.profiles_path, "envs", settings={},
                       env=[("A_VAR", "A_VALUE"), ("PREPEND_VAR", ["new_path", "other_path"])],
                       package_env={"Hello0": [("OTHER_VAR", "2")]})
        self.client.run("install . -pr envs -g virtualenv")
        content = self.client.load("environment.sh.env")
        self.assertIn(":".join(["PREPEND_VAR=\"new_path\"", "\"other_path\""]) +
                      "${PREPEND_VAR:+:$PREPEND_VAR}", content)
        if platform.system() == "Windows":
            content = self.client.load("environment.bat.env")
            self.assertIn(";".join(["PREPEND_VAR=new_path", "other_path", "%PREPEND_VAR%"]),
                          content)

    def test_profile_relative_cwd(self):
        self.client.save({"conanfile.txt": "", "sub/sub/profile": ""})
        self.client.current_folder = os.path.join(self.client.current_folder, "sub")
        self.client.run("install .. -pr=sub/profile2", assert_error=True)
        self.assertIn("ERROR: Profile not found: sub/profile2", self.client.out)
        self.client.run("install .. -pr=sub/profile")
        self.assertIn("conanfile.txt: Installing package", self.client.out)

    def test_base_profile_generated(self):
        """we are testing that the default profile is created (when not existing, fresh install)
         even when you run a create with a profile"""
        self.client.save({CONANFILE: conanfile_scope_env,
                          "myprofile": "include(default)\n[settings]\nbuild_type=Debug"})
        self.client.run("create . conan/testing --profile myprofile")

<<<<<<< HEAD
    @pytest.mark.xfail(reason="New environment changed")
    @pytest.mark.tool_compiler
=======
>>>>>>> 906a0563
    def test_bad_syntax(self):
        self.client.save({CONANFILE: conanfile_scope_env})
        self.client.run("export . lasote/stable")

        profile = '''
        [settings
        '''
        clang_profile_path = os.path.join(self.client.cache.profiles_path, "clang")
        save(clang_profile_path, profile)
        self.client.run("install Hello0/0.1@lasote/stable --build missing -pr clang",
                        assert_error=True)
        self.assertIn("Error reading 'clang' profile", self.client.out)
        self.assertIn("Bad syntax", self.client.out)

        profile = '''
        [settings]
        [invented]
        '''
        save(clang_profile_path, profile)
        self.client.run("install Hello0/0.1@lasote/stable --build missing -pr clang",
                        assert_error=True)
        self.assertIn("Unrecognized field 'invented'", self.client.out)
        self.assertIn("Error reading 'clang' profile", self.client.out)

        profile = '''
        [settings]
        as
        '''
        save(clang_profile_path, profile)
        self.client.run("install Hello0/0.1@lasote/stable --build missing -pr clang",
                        assert_error=True)
        self.assertIn("Error reading 'clang' profile: Invalid setting line 'as'",
                      self.client.out)

        profile = '''
        [env]
        as
        '''
        save(clang_profile_path, profile)
        self.client.run("install Hello0/0.1@lasote/stable --build missing -pr clang",
                        assert_error=True)
        self.assertIn("Error reading 'clang' profile: Invalid env line 'as'",
                      self.client.out)

        profile = '''
        [settings]
        os =   a value
        '''
        save(clang_profile_path, profile)
        self.client.run("install Hello0/0.1@lasote/stable --build missing -pr clang",
                        assert_error=True)
        # stripped "a value"
        self.assertIn("'a value' is not a valid 'settings.os'", self.client.out)

        profile = '''
        include(default)
        [env]
        ENV_VAR =   a value
        '''
        save(clang_profile_path, profile)
        self.client.run("install Hello0/0.1@lasote/stable --build missing -pr clang")
        self._assert_env_variable_printed("ENV_VAR", "a value")

        profile = '''
        include(default)
        # Line with comments is not a problem
        [env]
        # Not even here
        ENV_VAR =   a value
        '''
        save(clang_profile_path, profile)
        self.client.run("install Hello0/0.1@lasote/stable --build -pr clang")
        self._assert_env_variable_printed("ENV_VAR", "a value")

    @parameterized.expand([("", ), ("./local_profiles/", ), (None, )])
    def test_install_with_missing_profile(self, path):
        if path is None:
            # Not good practice to introduce temp_folder() in the expand because it randomize
            # the test names causing issues to split them in N processes
            path = temp_folder() + "/"
        self.client.save({CONANFILE: conanfile_scope_env})
        self.client.run('install . -pr "%sscopes_env"' % path, assert_error=True)
        self.assertIn("ERROR: Profile not found:", self.client.out)
        self.assertIn("scopes_env", self.client.out)

<<<<<<< HEAD
    @pytest.mark.xfail(reason="New environment changed")
    @pytest.mark.tool_compiler
=======
>>>>>>> 906a0563
    def test_install_profile_env(self):
        create_profile(self.client.cache.profiles_path, "envs", settings={},
                       env=[("A_VAR", "A_VALUE"),
                            ("PREPEND_VAR", ["new_path", "other_path"])],
                       package_env={"Hello0": [("OTHER_VAR", "2")]})

        self.client.save({"conanfile.py": conanfile_scope_env})
        self.client.run("export . lasote/stable")
        self.client.run("install Hello0/0.1@lasote/stable --build missing -pr envs")
        self._assert_env_variable_printed("PREPEND_VAR",
                                          os.pathsep.join(["new_path", "other_path"]))
        self.assertEqual(1, str(self.client.out).count("PREPEND_VAR=new_path"))  # prepended once
        self._assert_env_variable_printed("A_VAR", "A_VALUE")
        self._assert_env_variable_printed("OTHER_VAR", "2")

        # Override with package var
        self.client.run("install Hello0/0.1@lasote/stable --build "
                        "-pr envs -e Hello0:A_VAR=OTHER_VALUE")
        self._assert_env_variable_printed("A_VAR", "OTHER_VALUE")
        self._assert_env_variable_printed("OTHER_VAR", "2")

        # Override package var with package var
        self.client.run("install Hello0/0.1@lasote/stable --build -pr envs "
                        "-e Hello0:A_VAR=OTHER_VALUE -e Hello0:OTHER_VAR=3")
        self._assert_env_variable_printed("A_VAR", "OTHER_VALUE")
        self._assert_env_variable_printed("OTHER_VAR", "3")

        # Pass a variable with "=" symbol
        self.client.run("install Hello0/0.1@lasote/stable --build -pr envs "
                        "-e Hello0:A_VAR=Valuewith=equal -e Hello0:OTHER_VAR=3")
        self._assert_env_variable_printed("A_VAR", "Valuewith=equal")
        self._assert_env_variable_printed("OTHER_VAR", "3")

    def test_install_profile_settings(self):
        # Create a profile and use it
        profile_settings = OrderedDict([("compiler", "Visual Studio"),
                                        ("compiler.version", "12"),
                                        ("compiler.runtime", "MD"),
                                        ("arch", "x86")])

        create_profile(self.client.cache.profiles_path, "vs_12_86",
                       settings=profile_settings, package_settings={})

        self.client.cache.default_profile  # Creates default
        tools.replace_in_file(self.client.cache.default_profile_path,
                              "compiler.libcxx", "#compiler.libcxx", strict=False)

        self.client.save({"conanfile.py": conanfile_scope_env})
        self.client.run("export . lasote/stable")
        self.client.run("install . --build missing -pr vs_12_86")
        info = self.client.out
        for setting, value in profile_settings.items():
            self.assertIn("%s=%s" % (setting, value), info)

        # Try to override some settings in install command
        self.client.run("install . --build missing -pr vs_12_86 -s compiler.version=14")
        info = self.client.out
        for setting, value in profile_settings.items():
            if setting != "compiler.version":
                self.assertIn("%s=%s" % (setting, value), info)
            else:
                self.assertIn("compiler.version=14", info)

        # Use package settings in profile
        tmp_settings = OrderedDict()
        tmp_settings["compiler"] = "gcc"
        tmp_settings["compiler.libcxx"] = "libstdc++11"
        tmp_settings["compiler.version"] = "4.8"
        package_settings = {"Hello0": tmp_settings}
        create_profile(self.client.cache.profiles_path,
                       "vs_12_86_Hello0_gcc", settings=profile_settings,
                       package_settings=package_settings)
        # Try to override some settings in install command
        self.client.run("install . --build missing -pr vs_12_86_Hello0_gcc -s compiler.version=14")
        info = self.client.out
        self.assertIn("compiler=gcc", info)
        self.assertIn("compiler.libcxx=libstdc++11", info)

        # If other package is specified compiler is not modified
        package_settings = {"NoExistsRecipe": tmp_settings}
        create_profile(self.client.cache.profiles_path,
                       "vs_12_86_Hello0_gcc", settings=profile_settings,
                       package_settings=package_settings)

        # Mix command line package settings with profile
        package_settings = {"Hello0": tmp_settings}
        create_profile(self.client.cache.profiles_path, "vs_12_86_Hello0_gcc",
                       settings=profile_settings, package_settings=package_settings)

        # Try to override some settings in install command
        self.client.run("install . --build missing -pr vs_12_86_Hello0_gcc"
                        " -s compiler.version=14 -s Hello0:compiler.libcxx=libstdc++")
        info = self.client.out
        self.assertIn("compiler=gcc", info)
        self.assertNotIn("compiler.libcxx=libstdc++11", info)
        self.assertIn("compiler.libcxx=libstdc++", info)

    def test_install_profile_package_settings(self):

        conanfile = textwrap.dedent("""
            from conans import ConanFile
            class HelloConan(ConanFile):
                name = 'Hello0'
                version = '0.1'
                settings = "os", "compiler", "arch", "build_type"
                def configure(self):
                    self.output.info(self.settings.compiler)
                    self.output.info(self.settings.compiler.version)
            """)
        self.client.save({"conanfile.py": conanfile})

        # Create a profile and use it
        profile_settings = OrderedDict([("os", "Windows"),
                                        ("compiler", "Visual Studio"),
                                        ("compiler.version", "12"),
                                        ("compiler.runtime", "MD"),
                                        ("arch", "x86")])

        # Use package settings in profile
        tmp_settings = OrderedDict()
        tmp_settings["compiler"] = "gcc"
        tmp_settings["compiler.libcxx"] = "libstdc++11"
        tmp_settings["compiler.version"] = "4.8"
        package_settings = {"*@lasote/*": tmp_settings}
        _create_profile(self.client.cache.profiles_path,
                        "myprofile", settings=profile_settings,
                        package_settings=package_settings)
        # Try to override some settings in install command
        self.client.run("install . lasote/testing -pr myprofile")
        info = self.client.out
        self.assertIn("(Hello0/0.1@lasote/testing): gcc", info)
        self.assertIn("(Hello0/0.1@lasote/testing): 4.8", info)

        package_settings = {"*@other/*": tmp_settings}
        _create_profile(self.client.cache.profiles_path,
                        "myprofile", settings=profile_settings,
                        package_settings=package_settings)
        # Try to override some settings in install command
        self.client.run("install . lasote/testing -pr myprofile")
        info = self.client.out
        self.assertIn("(Hello0/0.1@lasote/testing): Visual Studio", info)
        self.assertIn("(Hello0/0.1@lasote/testing): 12", info)
        self.assertNotIn("(Hello0/0.1@lasote/testing): gcc", info)
        self.assertNotIn("(Hello0/0.1@lasote/testing): 4.8", info)

    def test_package_settings_no_user_channel(self):
        conanfile = textwrap.dedent("""
            from conans import ConanFile
            class Pkg(ConanFile):
                settings = "os"
                def build(self):
                    self.output.info("SETTINGS! os={}!!".format(self.settings.os))
                """)
        profile = textwrap.dedent("""
            [settings]
            os=Windows
            # THIS FAILED BEFORE WITH NO MATCH
            mypkg/0.1:os=Linux
            mypkg/0.1@user/channel:os=FreeBSD
            """)
        client = TestClient()
        client.save({"conanfile.py": conanfile,
                     "profile": profile})

        client.run("create . mypkg/0.1@user/channel -pr=profile")
        assert "mypkg/0.1@user/channel: SETTINGS! os=FreeBSD!!" in client.out
        client.run("create . mypkg/0.1@ -pr=profile")
        assert "mypkg/0.1: SETTINGS! os=Linux!!" in client.out

    def test_install_profile_options(self):
        create_profile(self.client.cache.profiles_path, "vs_12_86",
                       options=[("Hello0:language", 1),
                                ("Hello0:static", False)])

        self.client.save({"conanfile.py": GenConanfile("Hello0", "1").with_option("language", [1, 2])
                          .with_option("static", [True, False])})
        self.client.run("install . --build missing -pr vs_12_86")
        info = self.client.out
        self.assertIn("language=1", info)
        self.assertIn("static=False", info)

<<<<<<< HEAD
    @pytest.mark.xfail(reason="New environment changed")
    @pytest.mark.tool_compiler
=======
>>>>>>> 906a0563
    def test_scopes_env(self):
        # Create a profile and use it
        create_profile(self.client.cache.profiles_path, "scopes_env", settings={},
                       env=[("CXX", "/path/tomy/g++"), ("CC", "/path/tomy/gcc")])
        self.client.save({CONANFILE: conanfile_scope_env})
        self.client.run("export . lasote/stable")
        self.client.run("install Hello0/0.1@lasote/stable --build missing -pr scopes_env")

        self._assert_env_variable_printed("CC", "/path/tomy/gcc")
        self._assert_env_variable_printed("CXX", "/path/tomy/g++")

        # The env variable shouldn't persist after install command
        self.assertFalse(os.environ.get("CC", None) == "/path/tomy/gcc")
        self.assertFalse(os.environ.get("CXX", None) == "/path/tomy/g++")

<<<<<<< HEAD
    @pytest.mark.xfail(reason="New environment changed")
    @pytest.mark.tool_compiler
=======
>>>>>>> 906a0563
    def test_default_including_another_profile(self):
        p1 = "include(p2)\n[env]\nA_VAR=1"
        p2 = "include(default)\n[env]\nA_VAR=2"
        self.client.cache.config  # Create the default conf
        self.client.cache.default_profile  # Create default profile
        save(os.path.join(self.client.cache.profiles_path, "p1"), p1)
        save(os.path.join(self.client.cache.profiles_path, "p2"), p2)
        # Change default profile to p1 => p2 => default
        tools.replace_in_file(self.client.cache.conan_conf_path,
                              "default_profile = default",
                              "default_profile = p1")
        self.client.save({CONANFILE: conanfile_scope_env})
        self.client.run("create . user/testing")
        self._assert_env_variable_printed("A_VAR", "1")

<<<<<<< HEAD
    @pytest.mark.xfail(reason="New environment changed")
    @pytest.mark.tool_compiler
=======
>>>>>>> 906a0563
    def test_test_package(self):
        test_conanfile = '''from conans.model.conan_file import ConanFile
from conans import CMake
import os

class DefaultNameConan(ConanFile):
    name = "DefaultName"
    version = "0.1"
    settings = "os", "compiler", "arch", "build_type"
    generators = "VirtualBuildEnv"

    def build(self):
        # Print environment vars
        if self.settings.os == "Windows":
            self.run('echo "My var is %ONE_VAR%"')
        else:
            self.run('echo "My var is $ONE_VAR"')

    def test(self):
        pass

'''
        files = {"conanfile.py": conanfile_scope_env,
                 "test_package/conanfile.py": test_conanfile}
        # Create a profile and use it
        create_profile(self.client.cache.profiles_path, "scopes_env", settings={},
                       env=[("ONE_VAR", "ONE_VALUE")])

        self.client.save(files)
        self.client.run("create . lasote/stable --profile scopes_env")

        self._assert_env_variable_printed("ONE_VAR", "ONE_VALUE")
        self.assertIn("My var is ONE_VALUE", str(self.client.out))

        # Try now with package environment vars
        create_profile(self.client.cache.profiles_path, "scopes_env2", settings={},
                       package_env={"DefaultName": [("ONE_VAR", "IN_TEST_PACKAGE")],
                                    "Hello0": [("ONE_VAR", "PACKAGE VALUE")]})

        self.client.run("create . lasote/stable --profile scopes_env2")

        self._assert_env_variable_printed("ONE_VAR", "PACKAGE VALUE")
        self.assertIn("My var is IN_TEST_PACKAGE", str(self.client.out))

        # Try now overriding some variables with command line
        self.client.run("create . lasote/stable --profile scopes_env2 "
                        "-e DefaultName:ONE_VAR=InTestPackageOverride "
                        "-e Hello0:ONE_VAR=PackageValueOverride ")

        self._assert_env_variable_printed("ONE_VAR", "PackageValueOverride")
        self.assertIn("My var is InTestPackageOverride", str(self.client.out))

        # A global setting in command line won't override a scoped package variable
        self.client.run("create . lasote/stable --profile scopes_env2 -e ONE_VAR=AnotherValue")
        self._assert_env_variable_printed("ONE_VAR", "PACKAGE VALUE")

    def _assert_env_variable_printed(self, name, value):
        self.assertIn("%s=%s" % (name, value), self.client.out)

    def test_info_with_profiles(self):

        self.client.run("remove '*' -f")
        # Create a simple recipe to require
        winreq_conanfile = '''
from conans.model.conan_file import ConanFile

class WinRequireDefaultNameConan(ConanFile):
    name = "WinRequire"
    version = "0.1"
    settings = "os", "compiler", "arch", "build_type"

'''

        files = {"conanfile.py": winreq_conanfile}
        self.client.save(files)
        self.client.run("export . lasote/stable")

        # Now require the first recipe depending on OS=windows
        conanfile = '''from conans.model.conan_file import ConanFile
import os

class DefaultNameConan(ConanFile):
    name = "Hello"
    version = "0.1"
    settings = "os", "compiler", "arch", "build_type"

    def requirements(self):
        if self.settings.os == "Windows":
            self.requires("WinRequire/0.1@lasote/stable")

'''
        files = {"conanfile.py": conanfile}
        self.client.save(files)
        self.client.run("export . lasote/stable")

        # Create a profile that doesn't activate the require
        create_profile(self.client.cache.profiles_path, "scopes_env",
                       settings={"os": "Linux"})

        # Install with the previous profile
        self.client.run("info Hello/0.1@lasote/stable --profile scopes_env")
        self.assertNotIn('''Requires:
                WinRequire/0.1@lasote/stable''', self.client.out)

        # Create a profile that activate the require
        create_profile(self.client.cache.profiles_path, "scopes_env",
                       settings={"os": "Windows"})

        # Install with the previous profile
        self.client.run("info Hello/0.1@lasote/stable --profile scopes_env")
        self.assertIn('''Requires:
        WinRequire/0.1@lasote/stable''', self.client.out)


class ProfileAggregationTest(unittest.TestCase):

    profile1 = dedent("""
    [settings]
    os=Windows
    arch=x86_64

    [env]
    ENV1=foo
    ENV2=bar

    """)

    profile2 = dedent("""
    [settings]
    arch=x86
    build_type=Debug
    compiler=Visual Studio
    compiler.version=15

    [env]
    ENV1=foo2
    ENV3=bar2
    """)

    conanfile = dedent("""
    from conans.model.conan_file import ConanFile
    import os

    class DefaultNameConan(ConanFile):
        settings = "os", "compiler", "arch", "build_type"

        def build(self):
            self.output.warning("ENV1:%s" % os.getenv("ENV1"))
            self.output.warning("ENV2:%s" % os.getenv("ENV2"))
            self.output.warning("ENV3:%s" % os.getenv("ENV3"))
    """)

    consumer = dedent("""
    from conans.model.conan_file import ConanFile
    import os

    class DefaultNameConan(ConanFile):
        settings = "os", "compiler", "arch", "build_type"
        requires = "lib/1.0@user/channel"
    """)

    def setUp(self):
        self.client = TestClient()
        self.client.save({CONANFILE: self.conanfile,
                          "profile1": self.profile1, "profile2": self.profile2})

    @pytest.mark.xfail(reason="Tests using the Search command are temporarely disabled")
    def test_create(self):
        # The latest declared profile has priority
        self.client.run("create . lib/1.0@user/channel --profile profile1 -pr profile2")
        self.assertIn(dedent("""
        [env]
        ENV1=foo2
        ENV2=bar
        ENV3=bar2
        """), self.client.out)
        self.client.run("search lib/1.0@user/channel")
        self.assertIn("arch: x86", self.client.out)

    def test_info(self):
        # The latest declared profile has priority
        self.client.run("create . lib/1.0@user/channel --profile profile1 -pr profile2")

        self.client.save({CONANFILE: self.consumer})
        self.client.run("info . --profile profile1 --profile profile2")
        self.assertIn("32c2becb6ef30fe76e87f0ada90290ada84b155f", self.client.out)

    @pytest.mark.xfail(reason="Tests using the Search command are temporarely disabled")
    def test_install(self):
        self.client.run("export . lib/1.0@user/channel")
        # Install ref
        self.client.run("install lib/1.0@user/channel -pr profile1 -pr profile2 --build missing")
        self.assertIn(dedent("""
               [env]
               ENV1=foo2
               ENV2=bar
               ENV3=bar2
               """), self.client.out)
        self.client.run("search lib/1.0@user/channel")
        self.assertIn("arch: x86", self.client.out)

        # Install project
        self.client.save({CONANFILE: self.consumer})
        self.client.run("install . -pr profile1 -pr profile2 --build")
        self.assertIn("arch=x86", self.client.out)
        self.assertIn(dedent("""
                       [env]
                       ENV1=foo2
                       ENV2=bar
                       ENV3=bar2
                       """), self.client.out)

    def test_export_pkg(self):
        self.client.run("export-pkg . lib/1.0@user/channel -pr profile1 -pr profile2")
        # ID for the expected settings applied: x86, Visual Studio 15,...
        self.assertIn("32c2becb6ef30fe76e87f0ada90290ada84b155f", self.client.out)

    def test_profile_crazy_inheritance(self):
        profile1 = dedent("""
            [settings]
            os=Windows
            arch=x86_64
            compiler=Visual Studio
            compiler.version=15
            """)

        profile2 = dedent("""
            include(profile1)
            [settings]
            os=Linux
            """)

        self.client.save({"profile1": profile1, "profile2": profile2})
        self.client.run("create . lib/1.0@user/channel --profile profile2 -pr profile1")
        self.assertIn(dedent("""
                             Configuration (profile_host):
                             [settings]
                             arch=x86_64
                             compiler=Visual Studio
                             compiler.runtime=MD
                             compiler.version=15
                             os=Windows"""), self.client.out)


def test_profile_from_cache_path():
    """ When passing relative folder/profile as profile file, it MUST be used
        conan install . -pr=profiles/default
        /tmp/profiles/default MUST be consumed as target profile
        https://github.com/conan-io/conan/pull/8685
    """
    client = TestClient()
    path = os.path.join(client.cache.profiles_path, "android", "profile1")
    save(path, "[settings]\nos=Android")
    client.save({"conanfile.txt": ""})
    client.run("install . -pr=android/profile1")
    assert "os=Android" in client.out


def test_profile_from_relative_pardir():
    """ When passing relative ../path as profile file, it MUST be used
        conan install . -pr=../profiles/default
        /tmp/profiles/default MUST be consumed as target profile
    """
    client = TestClient()
    client.save({"profiles/default": "[settings]\nos=AIX",
                 "current/conanfile.txt": ""})
    with client.chdir("current"):
        client.run("install . -pr=../profiles/default")
    assert "os=AIX" in client.out


def test_profile_from_relative_dotdir():
    """ When passing relative ./path as profile file, it MUST be used
        conan install . -pr=./profiles/default
        /tmp/profiles/default MUST be consumed as target profile
    """
    client = TestClient()
    client.save({os.path.join("profiles", "default"): "[settings]\nos=AIX",
                 os.path.join("current", "conanfile.txt"): ""})
    client.run("install ./current -pr=./profiles/default")
    assert "os=AIX" in client.out


def test_profile_from_temp_absolute_path():
    """ When passing absolute path as profile file, it MUST be used
        conan install . -pr=/tmp/profiles/default
        /tmp/profiles/default MUST be consumed as target profile
    """
    client = TestClient()
    client.save({"profiles/default": "[settings]\nos=AIX",
                 "current/conanfile.txt": ""})
    profile_path = os.path.join(client.current_folder, "profiles", "default")
    recipe_path = os.path.join(client.current_folder, "current", "conanfile.txt")
    client.run('install "{}" -pr="{}"'.format(recipe_path, profile_path))
    assert "os=AIX" in client.out


def test_consumer_specific_settings():
    client = TestClient()
    dep = str(GenConanfile().with_settings("build_type").with_option("shared", [True, False])
              .with_default_option("shared", False))
    configure = """
    def configure(self):
        self.output.warning("I'm {} and my build type is {}".format(self.name,
                                                                 self.settings.build_type))
        self.output.warning("I'm {} and my shared is {}".format(self.name, self.options.shared))
    """
    dep += configure
    client.save({"conanfile.py": dep})
    client.run("create . dep/1.0@")
    client.run("create . dep/1.0@ -s build_type=Debug -o dep:shared=True")

    consumer = str(GenConanfile().with_settings("build_type").with_requires("dep/1.0")
                   .with_option("shared", [True, False]).with_default_option("shared", False))
    consumer += configure
    client.save({"conanfile.py": consumer})

    # Regular install with release
    client.run("install . -s build_type=Release")
    assert "I'm dep and my build type is Release" in client.out
    assert "I'm None and my build type is Release" in client.out
    assert "I'm dep and my shared is False" in client.out
    assert "I'm None and my shared is False" in client.out

    # Now the dependency by name
    client.run("install . -s dep:build_type=Debug -o dep:shared=True")
    assert "I'm dep and my build type is Debug" in client.out
    assert "I'm None and my build type is Release" in client.out
    assert "I'm dep and my shared is True" in client.out
    assert "I'm None and my shared is False" in client.out

    # Now the consumer using &
    client.run("install . -s &:build_type=Debug -o &:shared=True")
    assert "I'm dep and my build type is Release" in client.out
    assert "I'm None and my build type is Debug" in client.out
    assert "I'm dep and my shared is False" in client.out
    assert "I'm None and my shared is True" in client.out

    # Now use a conanfile.txt
    client.save({"conanfile.txt": textwrap.dedent("""
            [requires]
            dep/1.0
    """)}, clean_first=True)

    # Regular install with release
    client.run("install . -s build_type=Release")
    assert "I'm dep and my build type is Release" in client.out

    # Now the dependency by name
    client.run("install . -s dep:build_type=Debug -o dep:shared=True")
    assert "I'm dep and my build type is Debug" in client.out
    assert "I'm dep and my shared is True" in client.out

    # Test that the generators take the setting
    if platform.system() != "Windows":  # Toolchain in windows is multiconfig
        # Now the consumer using &
        client.run("install . -s &:build_type=Debug -g CMakeToolchain")
        assert "I'm dep and my build type is Release" in client.out
        # Verify the cmake toolchain takes Debug
        assert "I'm dep and my shared is False" in client.out
        contents = client.load("conan_toolchain.cmake")
        assert 'set(CMAKE_BUILD_TYPE "Debug"' in contents


def test_create_and_priority_of_consumer_specific_setting():
    client = TestClient()
    conanfile = str(GenConanfile().with_settings("build_type").with_name("foo").with_version("1.0"))
    configure = """
    def configure(self):
        self.output.warning("I'm {} and my build type is {}".format(self.name,
                                                                 self.settings.build_type))
    """
    conanfile += configure
    client.save({"conanfile.py": conanfile})
    client.run("create . -s foo:build_type=Debug")
    assert "I'm foo and my build type is Debug" in client.out

    client.run("create . -s foo:build_type=Debug -s &:build_type=Release")
    assert "I'm foo and my build type is Release" in client.out

    # The order doesn't matter
    client.run("create . -s &:build_type=Release -s foo:build_type=Debug ")
    assert "I'm foo and my build type is Release" in client.out

    # With test_package also works
    test = str(GenConanfile().with_test("pass").with_setting("build_type"))
    test += configure
    client.save({"test_package/conanfile.py": test})
    client.run("create . -s &:build_type=Debug -s build_type=Release")
    assert "I'm foo and my build type is Debug" in client.out
    # the test package recipe has debug too
    assert "I'm None and my build type is Debug" in client.out


def test_consumer_specific_settings_from_profile():
    client = TestClient()
    conanfile = str(GenConanfile().with_settings("build_type").with_name("hello"))
    configure = """
    def configure(self):
        self.output.warning("I'm {} and my build type is {}".format(self.name,
                                                                 self.settings.build_type))
    """
    conanfile += configure
    profile = textwrap.dedent("""
        include(default)
        [settings]
        &:build_type=Debug
    """)
    client.save({"conanfile.py": conanfile, "my_profile.txt": profile})
    client.run("install . --profile my_profile.txt")
    assert "I'm hello and my build type is Debug" in client.out<|MERGE_RESOLUTION|>--- conflicted
+++ resolved
@@ -80,11 +80,7 @@
                           "myprofile": "include(default)\n[settings]\nbuild_type=Debug"})
         self.client.run("create . conan/testing --profile myprofile")
 
-<<<<<<< HEAD
     @pytest.mark.xfail(reason="New environment changed")
-    @pytest.mark.tool_compiler
-=======
->>>>>>> 906a0563
     def test_bad_syntax(self):
         self.client.save({CONANFILE: conanfile_scope_env})
         self.client.run("export . lasote/stable")
@@ -170,11 +166,7 @@
         self.assertIn("ERROR: Profile not found:", self.client.out)
         self.assertIn("scopes_env", self.client.out)
 
-<<<<<<< HEAD
     @pytest.mark.xfail(reason="New environment changed")
-    @pytest.mark.tool_compiler
-=======
->>>>>>> 906a0563
     def test_install_profile_env(self):
         create_profile(self.client.cache.profiles_path, "envs", settings={},
                        env=[("A_VAR", "A_VALUE"),
@@ -356,11 +348,7 @@
         self.assertIn("language=1", info)
         self.assertIn("static=False", info)
 
-<<<<<<< HEAD
     @pytest.mark.xfail(reason="New environment changed")
-    @pytest.mark.tool_compiler
-=======
->>>>>>> 906a0563
     def test_scopes_env(self):
         # Create a profile and use it
         create_profile(self.client.cache.profiles_path, "scopes_env", settings={},
@@ -376,11 +364,7 @@
         self.assertFalse(os.environ.get("CC", None) == "/path/tomy/gcc")
         self.assertFalse(os.environ.get("CXX", None) == "/path/tomy/g++")
 
-<<<<<<< HEAD
     @pytest.mark.xfail(reason="New environment changed")
-    @pytest.mark.tool_compiler
-=======
->>>>>>> 906a0563
     def test_default_including_another_profile(self):
         p1 = "include(p2)\n[env]\nA_VAR=1"
         p2 = "include(default)\n[env]\nA_VAR=2"
@@ -396,11 +380,7 @@
         self.client.run("create . user/testing")
         self._assert_env_variable_printed("A_VAR", "1")
 
-<<<<<<< HEAD
     @pytest.mark.xfail(reason="New environment changed")
-    @pytest.mark.tool_compiler
-=======
->>>>>>> 906a0563
     def test_test_package(self):
         test_conanfile = '''from conans.model.conan_file import ConanFile
 from conans import CMake
